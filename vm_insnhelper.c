/**********************************************************************

  vm_insnhelper.c - instruction helper functions.

  $Author$

  Copyright (C) 2007 Koichi Sasada

**********************************************************************/

/* finish iseq array */
<<<<<<< HEAD
=======
#include "insns.inc"
#ifndef MJIT_HEADER
#include "insns_info.inc"
#endif
>>>>>>> a80baca3
#include <math.h>
#include "internal.h"
#include "ruby/config.h"
#include "debug_counter.h"

/* control stack frame */

static rb_control_frame_t *vm_get_ruby_level_caller_cfp(const rb_execution_context_t *ec, const rb_control_frame_t *cfp);

VALUE
ruby_vm_special_exception_copy(VALUE exc)
{
    VALUE e = rb_obj_alloc(rb_class_real(RBASIC_CLASS(exc)));
    rb_obj_copy_ivar(e, exc);
    return e;
}

<<<<<<< HEAD
void
=======
NORETURN(static void ec_stack_overflow(rb_execution_context_t *ec, int));
static void
ec_stack_overflow(rb_execution_context_t *ec, int setup)
{
    VALUE mesg = rb_ec_vm_ptr(ec)->special_exceptions[ruby_error_sysstack];
    ec->raised_flag = RAISED_STACKOVERFLOW;
    if (setup) {
	VALUE at = rb_ec_backtrace_object(ec);
	mesg = ruby_vm_special_exception_copy(mesg);
	rb_ivar_set(mesg, idBt, at);
	rb_ivar_set(mesg, idBt_locations, at);
    }
    ec->errinfo = mesg;
    EC_JUMP_TAG(ec, TAG_RAISE);
}

NORETURN(static void vm_stackoverflow(void));

static void
>>>>>>> a80baca3
vm_stackoverflow(void)
{
    ec_stack_overflow(GET_EC(), TRUE);
}

NORETURN(void rb_ec_stack_overflow(rb_execution_context_t *ec, int crit));
void
rb_ec_stack_overflow(rb_execution_context_t *ec, int crit)
{
    if (crit || rb_during_gc()) {
	ec->raised_flag = RAISED_STACKOVERFLOW;
	ec->errinfo = rb_ec_vm_ptr(ec)->special_exceptions[ruby_error_stackfatal];
	EC_JUMP_TAG(ec, TAG_RAISE);
    }
#ifdef USE_SIGALTSTACK
    ec_stack_overflow(ec, TRUE);
#else
    ec_stack_overflow(ec, FALSE);
#endif
}


#if VM_CHECK_MODE > 0
static int
callable_class_p(VALUE klass)
{
#if VM_CHECK_MODE >= 2
    if (!klass) return FALSE;
    switch (RB_BUILTIN_TYPE(klass)) {
      case T_ICLASS:
	if (!RB_TYPE_P(RCLASS_SUPER(klass), T_MODULE)) break;
      case T_MODULE:
	return TRUE;
    }
    while (klass) {
	if (klass == rb_cBasicObject) {
	    return TRUE;
	}
	klass = RCLASS_SUPER(klass);
    }
    return FALSE;
#else
    return klass != 0;
#endif
}

static int
callable_method_entry_p(const rb_callable_method_entry_t *me)
{
    if (me == NULL || callable_class_p(me->defined_class)) {
	return TRUE;
    }
    else {
	return FALSE;
    }
}

static void
vm_check_frame_detail(VALUE type, int req_block, int req_me, int req_cref, VALUE specval, VALUE cref_or_me, int is_cframe, const rb_iseq_t *iseq)
{
    unsigned int magic = (unsigned int)(type & VM_FRAME_MAGIC_MASK);
    enum imemo_type cref_or_me_type = imemo_env; /* impossible value */

    if (RB_TYPE_P(cref_or_me, T_IMEMO)) {
	cref_or_me_type = imemo_type(cref_or_me);
    }
    if (type & VM_FRAME_FLAG_BMETHOD) {
	req_me = TRUE;
    }

    if (req_block && (type & VM_ENV_FLAG_LOCAL) == 0) {
	rb_bug("vm_push_frame: specval (%p) should be a block_ptr on %x frame", (void *)specval, magic);
    }
    if (!req_block && (type & VM_ENV_FLAG_LOCAL) != 0) {
	rb_bug("vm_push_frame: specval (%p) should not be a block_ptr on %x frame", (void *)specval, magic);
    }

    if (req_me) {
	if (cref_or_me_type != imemo_ment) {
	    rb_bug("vm_push_frame: (%s) should be method entry on %x frame", rb_obj_info(cref_or_me), magic);
	}
    }
    else {
	if (req_cref && cref_or_me_type != imemo_cref) {
	    rb_bug("vm_push_frame: (%s) should be CREF on %x frame", rb_obj_info(cref_or_me), magic);
	}
	else { /* cref or Qfalse */
	    if (cref_or_me != Qfalse && cref_or_me_type != imemo_cref) {
		if (((type & VM_FRAME_FLAG_LAMBDA) || magic == VM_FRAME_MAGIC_IFUNC) && (cref_or_me_type == imemo_ment)) {
		    /* ignore */
		}
		else {
		    rb_bug("vm_push_frame: (%s) should be false or cref on %x frame", rb_obj_info(cref_or_me), magic);
		}
	    }
	}
    }

    if (cref_or_me_type == imemo_ment) {
	const rb_callable_method_entry_t *me = (const rb_callable_method_entry_t *)cref_or_me;

	if (!callable_method_entry_p(me)) {
	    rb_bug("vm_push_frame: ment (%s) should be callable on %x frame.", rb_obj_info(cref_or_me), magic);
	}
    }

    if ((type & VM_FRAME_MAGIC_MASK) == VM_FRAME_MAGIC_DUMMY) {
	VM_ASSERT(iseq == NULL ||
		  RUBY_VM_NORMAL_ISEQ_P(iseq) /* argument error. it shold be fixed */);
    }
    else {
	VM_ASSERT(is_cframe == !RUBY_VM_NORMAL_ISEQ_P(iseq));
    }
}

void
vm_check_frame(VALUE type,
	       VALUE specval,
	       VALUE cref_or_me,
	       const rb_iseq_t *iseq)
{
    VALUE given_magic = type & VM_FRAME_MAGIC_MASK;
    VM_ASSERT(FIXNUM_P(type));

#define CHECK(magic, req_block, req_me, req_cref, is_cframe) \
    case magic: \
      vm_check_frame_detail(type, req_block, req_me, req_cref, \
			    specval, cref_or_me, is_cframe, iseq); \
      break
    switch (given_magic) {
	/*                           BLK    ME     CREF   CFRAME */
	CHECK(VM_FRAME_MAGIC_METHOD, TRUE,  TRUE,  FALSE, FALSE);
	CHECK(VM_FRAME_MAGIC_CLASS,  TRUE,  FALSE, TRUE,  FALSE);
	CHECK(VM_FRAME_MAGIC_TOP,    TRUE,  FALSE, TRUE,  FALSE);
	CHECK(VM_FRAME_MAGIC_CFUNC,  TRUE,  TRUE,  FALSE, TRUE);
	CHECK(VM_FRAME_MAGIC_BLOCK,  FALSE, FALSE, FALSE, FALSE);
	CHECK(VM_FRAME_MAGIC_IFUNC,  FALSE, FALSE, FALSE, TRUE);
	CHECK(VM_FRAME_MAGIC_EVAL,   FALSE, FALSE, FALSE, FALSE);
	CHECK(VM_FRAME_MAGIC_RESCUE, FALSE, FALSE, FALSE, FALSE);
	CHECK(VM_FRAME_MAGIC_DUMMY,  TRUE,  FALSE, FALSE, FALSE);
      default:
	rb_bug("vm_push_frame: unknown type (%x)", (unsigned int)given_magic);
    }
#undef CHECK
}
#else
#define vm_check_frame(a, b, c, d)
#endif /* VM_CHECK_MODE > 0 */

<<<<<<< HEAD
static do_inline rb_control_frame_t *
vm_push_frame(rb_thread_t *th,
=======
static inline rb_control_frame_t *
vm_push_frame(rb_execution_context_t *ec,
>>>>>>> a80baca3
	      const rb_iseq_t *iseq,
	      VALUE type,
	      VALUE self,
	      VALUE specval,
	      VALUE cref_or_me,
	      const VALUE *pc,
	      VALUE *sp,
	      int local_size,
	      int stack_max)
{
    rb_control_frame_t *const cfp = ec->cfp - 1;
    int i;

    vm_check_frame(type, specval, cref_or_me, iseq);
    VM_ASSERT(local_size >= 0);

    /* check stack overflow */
    CHECK_VM_STACK_OVERFLOW0(cfp, sp, local_size + stack_max);

    ec->cfp = cfp;

    /* setup new frame */
    cfp->pc = (VALUE *)pc;
    cfp->iseq = (rb_iseq_t *)iseq;
    cfp->self = self;
    cfp->block_code = NULL;

    /* setup vm value stack */

    /* initialize local variables */
    for (i=0; i < local_size; i++) {
	*sp++ = Qnil;
    }

    /* setup ep with managing data */
    VM_ASSERT(VM_ENV_DATA_INDEX_ME_CREF == -2);
    VM_ASSERT(VM_ENV_DATA_INDEX_SPECVAL == -1);
    VM_ASSERT(VM_ENV_DATA_INDEX_FLAGS   == -0);
    *sp++ = cref_or_me; /* ep[-2] / Qnil or T_IMEMO(cref) or T_IMEMO(ment) */
    *sp++ = specval     /* ep[-1] / block handler or prev env ptr */;
    *sp   = type;       /* ep[-0] / ENV_FLAGS */

<<<<<<< HEAD
=======
    /* Store initial value of ep as bp to skip calculation cost of bp on JIT cancellation. */
>>>>>>> a80baca3
    cfp->ep = cfp->bp = sp;
    cfp->sp = sp + 1;

#if VM_DEBUG_BP_CHECK
    cfp->bp_check = sp + 1;
#endif

    if (VMDEBUG == 2) {
	SDR();
    }
    return cfp;
}

rb_control_frame_t *
rb_vm_push_frame(rb_execution_context_t *ec,
		 const rb_iseq_t *iseq,
		 VALUE type,
		 VALUE self,
		 VALUE specval,
		 VALUE cref_or_me,
		 const VALUE *pc,
		 VALUE *sp,
		 int local_size,
		 int stack_max)
{
    return vm_push_frame(ec, iseq, type, self, specval, cref_or_me, pc, sp, local_size, stack_max);
}

<<<<<<< HEAD
static do_inline int
vm_pop_frame(rb_thread_t *th, rb_control_frame_t *cfp, const VALUE *ep)
=======
/* return TRUE if the frame is finished */
static inline int
vm_pop_frame(rb_execution_context_t *ec, rb_control_frame_t *cfp, const VALUE *ep)
>>>>>>> a80baca3
{
    VALUE flags = ep[VM_ENV_DATA_INDEX_FLAGS];

    if (VM_CHECK_MODE >= 4) rb_gc_verify_internal_consistency();
    if (VMDEBUG == 2)       SDR();

    ec->cfp = RUBY_VM_PREVIOUS_CONTROL_FRAME(cfp);

    return flags & VM_FRAME_FLAG_FINISH;
}

void
rb_vm_pop_frame(rb_execution_context_t *ec)
{
    vm_pop_frame(ec, ec->cfp, ec->cfp->ep);
}

/* method dispatch */
static inline VALUE
rb_arity_error_new(int argc, int min, int max)
{
    VALUE err_mess = 0;
    if (min == max) {
	err_mess = rb_sprintf("wrong number of arguments (given %d, expected %d)", argc, min);
    }
    else if (max == UNLIMITED_ARGUMENTS) {
	err_mess = rb_sprintf("wrong number of arguments (given %d, expected %d+)", argc, min);
    }
    else {
	err_mess = rb_sprintf("wrong number of arguments (given %d, expected %d..%d)", argc, min, max);
    }
    return rb_exc_new3(rb_eArgError, err_mess);
}

void
rb_error_arity(int argc, int min, int max)
{
    rb_exc_raise(rb_arity_error_new(argc, min, max));
}

/* lvar */

NOINLINE(void vm_env_write_slowpath(const VALUE *ep, int index, VALUE v));

void
vm_env_write_slowpath(const VALUE *ep, int index, VALUE v)
{
    /* remember env value forcely */
    rb_gc_writebarrier_remember(VM_ENV_ENVVAL(ep));
    VM_FORCE_WRITE(&ep[index], v);
    VM_ENV_FLAGS_UNSET(ep, VM_ENV_FLAG_WB_REQUIRED);
    RB_DEBUG_COUNTER_INC(lvar_set_slowpath);
}

static do_inline void
vm_env_write(const VALUE *ep, int index, VALUE v)
{
    VALUE flags = ep[VM_ENV_DATA_INDEX_FLAGS];
    if (LIKELY((flags & VM_ENV_FLAG_WB_REQUIRED) == 0)) {
	VM_STACK_ENV_WRITE(ep, index, v);
    }
    else {
	vm_env_write_slowpath(ep, index, v);
    }
}

VALUE
rb_vm_bh_to_procval(const rb_execution_context_t *ec, VALUE block_handler)
{
    if (block_handler == VM_BLOCK_HANDLER_NONE) {
	return Qnil;
    }
    else {
	switch (vm_block_handler_type(block_handler)) {
	  case block_handler_type_iseq:
	  case block_handler_type_ifunc:
	    return rb_vm_make_proc(ec, VM_BH_TO_CAPT_BLOCK(block_handler), rb_cProc);
	  case block_handler_type_symbol:
	    return rb_sym_to_proc(VM_BH_TO_SYMBOL(block_handler));
	  case block_handler_type_proc:
	    return VM_BH_TO_PROC(block_handler);
	  default:
	    VM_UNREACHABLE(rb_vm_bh_to_procval);
	}
    }
}

/* svar */

#if VM_CHECK_MODE > 0
static int
vm_svar_valid_p(VALUE svar)
{
    if (RB_TYPE_P((VALUE)svar, T_IMEMO)) {
	switch (imemo_type(svar)) {
	  case imemo_svar:
	  case imemo_cref:
	  case imemo_ment:
	    return TRUE;
	  default:
	    break;
	}
    }
    rb_bug("vm_svar_valid_p: unknown type: %s", rb_obj_info(svar));
    return FALSE;
}
#endif

static inline struct vm_svar *
lep_svar(const rb_execution_context_t *ec, const VALUE *lep)
{
    VALUE svar;

    if (lep && (ec == NULL || ec->root_lep != lep)) {
	svar = lep[VM_ENV_DATA_INDEX_ME_CREF];
    }
    else {
	svar = ec->root_svar;
    }

    VM_ASSERT(svar == Qfalse || vm_svar_valid_p(svar));

    return (struct vm_svar *)svar;
}

static inline void
lep_svar_write(const rb_execution_context_t *ec, const VALUE *lep, const struct vm_svar *svar)
{
    VM_ASSERT(vm_svar_valid_p((VALUE)svar));

    if (lep && (ec == NULL || ec->root_lep != lep)) {
	vm_env_write(lep, VM_ENV_DATA_INDEX_ME_CREF, (VALUE)svar);
    }
    else {
	RB_OBJ_WRITE(rb_ec_thread_ptr(ec)->self, &ec->root_svar, svar);
    }
}

<<<<<<< HEAD
VALUE
lep_svar_get(rb_thread_t *th, const VALUE *lep, rb_num_t key)
=======
static VALUE
lep_svar_get(const rb_execution_context_t *ec, const VALUE *lep, rb_num_t key)
>>>>>>> a80baca3
{
    const struct vm_svar *svar = lep_svar(ec, lep);

    if ((VALUE)svar == Qfalse || imemo_type((VALUE)svar) != imemo_svar) return Qnil;

    switch (key) {
      case VM_SVAR_LASTLINE:
	return svar->lastline;
      case VM_SVAR_BACKREF:
	return svar->backref;
      default: {
	const VALUE ary = svar->others;

	if (NIL_P(ary)) {
	    return Qnil;
	}
	else {
	    return rb_ary_entry(ary, key - VM_SVAR_EXTRA_START);
	}
      }
    }
}

static struct vm_svar *
svar_new(VALUE obj)
{
    return (struct vm_svar *)rb_imemo_new(imemo_svar, Qnil, Qnil, Qnil, obj);
}

<<<<<<< HEAD
void
lep_svar_set(rb_thread_t *th, const VALUE *lep, rb_num_t key, VALUE val)
=======
static void
lep_svar_set(const rb_execution_context_t *ec, const VALUE *lep, rb_num_t key, VALUE val)
>>>>>>> a80baca3
{
    struct vm_svar *svar = lep_svar(ec, lep);

    if ((VALUE)svar == Qfalse || imemo_type((VALUE)svar) != imemo_svar) {
	lep_svar_write(ec, lep, svar = svar_new((VALUE)svar));
    }

    switch (key) {
      case VM_SVAR_LASTLINE:
	RB_OBJ_WRITE(svar, &svar->lastline, val);
	return;
      case VM_SVAR_BACKREF:
	RB_OBJ_WRITE(svar, &svar->backref, val);
	return;
      default: {
	VALUE ary = svar->others;

	if (NIL_P(ary)) {
	    RB_OBJ_WRITE(svar, &svar->others, ary = rb_ary_new());
	}
	rb_ary_store(ary, key - VM_SVAR_EXTRA_START, val);
      }
    }
}

static inline VALUE
vm_getspecial(const rb_execution_context_t *ec, const VALUE *lep, rb_num_t key, rb_num_t type)
{
    VALUE val;

    if (type == 0) {
	val = lep_svar_get(ec, lep, key);
    }
    else {
	VALUE backref = lep_svar_get(ec, lep, VM_SVAR_BACKREF);

	if (type & 0x01) {
	    switch (type >> 1) {
	      case '&':
		val = rb_reg_last_match(backref);
		break;
	      case '`':
		val = rb_reg_match_pre(backref);
		break;
	      case '\'':
		val = rb_reg_match_post(backref);
		break;
	      case '+':
		val = rb_reg_match_last(backref);
		break;
	      default:
		rb_bug("unexpected back-ref");
	    }
	}
	else {
	    val = rb_reg_nth_match((int)(type >> 1), backref);
	}
    }
    return val;
}

PUREFUNC(static rb_callable_method_entry_t *check_method_entry(VALUE obj, int can_be_svar));
static rb_callable_method_entry_t *
check_method_entry(VALUE obj, int can_be_svar)
{
    if (obj == Qfalse) return NULL;

#if VM_CHECK_MODE > 0
    if (!RB_TYPE_P(obj, T_IMEMO)) rb_bug("check_method_entry: unknown type: %s", rb_obj_info(obj));
#endif

    switch (imemo_type(obj)) {
      case imemo_ment:
	return (rb_callable_method_entry_t *)obj;
      case imemo_cref:
	return NULL;
      case imemo_svar:
	if (can_be_svar) {
	    return check_method_entry(((struct vm_svar *)obj)->cref_or_me, FALSE);
	}
      default:
#if VM_CHECK_MODE > 0
	rb_bug("check_method_entry: svar should not be there:");
#endif
	return NULL;
    }
}

const rb_callable_method_entry_t *
rb_vm_frame_method_entry(const rb_control_frame_t *cfp)
{
    const VALUE *ep = cfp->ep;
    rb_callable_method_entry_t *me;

    while (!VM_ENV_LOCAL_P(ep)) {
	if ((me = check_method_entry(ep[VM_ENV_DATA_INDEX_ME_CREF], FALSE)) != NULL) return me;
	ep = VM_ENV_PREV_EP(ep);
    }

    return check_method_entry(ep[VM_ENV_DATA_INDEX_ME_CREF], TRUE);
}

static rb_cref_t *
method_entry_cref(rb_callable_method_entry_t *me)
{
    switch (me->def->type) {
      case VM_METHOD_TYPE_ISEQ:
	return me->def->body.iseq.cref;
      default:
	return NULL;
    }
}

#if VM_CHECK_MODE == 0
PUREFUNC(static rb_cref_t *check_cref(VALUE, int));
#endif
static rb_cref_t *
check_cref(VALUE obj, int can_be_svar)
{
    if (obj == Qfalse) return NULL;

#if VM_CHECK_MODE > 0
    if (!RB_TYPE_P(obj, T_IMEMO)) rb_bug("check_cref: unknown type: %s", rb_obj_info(obj));
#endif

    switch (imemo_type(obj)) {
      case imemo_ment:
	return method_entry_cref((rb_callable_method_entry_t *)obj);
      case imemo_cref:
	return (rb_cref_t *)obj;
      case imemo_svar:
	if (can_be_svar) {
	    return check_cref(((struct vm_svar *)obj)->cref_or_me, FALSE);
	}
      default:
#if VM_CHECK_MODE > 0
	rb_bug("check_method_entry: svar should not be there:");
#endif
	return NULL;
    }
}

static inline rb_cref_t *
vm_env_cref(const VALUE *ep)
{
    rb_cref_t *cref;

    while (!VM_ENV_LOCAL_P(ep)) {
	if ((cref = check_cref(ep[VM_ENV_DATA_INDEX_ME_CREF], FALSE)) != NULL) return cref;
	ep = VM_ENV_PREV_EP(ep);
    }

    return check_cref(ep[VM_ENV_DATA_INDEX_ME_CREF], TRUE);
}

static int
is_cref(const VALUE v, int can_be_svar)
{
    if (RB_TYPE_P(v, T_IMEMO)) {
	switch (imemo_type(v)) {
	  case imemo_cref:
	    return TRUE;
	  case imemo_svar:
	    if (can_be_svar) return is_cref(((struct vm_svar *)v)->cref_or_me, FALSE);
	  default:
	    break;
	}
    }
    return FALSE;
}

static int
vm_env_cref_by_cref(const VALUE *ep)
{
    while (!VM_ENV_LOCAL_P(ep)) {
	if (is_cref(ep[VM_ENV_DATA_INDEX_ME_CREF], FALSE)) return TRUE;
	ep = VM_ENV_PREV_EP(ep);
    }
    return is_cref(ep[VM_ENV_DATA_INDEX_ME_CREF], TRUE);
}

static rb_cref_t *
cref_replace_with_duplicated_cref_each_frame(const VALUE *vptr, int can_be_svar, VALUE parent)
{
    const VALUE v = *vptr;
    rb_cref_t *cref, *new_cref;

    if (RB_TYPE_P(v, T_IMEMO)) {
	switch (imemo_type(v)) {
	  case imemo_cref:
	    cref = (rb_cref_t *)v;
	    new_cref = vm_cref_dup(cref);
	    if (parent) {
		RB_OBJ_WRITE(parent, vptr, new_cref);
	    }
	    else {
		VM_FORCE_WRITE(vptr, (VALUE)new_cref);
	    }
	    return (rb_cref_t *)new_cref;
	  case imemo_svar:
	    if (can_be_svar) {
		return cref_replace_with_duplicated_cref_each_frame((const VALUE *)&((struct vm_svar *)v)->cref_or_me, FALSE, v);
	    }
	  case imemo_ment:
	    rb_bug("cref_replace_with_duplicated_cref_each_frame: unreachable");
	  default:
	    break;
	}
    }
    return FALSE;
}

static rb_cref_t *
vm_cref_replace_with_duplicated_cref(const VALUE *ep)
{
    if (vm_env_cref_by_cref(ep)) {
	rb_cref_t *cref;
	VALUE envval;

	while (!VM_ENV_LOCAL_P(ep)) {
	    envval = VM_ENV_ESCAPED_P(ep) ? VM_ENV_ENVVAL(ep) : Qfalse;
	    if ((cref = cref_replace_with_duplicated_cref_each_frame(&ep[VM_ENV_DATA_INDEX_ME_CREF], FALSE, envval)) != NULL) {
		return cref;
	    }
	    ep = VM_ENV_PREV_EP(ep);
	}
	envval = VM_ENV_ESCAPED_P(ep) ? VM_ENV_ENVVAL(ep) : Qfalse;
	return cref_replace_with_duplicated_cref_each_frame(&ep[VM_ENV_DATA_INDEX_ME_CREF], TRUE, envval);
    }
    else {
	rb_bug("vm_cref_dup: unreachable");
    }
}


rb_cref_t *
rb_vm_get_cref(const VALUE *ep)
{
    rb_cref_t *cref = vm_env_cref(ep);

    if (cref != NULL) {
	return cref;
    }
    else {
	rb_bug("rb_vm_get_cref: unreachable");
    }
}

const rb_cref_t *
vm_get_const_key_cref(const VALUE *ep)
{
    const rb_cref_t *cref = rb_vm_get_cref(ep);
    const rb_cref_t *key_cref = cref;

    while (cref) {
	if (FL_TEST(CREF_CLASS(cref), FL_SINGLETON)) {
	    return key_cref;
	}
	cref = CREF_NEXT(cref);
    }

    /* does not include singleton class */
    return NULL;
}

void
rb_vm_rewrite_cref(rb_cref_t *cref, VALUE old_klass, VALUE new_klass, rb_cref_t **new_cref_ptr)
{
    rb_cref_t *new_cref;

    while (cref) {
	if (CREF_CLASS(cref) == old_klass) {
	    new_cref = vm_cref_new_use_prev(new_klass, METHOD_VISI_UNDEF, FALSE, cref, FALSE);
	    *new_cref_ptr = new_cref;
	    return;
	}
	new_cref = vm_cref_new_use_prev(CREF_CLASS(cref), METHOD_VISI_UNDEF, FALSE, cref, FALSE);
	cref = CREF_NEXT(cref);
	*new_cref_ptr = new_cref;
	new_cref_ptr = (rb_cref_t **)&new_cref->next;
    }
    *new_cref_ptr = NULL;
}

<<<<<<< HEAD
rb_cref_t *
vm_cref_push(rb_thread_t *th, VALUE klass, const VALUE *ep, int pushed_by_eval)
=======
static rb_cref_t *
vm_cref_push(const rb_execution_context_t *ec, VALUE klass, const VALUE *ep, int pushed_by_eval)
>>>>>>> a80baca3
{
    rb_cref_t *prev_cref = NULL;

    if (ep) {
	prev_cref = vm_env_cref(ep);
    }
    else {
	rb_control_frame_t *cfp = vm_get_ruby_level_caller_cfp(ec, ec->cfp);

	if (cfp) {
	    prev_cref = vm_env_cref(cfp->ep);
	}
    }

    return vm_cref_new(klass, METHOD_VISI_PUBLIC, FALSE, prev_cref, pushed_by_eval);
}

static do_inline VALUE
vm_get_cbase(const VALUE *ep)
{
    const rb_cref_t *cref = rb_vm_get_cref(ep);
    VALUE klass = Qundef;

    while (cref) {
	if ((klass = CREF_CLASS(cref)) != 0) {
	    break;
	}
	cref = CREF_NEXT(cref);
    }

    return klass;
}

static do_inline VALUE
vm_get_const_base(const VALUE *ep)
{
    const rb_cref_t *cref = rb_vm_get_cref(ep);
    VALUE klass = Qundef;

    while (cref) {
	if (!CREF_PUSHED_BY_EVAL(cref) &&
	    (klass = CREF_CLASS(cref)) != 0) {
	    break;
	}
	cref = CREF_NEXT(cref);
    }

    return klass;
}

static do_inline void
vm_check_if_namespace(VALUE klass)
{
    if (!RB_TYPE_P(klass, T_CLASS) && !RB_TYPE_P(klass, T_MODULE)) {
	rb_raise(rb_eTypeError, "%+"PRIsVALUE" is not a class/module", klass);
    }
}

static do_inline void
vm_ensure_not_refinement_module(VALUE self)
{
    if (RB_TYPE_P(self, T_MODULE) && FL_TEST(self, RMODULE_IS_REFINEMENT)) {
	rb_warn("not defined at the refinement, but at the outer class/module");
    }
}

static do_inline VALUE
vm_get_iclass(rb_control_frame_t *cfp, VALUE klass)
{
    return klass;
}

static inline VALUE
vm_get_ev_const(rb_execution_context_t *ec, VALUE orig_klass, ID id, int is_defined)
{
    void rb_const_warn_if_deprecated(const rb_const_entry_t *ce, VALUE klass, ID id);
    VALUE val;

    if (orig_klass == Qnil) {
	/* in current lexical scope */
	const rb_cref_t *root_cref = rb_vm_get_cref(ec->cfp->ep);
	const rb_cref_t *cref;
	VALUE klass = Qnil;

	while (root_cref && CREF_PUSHED_BY_EVAL(root_cref)) {
	    root_cref = CREF_NEXT(root_cref);
	}
	cref = root_cref;
	while (cref && CREF_NEXT(cref)) {
	    if (CREF_PUSHED_BY_EVAL(cref)) {
		klass = Qnil;
	    }
	    else {
		klass = CREF_CLASS(cref);
	    }
	    cref = CREF_NEXT(cref);

	    if (!NIL_P(klass)) {
		VALUE av, am = 0;
		rb_const_entry_t *ce;
	      search_continue:
		if ((ce = rb_const_lookup(klass, id))) {
		    rb_const_warn_if_deprecated(ce, klass, id);
		    val = ce->value;
		    if (val == Qundef) {
			if (am == klass) break;
			am = klass;
			if (is_defined) return 1;
			if (rb_autoloading_value(klass, id, &av, NULL)) return av;
			rb_autoload_load(klass, id);
			goto search_continue;
		    }
		    else {
			if (is_defined) {
			    return 1;
			}
			else {
			    return val;
			}
		    }
		}
	    }
	}

	/* search self */
	if (root_cref && !NIL_P(CREF_CLASS(root_cref))) {
	    klass = vm_get_iclass(ec->cfp, CREF_CLASS(root_cref));
	}
	else {
	    klass = CLASS_OF(ec->cfp->self);
	}

	if (is_defined) {
	    return rb_const_defined(klass, id);
	}
	else {
	    return rb_const_get(klass, id);
	}
    }
    else {
	vm_check_if_namespace(orig_klass);
	if (is_defined) {
	    return rb_public_const_defined_from(orig_klass, id);
	}
	else {
	    return rb_public_const_get_from(orig_klass, id);
	}
    }
}

static inline VALUE
vm_get_cvar_base(const rb_cref_t *cref, rb_control_frame_t *cfp)
{
    VALUE klass;

    if (!cref) {
	rb_bug("vm_get_cvar_base: no cref");
    }

    while (CREF_NEXT(cref) &&
	   (NIL_P(CREF_CLASS(cref)) || FL_TEST(CREF_CLASS(cref), FL_SINGLETON) ||
	    CREF_PUSHED_BY_EVAL(cref))) {
	cref = CREF_NEXT(cref);
    }
    if (!CREF_NEXT(cref)) {
	rb_warn("class variable access from toplevel");
    }

    klass = vm_get_iclass(cfp, CREF_CLASS(cref));

    if (NIL_P(klass)) {
	rb_raise(rb_eTypeError, "no class variables available");
    }
    return klass;
}

VALUE
vm_search_const_defined_class(const VALUE cbase, ID id)
{
    if (rb_const_defined_at(cbase, id)) return cbase;
    if (cbase == rb_cObject) {
	VALUE tmp = RCLASS_SUPER(cbase);
	while (tmp) {
	    if (rb_const_defined_at(tmp, id)) return tmp;
	    tmp = RCLASS_SUPER(tmp);
	}
    }
    return 0;
}

#ifndef USE_IC_FOR_IVAR
#define USE_IC_FOR_IVAR 1
#endif

static do_inline VALUE
vm_getivar(VALUE obj, ID id, IC ic, struct rb_call_cache *cc, int is_attr)
{
#if USE_IC_FOR_IVAR
    if (LIKELY(RB_TYPE_P(obj, T_OBJECT))) {
	VALUE val = Qundef;
	if (LIKELY(is_attr ?
		   RB_DEBUG_COUNTER_INC_UNLESS(ivar_get_ic_miss_unset, cc->aux.index > 0) :
		   RB_DEBUG_COUNTER_INC_UNLESS(ivar_get_ic_miss_serial,
					       ic->ic_serial == RCLASS_SERIAL(RBASIC(obj)->klass)))) {
	    st_index_t index = !is_attr ? ic->ic_value.index : (cc->aux.index - 1);
	    if (LIKELY(index < ROBJECT_NUMIV(obj))) {
		val = ROBJECT_IVPTR(obj)[index];
	    }
	}
	else {
	    st_data_t index;
	    struct st_table *iv_index_tbl = ROBJECT_IV_INDEX_TBL(obj);

	    if (iv_index_tbl) {
		if (st_lookup(iv_index_tbl, id, &index)) {
		    if (index < ROBJECT_NUMIV(obj)) {
			val = ROBJECT_IVPTR(obj)[index];
		    }
		    if (!is_attr) {
			ic->ic_value.index = index;
			VM_ATOMIC_SET(ic->ic_serial, RCLASS_SERIAL(RBASIC(obj)->klass));
		    }
		    else { /* call_info */
			cc->aux.index = (int)index + 1;
		    }
		}
	    }
	}
	if (UNLIKELY(val == Qundef)) {
	    if (!is_attr && RTEST(ruby_verbose))
		rb_warning("instance variable %"PRIsVALUE" not initialized", QUOTE_ID(id));
	    val = Qnil;
	}
	RB_DEBUG_COUNTER_INC(ivar_get_ic_hit);
	return val;
    }
    else {
	RB_DEBUG_COUNTER_INC(ivar_get_ic_miss_noobject);
    }
#endif	/* USE_IC_FOR_IVAR */
    RB_DEBUG_COUNTER_INC(ivar_get_ic_miss);

    if (is_attr)
	return rb_attr_get(obj, id);
    return rb_ivar_get(obj, id);
}

static do_inline VALUE
vm_setivar(VALUE obj, ID id, VALUE val, IC ic, struct rb_call_cache *cc, int is_attr)
{
#if USE_IC_FOR_IVAR
    rb_check_frozen(obj);

    if (LIKELY(RB_TYPE_P(obj, T_OBJECT))) {
	VALUE klass = RBASIC(obj)->klass;
	st_data_t index;

	if (LIKELY(
	    (!is_attr && RB_DEBUG_COUNTER_INC_UNLESS(ivar_set_ic_miss_serial, ic->ic_serial == RCLASS_SERIAL(klass))) ||
	    ( is_attr && RB_DEBUG_COUNTER_INC_UNLESS(ivar_set_ic_miss_unset, cc->aux.index > 0)))) {
	    VALUE *ptr = ROBJECT_IVPTR(obj);
	    index = !is_attr ? ic->ic_value.index : cc->aux.index-1;

	    if (RB_DEBUG_COUNTER_INC_UNLESS(ivar_set_ic_miss_oorange, index < ROBJECT_NUMIV(obj))) {
		RB_OBJ_WRITE(obj, &ptr[index], val);
		RB_DEBUG_COUNTER_INC(ivar_set_ic_hit);
		return val; /* inline cache hit */
	    }
	}
	else {
	    struct st_table *iv_index_tbl = ROBJECT_IV_INDEX_TBL(obj);

	    if (iv_index_tbl && st_lookup(iv_index_tbl, (st_data_t)id, &index)) {
		if (!is_attr) {
		    ic->ic_value.index = index;
		    VM_ATOMIC_SET(ic->ic_serial, RCLASS_SERIAL(klass));
		}
		else if (index >= INT_MAX) {
		    rb_raise(rb_eArgError, "too many instance variables");
		}
		else {
		    cc->aux.index = (int)(index + 1);
		}
	    }
	    /* fall through */
	}
    }
    else {
	RB_DEBUG_COUNTER_INC(ivar_set_ic_miss_noobject);
    }
#endif	/* USE_IC_FOR_IVAR */
    RB_DEBUG_COUNTER_INC(ivar_set_ic_miss);
    return rb_ivar_set(obj, id, val);
}

static do_inline VALUE
vm_getinstancevariable(VALUE obj, ID id, IC ic)
{
    return vm_getivar(obj, id, ic, 0, 0);
}

/* Two speculative versions of ivar access.  We know about how ivars
   are stored in SELF and that there is already an ivar with
   INDEX.  */
static do_inline VALUE
vm_getivar_spec_big(VALUE self, size_t index) {
    VALUE val;
    
    VM_ASSERT(RB_TYPE_P(self, T_OBJECT)
	      && (RBASIC(self)->flags & ROBJECT_EMBED)
	      && index < ROBJECT_NUMIV(self));
    val = ROBJECT(self)->as.heap.ivptr[index];
    VM_ASSERT(val != Qundef);
    return val;
}

static do_inline VALUE
vm_getivar_spec_small(VALUE self, size_t index) {
    VALUE val;
    
    VM_ASSERT(RB_TYPE_P(self, T_OBJECT)
	      && !(RBASIC(self)->flags & ROBJECT_EMBED)
	      && index < ROBJECT_NUMIV(self));
    val = ROBJECT(self)->as.ary[index];
    VM_ASSERT(val != Qundef);
    return val;
}

/* A speculative version of ivar access.  We assume the variable was
   created and the class is still the same.  SELF is an object with
   the ivar with IC_SERIAL (from IC cache) and INDEX.  We know
   RB_TYPE_P(self, T_OBJECT) is true that if TYPE_OBJ_P is true.  */
static do_inline VALUE
vm_getivar_spec(VALUE self, int type_obj_p, rb_serial_t ic_serial, size_t index)
{
#if USE_IC_FOR_IVAR
    if (LIKELY((type_obj_p || RB_TYPE_P(self, T_OBJECT)) && ic_serial == RCLASS_SERIAL(RBASIC(self)->klass))) {
	if (LIKELY(index < ROBJECT_NUMIV(self)))
	    return ROBJECT_IVPTR(self)[index];
    }
#endif	/* USE_IC_FOR_IVAR */
    return Qundef;
}

static do_inline void
vm_setinstancevariable(VALUE obj, ID id, VALUE val, IC ic)
{
    vm_setivar(obj, id, val, ic, 0, 0);
}

/* Two speculative versions of ivar assignment.  We know about how
   ivars are stored in SELF and that there is already an ivar with
   INDEX.  */
static do_inline VALUE
vm_setivar_spec_big(VALUE self, size_t index, VALUE val) {
    rb_check_frozen(self);
    VM_ASSERT(RB_TYPE_P(self, T_OBJECT)
	      && !(RBASIC(self)->flags & ROBJECT_EMBED)
	      && index < ROBJECT_NUMIV(self));
    RB_OBJ_WRITE(self, &ROBJECT(self)->as.heap.ivptr[index], val);
    return val;
}

static do_inline VALUE
vm_setivar_spec_small(VALUE self, size_t index, VALUE val) {
    rb_check_frozen(self);
    VM_ASSERT(RB_TYPE_P(self, T_OBJECT)
	      && (RBASIC(self)->flags & ROBJECT_EMBED)
	      && index < ROBJECT_NUMIV(self));
    RB_OBJ_WRITE(self, &ROBJECT(self)->as.ary[index], val);
    return val;
}

/* A speculative version of assigning VAL to ivar.  We assume the
   variable was created and the class is still the same.  SELF is an
   object with the ivar with IC_SERIAL (from IC cache) and INDEX.  We
   know RB_TYPE_P(self, T_OBJECT) is true that if TYPE_OBJ_P is
   true.  */
static do_inline VALUE
vm_setivar_spec(VALUE self, int type_obj_p, rb_serial_t ic_serial, size_t index, VALUE val)
{
#if USE_IC_FOR_IVAR
    rb_check_frozen(self);

    if (LIKELY((type_obj_p || RB_TYPE_P(self, T_OBJECT)) && ic_serial == RCLASS_SERIAL(RBASIC(self)->klass))) {
	VALUE *ptr = ROBJECT_IVPTR(self);
	
	if (index < ROBJECT_NUMIV(self)) {
	    RB_OBJ_WRITE(self, &ptr[index], val);
	    return val; /* inline cache hit */
	}
    }
#endif	/* USE_IC_FOR_IVAR */
    return Qundef;
}

static VALUE
vm_throw_continue(const rb_execution_context_t *ec, VALUE err)
{
    /* continue throw */

    if (FIXNUM_P(err)) {
	ec->tag->state = FIX2INT(err);
    }
    else if (SYMBOL_P(err)) {
	ec->tag->state = TAG_THROW;
    }
    else if (THROW_DATA_P(err)) {
	ec->tag->state = THROW_DATA_STATE((struct vm_throw_data *)err);
    }
    else {
	ec->tag->state = TAG_RAISE;
    }
    return err;
}

static VALUE
vm_throw_start(const rb_execution_context_t *ec, rb_control_frame_t *const reg_cfp, enum ruby_tag_type state,
	       const int flag, const rb_num_t level, const VALUE throwobj)
{
    const rb_control_frame_t *escape_cfp = NULL;
    const rb_control_frame_t * const eocfp = RUBY_VM_END_CONTROL_FRAME(ec); /* end of control frame pointer */

    if (flag != 0) {
	/* do nothing */
    }
    else if (state == TAG_BREAK) {
	int is_orphan = 1;
	const VALUE *ep = GET_EP();
	const rb_iseq_t *base_iseq = GET_ISEQ();
	escape_cfp = reg_cfp;

	while (base_iseq->body->type != ISEQ_TYPE_BLOCK) {
	    if (escape_cfp->iseq->body->type == ISEQ_TYPE_CLASS) {
		escape_cfp = RUBY_VM_PREVIOUS_CONTROL_FRAME(escape_cfp);
		ep = escape_cfp->ep;
		base_iseq = escape_cfp->iseq;
	    }
	    else {
		ep = VM_ENV_PREV_EP(ep);
		base_iseq = base_iseq->body->parent_iseq;
		escape_cfp = rb_vm_search_cf_from_ep(ec, escape_cfp, ep);
		VM_ASSERT(escape_cfp->iseq == base_iseq);
	    }
	}

	if (VM_FRAME_LAMBDA_P(escape_cfp)) {
	    /* lambda{... break ...} */
	    is_orphan = 0;
	    state = TAG_RETURN;
	}
	else {
	    ep = VM_ENV_PREV_EP(ep);

	    while (escape_cfp < eocfp) {
		if (escape_cfp->ep == ep) {
<<<<<<< HEAD
		    const VALUE epc = escape_cfp->pc - escape_cfp->iseq->body->rtl_encoded;
		    const rb_iseq_t * const iseq = escape_cfp->iseq;
		    const struct iseq_catch_table * const ct = iseq->body->rtl_catch_table;
		    const int ct_size = ct->size;
		    int i;
=======
		    const rb_iseq_t *const iseq = escape_cfp->iseq;
		    const VALUE epc = escape_cfp->pc - iseq->body->iseq_encoded;
		    const struct iseq_catch_table *const ct = iseq->body->catch_table;
		    unsigned int i;
>>>>>>> a80baca3

		    if (!ct) break;
		    for (i=0; i < ct->size; i++) {
			const struct iseq_catch_table_entry * const entry = &ct->entries[i];

			if (entry->type == CATCH_TYPE_BREAK &&
			    entry->iseq == base_iseq &&
			    entry->start < epc && entry->end >= epc) {
			    if (entry->cont == epc) { /* found! */
				is_orphan = 0;
			    }
			    break;
			}
		    }
		    break;
		}

		escape_cfp = RUBY_VM_PREVIOUS_CONTROL_FRAME(escape_cfp);
	    }
	}

	if (is_orphan) {
	    rb_vm_localjump_error("break from proc-closure", throwobj, TAG_BREAK);
	}
    }
    else if (state == TAG_RETRY) {
	rb_num_t i;
	const VALUE *ep = VM_ENV_PREV_EP(GET_EP());

	for (i = 0; i < level; i++) {
	    ep = VM_ENV_PREV_EP(ep);
	}

	escape_cfp = rb_vm_search_cf_from_ep(ec, reg_cfp, ep);
    }
    else if (state == TAG_RETURN) {
	const VALUE *current_ep = GET_EP();
	const VALUE *target_lep = VM_EP_LEP(current_ep);
	int in_class_frame = 0;
	int toplevel = 1;
	escape_cfp = reg_cfp;

	while (escape_cfp < eocfp) {
	    const VALUE *lep = VM_CF_LEP(escape_cfp);

	    if (!target_lep) {
		target_lep = lep;
	    }

	    if (lep == target_lep &&
		VM_FRAME_RUBYFRAME_P(escape_cfp) &&
		escape_cfp->iseq->body->type == ISEQ_TYPE_CLASS) {
		in_class_frame = 1;
		target_lep = 0;
	    }

	    if (lep == target_lep) {
		if (VM_FRAME_LAMBDA_P(escape_cfp)) {
		    toplevel = 0;
		    if (in_class_frame) {
			/* lambda {class A; ... return ...; end} */
			goto valid_return;
		    }
		    else {
			const VALUE *tep = current_ep;

			while (target_lep != tep) {
			    if (escape_cfp->ep == tep) {
				/* in lambda */
				goto valid_return;
			    }
			    tep = VM_ENV_PREV_EP(tep);
			}
		    }
		}
		else if (VM_FRAME_RUBYFRAME_P(escape_cfp)) {
		    switch (escape_cfp->iseq->body->type) {
		      case ISEQ_TYPE_TOP:
		      case ISEQ_TYPE_MAIN:
			if (toplevel) goto valid_return;
			break;
		      case ISEQ_TYPE_EVAL:
		      case ISEQ_TYPE_CLASS:
			toplevel = 0;
			break;
		      default:
			break;
		    }
		}
	    }

	    if (escape_cfp->ep == target_lep && escape_cfp->iseq->body->type == ISEQ_TYPE_METHOD) {
		goto valid_return;
	    }

	    escape_cfp = RUBY_VM_PREVIOUS_CONTROL_FRAME(escape_cfp);
	}
	rb_vm_localjump_error("unexpected return", throwobj, TAG_RETURN);

      valid_return:;
	/* do nothing */
    }
    else {
	rb_bug("isns(throw): unsupport throw type");
    }

    ec->tag->state = state;
    return (VALUE)THROW_DATA_NEW(throwobj, escape_cfp, state);
}

<<<<<<< HEAD
VALUE
vm_throw(rb_thread_t *th, rb_control_frame_t *reg_cfp,
=======
static VALUE
vm_throw(const rb_execution_context_t *ec, rb_control_frame_t *reg_cfp,
>>>>>>> a80baca3
	 rb_num_t throw_state, VALUE throwobj)
{
    const int state = (int)(throw_state & VM_THROW_STATE_MASK);
    const int flag = (int)(throw_state & VM_THROW_NO_ESCAPE_FLAG);
    const rb_num_t level = throw_state >> VM_THROW_LEVEL_SHIFT;

    if (state != 0) {
	return vm_throw_start(ec, reg_cfp, state, flag, level, throwobj);
    }
    else {
	return vm_throw_continue(ec, throwobj);
    }
}

<<<<<<< HEAD
static do_inline void
vm_expandarray(rb_control_frame_t *cfp, VALUE ary, rb_num_t num, int flag)
=======
static inline void
vm_expandarray(VALUE *sp, VALUE ary, rb_num_t num, int flag)
>>>>>>> a80baca3
{
    int is_splat = flag & 0x01;
    rb_num_t space_size = num + is_splat;
    VALUE *base = sp - 1;
    const VALUE *ptr;
    rb_num_t len;
    const VALUE obj = ary;

    if (!RB_TYPE_P(ary, T_ARRAY) && NIL_P(ary = rb_check_array_type(ary))) {
	ary = obj;
	ptr = &ary;
	len = 1;
    }
    else {
	ptr = RARRAY_CONST_PTR(ary);
	len = (rb_num_t)RARRAY_LEN(ary);
    }

    if (flag & 0x02) {
	/* post: ..., nil ,ary[-1], ..., ary[0..-num] # top */
	rb_num_t i = 0, j;

	if (len < num) {
	    for (i=0; i<num-len; i++) {
		*base++ = Qnil;
	    }
	}
	for (j=0; i<num; i++, j++) {
	    VALUE v = ptr[len - j - 1];
	    *base++ = v;
	}
	if (is_splat) {
	    *base = rb_ary_new4(len - j, ptr);
	}
    }
    else {
	/* normal: ary[num..-1], ary[num-2], ary[num-3], ..., ary[0] # top */
	rb_num_t i;
	VALUE *bptr = &base[space_size - 1];

	for (i=0; i<num; i++) {
	    if (len <= i) {
		for (; i<num; i++) {
		    *bptr-- = Qnil;
		}
		break;
	    }
	    *bptr-- = ptr[i];
	}
	if (is_splat) {
	    if (num > len) {
		*bptr = rb_ary_new();
	    }
	    else {
		*bptr = rb_ary_new4(len - num, ptr + num);
	    }
	}
    }
    RB_GC_GUARD(ary);
}

<<<<<<< HEAD
extern VALUE vm_call_general(rb_thread_t *th, rb_control_frame_t *reg_cfp, struct rb_calling_info *calling, const struct rb_call_info *ci, struct rb_call_cache *cc);
=======
static VALUE vm_call_general(rb_execution_context_t *ec, rb_control_frame_t *reg_cfp, struct rb_calling_info *calling, const struct rb_call_info *ci, struct rb_call_cache *cc);

MJIT_FUNC_EXPORTED void
vm_search_method_slowpath(const struct rb_call_info *ci, struct rb_call_cache *cc, VALUE klass)
{
    cc->me = rb_callable_method_entry(klass, ci->mid);
    VM_ASSERT(callable_method_entry_p(cc->me));
    cc->call = vm_call_general;
#if OPT_INLINE_METHOD_CACHE
    cc->method_state = GET_GLOBAL_METHOD_STATE();
    cc->class_serial = RCLASS_SERIAL(klass);
#endif
}
>>>>>>> a80baca3

static do_inline void
vm_search_method(const struct rb_call_info *ci, struct rb_call_cache *cc, VALUE recv)
{
    VALUE klass = CLASS_OF(recv);

#if OPT_INLINE_METHOD_CACHE
    if (LIKELY(RB_DEBUG_COUNTER_INC_UNLESS(mc_global_state_miss,
					   GET_GLOBAL_METHOD_STATE() == cc->method_state) &&
	       RB_DEBUG_COUNTER_INC_UNLESS(mc_class_serial_miss,
					   RCLASS_SERIAL(klass) == cc->class_serial))) {
	/* cache hit! */
	VM_ASSERT(cc->call != NULL);
	RB_DEBUG_COUNTER_INC(mc_inline_hit);
	return;
    }
    RB_DEBUG_COUNTER_INC(mc_inline_miss);
#endif
<<<<<<< HEAD

    cc->me = rb_callable_method_entry(klass, ci->mid);
    VM_ASSERT(callable_method_entry_p(cc->me));
    cc->call = vm_call_general;
#if OPT_INLINE_METHOD_CACHE
    VM_ATOMIC_SET(cc->method_state, GET_GLOBAL_METHOD_STATE());
    VM_ATOMIC_SET(cc->class_serial, RCLASS_SERIAL(klass));
#endif
=======
    vm_search_method_slowpath(ci, cc, klass);
>>>>>>> a80baca3
}

static do_inline int
check_cfunc(const rb_callable_method_entry_t *me, VALUE (*func)())
{
    if (me && me->def->type == VM_METHOD_TYPE_CFUNC &&
	me->def->body.cfunc.func == func) {
	return 1;
    }
    else {
	return 0;
    }
}

static inline int
vm_method_cfunc_is(CALL_INFO ci, CALL_CACHE cc,
		   VALUE recv, VALUE (*func)())
{
    vm_search_method(ci, cc, recv);
    return check_cfunc(cc->me, func);
}

static VALUE
opt_equal_fallback(VALUE recv, VALUE obj, CALL_INFO ci, CALL_CACHE cc)
{
    if (vm_method_cfunc_is(ci, cc, recv, rb_obj_equal)) {
	return recv == obj ? Qtrue : Qfalse;
    }

    return Qundef;
}

#define BUILTIN_CLASS_P(x, k) (!SPECIAL_CONST_P(x) && RBASIC_CLASS(x) == k)
#define EQ_UNREDEFINED_P(t) BASIC_OP_UNREDEFINED_P(BOP_EQ, t##_REDEFINED_OP_FLAG)

/* 1: compare by identity, 0: not applicable, -1: redefined */
static inline int
comparable_by_identity(VALUE recv, VALUE obj)
{
    if (FIXNUM_2_P(recv, obj)) {
	return (EQ_UNREDEFINED_P(INTEGER) != 0) * 2 - 1;
    }
    if (FLONUM_2_P(recv, obj)) {
	return (EQ_UNREDEFINED_P(FLOAT) != 0) * 2 - 1;
    }
    if (SYMBOL_P(recv) && SYMBOL_P(obj)) {
	return (EQ_UNREDEFINED_P(SYMBOL) != 0) * 2 - 1;
    }
    return 0;
}

static
#ifndef NO_BIG_INLINE
inline
#endif
VALUE
opt_eq_func(VALUE recv, VALUE obj, CALL_INFO ci, CALL_CACHE cc)
{
    switch (comparable_by_identity(recv, obj)) {
      case 1:
	return (recv == obj) ? Qtrue : Qfalse;
      case -1:
	goto fallback;
    }
<<<<<<< HEAD
    else if (FLONUM_2_P(recv, obj) &&
	     BASIC_OP_UNREDEFINED_P(BOP_EQ, FLOAT_REDEFINED_OP_FLAG)) {
#if NEW_FLONUM
	/* 0x12 for +-0.0 with -0.0 combination  */
	return (recv == obj || (recv | obj) == 0x12) ? Qtrue : Qfalse;
#else
	return (recv == obj) ? Qtrue : Qfalse;
#endif
=======
    if (0) {
>>>>>>> a80baca3
    }
    else if (BUILTIN_CLASS_P(recv, rb_cFloat)) {
	if (EQ_UNREDEFINED_P(FLOAT)) {
	    return rb_float_equal(recv, obj);
	}
    }
    else if (BUILTIN_CLASS_P(recv, rb_cString)) {
	if (EQ_UNREDEFINED_P(STRING)) {
	    return rb_str_equal(recv, obj);
	}
    }

  fallback:
    return opt_equal_fallback(recv, obj, ci, cc);
}

static
#ifndef NO_BIG_INLINE
inline
#endif
VALUE
opt_eql_func(VALUE recv, VALUE obj, CALL_INFO ci, CALL_CACHE cc)
{
    switch (comparable_by_identity(recv, obj)) {
      case 1:
	return (recv == obj) ? Qtrue : Qfalse;
      case -1:
	goto fallback;
    }
    if (0) {
    }
    else if (BUILTIN_CLASS_P(recv, rb_cFloat)) {
	if (EQ_UNREDEFINED_P(FLOAT)) {
	    return rb_float_eql(recv, obj);
	}
    }
    else if (BUILTIN_CLASS_P(recv, rb_cString)) {
	if (EQ_UNREDEFINED_P(STRING)) {
	    return rb_str_eql(recv, obj);
	}
    }

  fallback:
    return opt_equal_fallback(recv, obj, ci, cc);
}
#undef BUILTIN_CLASS_P
#undef EQ_UNREDEFINED_P

VALUE
rb_equal_opt(VALUE obj1, VALUE obj2)
{
    struct rb_call_info ci;
    struct rb_call_cache cc;

    ci.mid = idEq;
    VM_ATOMIC_SET(cc.me, NULL);
    VM_ATOMIC_SET(cc.method_state, 0);
    VM_ATOMIC_SET(cc.class_serial, 0);
    return opt_eq_func(obj1, obj2, &ci, &cc);
}

VALUE
rb_eql_opt(VALUE obj1, VALUE obj2)
{
    struct rb_call_info ci;
    struct rb_call_cache cc;

    ci.mid = idEqlP;
    cc.method_state = 0;
    cc.class_serial = 0;
    cc.me = NULL;
    return opt_eql_func(obj1, obj2, &ci, &cc);
}

extern VALUE vm_call0(rb_execution_context_t *ec, VALUE, ID, int, const VALUE*, const rb_callable_method_entry_t *);

<<<<<<< HEAD
VALUE
check_match(VALUE pattern, VALUE target, enum vm_check_match_type type)
=======
static VALUE
check_match(rb_execution_context_t *ec, VALUE pattern, VALUE target, enum vm_check_match_type type)
>>>>>>> a80baca3
{
    switch (type) {
      case VM_CHECKMATCH_TYPE_WHEN:
	return pattern;
      case VM_CHECKMATCH_TYPE_RESCUE:
	if (!rb_obj_is_kind_of(pattern, rb_cModule)) {
	    rb_raise(rb_eTypeError, "class or module required for rescue clause");
	}
	/* fall through */
      case VM_CHECKMATCH_TYPE_CASE: {
	const rb_callable_method_entry_t *me =
	    rb_callable_method_entry_with_refinements(CLASS_OF(pattern), idEqq, NULL);
	if (me) {
	    return vm_call0(ec, pattern, idEqq, 1, &target, me);
	}
	else {
	    /* fallback to funcall (e.g. method_missing) */
	    return rb_funcallv(pattern, idEqq, 1, &target);
	}
      }
      default:
	rb_bug("check_match: unreachable");
    }
}

#if defined(_MSC_VER) && _MSC_VER < 1300
#define CHECK_CMP_NAN(a, b) if (isnan(a) || isnan(b)) return Qfalse;
#else
#define CHECK_CMP_NAN(a, b) /* do nothing */
#endif

static do_inline VALUE
double_cmp_lt(double a, double b)
{
    CHECK_CMP_NAN(a, b);
    return a < b ? Qtrue : Qfalse;
}

static do_inline VALUE
double_cmp_le(double a, double b)
{
    CHECK_CMP_NAN(a, b);
    return a <= b ? Qtrue : Qfalse;
}

static do_inline VALUE
double_cmp_gt(double a, double b)
{
    CHECK_CMP_NAN(a, b);
    return a > b ? Qtrue : Qfalse;
}

static do_inline VALUE
double_cmp_ge(double a, double b)
{
    CHECK_CMP_NAN(a, b);
    return a >= b ? Qtrue : Qfalse;
}

static VALUE *
vm_base_ptr(const rb_control_frame_t *cfp)
{
    const rb_control_frame_t *prev_cfp = RUBY_VM_PREVIOUS_CONTROL_FRAME(cfp);

    if (cfp->iseq && VM_FRAME_RUBYFRAME_P(cfp)) {
        VALUE *bp = prev_cfp->sp + cfp->iseq->body->local_table_size + VM_ENV_DATA_SIZE;
	if (cfp->iseq->body->type == ISEQ_TYPE_METHOD) {
	    /* adjust `self' */
	    bp += 1;
	}
#if VM_DEBUG_BP_CHECK
	if (bp != cfp->bp_check) {
	    fprintf(stderr, "bp_check: %ld, bp: %ld\n",
		    (long)(cfp->bp_check - GET_EC()->vm_stack),
		    (long)(bp - GET_EC()->vm_stack));
	    rb_bug("vm_base_ptr: unreachable");
	}
#endif
	return bp;
    }
    else {
	return NULL;
    }
}

/* method call processes with call_info */

#include "vm_args.c"

static inline VALUE vm_call_iseq_setup_2(rb_execution_context_t *ec, rb_control_frame_t *cfp, struct rb_calling_info *calling, const struct rb_call_info *ci, struct rb_call_cache *cc, int opt_pc, int param_size, int local_size);
static inline VALUE vm_call_iseq_setup_normal(rb_execution_context_t *ec, rb_control_frame_t *cfp, struct rb_calling_info *calling, const struct rb_call_info *ci, struct rb_call_cache *cc, int opt_pc, int param_size, int local_size);
static inline VALUE vm_call_iseq_setup_tailcall(rb_execution_context_t *ec, rb_control_frame_t *cfp, struct rb_calling_info *calling, const struct rb_call_info *ci, struct rb_call_cache *cc, int opt_pc);
static VALUE vm_call_super_method(rb_execution_context_t *ec, rb_control_frame_t *reg_cfp, struct rb_calling_info *calling, const struct rb_call_info *ci, struct rb_call_cache *cc);
static VALUE vm_call_method_nome(rb_execution_context_t *ec, rb_control_frame_t *cfp, struct rb_calling_info *calling, const struct rb_call_info *ci, struct rb_call_cache *cc);
static VALUE vm_call_method_each_type(rb_execution_context_t *ec, rb_control_frame_t *cfp, struct rb_calling_info *calling, const struct rb_call_info *ci, struct rb_call_cache *cc);
static inline VALUE vm_call_method(rb_execution_context_t *ec, rb_control_frame_t *cfp, struct rb_calling_info *calling, const struct rb_call_info *ci, struct rb_call_cache *cc);

static vm_call_handler vm_call_iseq_setup_func(const struct rb_call_info *ci, const int param_size, const int local_size);

static const rb_iseq_t *
def_iseq_ptr(rb_method_definition_t *def)
{
#if VM_CHECK_MODE > 0
    if (def->type != VM_METHOD_TYPE_ISEQ) rb_bug("def_iseq_ptr: not iseq (%d)", def->type);
#endif
    return rb_iseq_check(def->body.iseq.iseqptr);
}

static VALUE
vm_call_iseq_setup_tailcall_0start(rb_execution_context_t *ec, rb_control_frame_t *cfp, struct rb_calling_info *calling, const struct rb_call_info *ci, struct rb_call_cache *cc)
{
    return vm_call_iseq_setup_tailcall(ec, cfp, calling, ci, cc, 0);
}

static VALUE
vm_call_iseq_setup_normal_0start(rb_execution_context_t *ec, rb_control_frame_t *cfp, struct rb_calling_info *calling, const struct rb_call_info *ci, struct rb_call_cache *cc)
{
    const rb_iseq_t *iseq = def_iseq_ptr(cc->me->def);
    int param = iseq->body->param.size;
    int local = iseq->body->local_table_size;
    return vm_call_iseq_setup_normal(ec, cfp, calling, ci, cc, 0, param, local);
}

int
rb_simple_iseq_p(const rb_iseq_t *iseq)
{
    return iseq->body->param.flags.has_opt == FALSE &&
           iseq->body->param.flags.has_rest == FALSE &&
	   iseq->body->param.flags.has_post == FALSE &&
	   iseq->body->param.flags.has_kw == FALSE &&
	   iseq->body->param.flags.has_kwrest == FALSE &&
	   iseq->body->param.flags.has_block == FALSE;
}

static inline int
vm_callee_setup_arg(rb_execution_context_t *ec, struct rb_calling_info *calling, const struct rb_call_info *ci, struct rb_call_cache *cc,
		    const rb_iseq_t *iseq, VALUE *argv, int param_size, int local_size)
{
    if (LIKELY(rb_simple_iseq_p(iseq) && !(ci->flag & VM_CALL_KW_SPLAT))) {
	rb_control_frame_t *cfp = ec->cfp;

	CALLER_SETUP_ARG(cfp, calling, ci); /* splat arg */

	if (calling->argc != iseq->body->param.lead_num) {
	    argument_arity_error(ec, iseq, calling->argc, iseq->body->param.lead_num, iseq->body->param.lead_num);
	}

	CI_SET_FASTPATH(cc, vm_call_iseq_setup_func(ci, param_size, local_size),
			(!IS_ARGS_SPLAT(ci) && !IS_ARGS_KEYWORD(ci) &&
			 !(METHOD_ENTRY_VISI(cc->me) == METHOD_VISI_PROTECTED)));
	return 0;
    }
    else {
	return setup_parameters_complex(ec, iseq, calling, ci, argv, arg_setup_method);
    }
}

static VALUE
vm_call_iseq_setup(rb_execution_context_t *ec, rb_control_frame_t *cfp, struct rb_calling_info *calling, const struct rb_call_info *ci, struct rb_call_cache *cc)
{
    const rb_iseq_t *iseq = def_iseq_ptr(cc->me->def);
    const int param_size = iseq->body->param.size;
    const int local_size = iseq->body->local_table_size;
    const int opt_pc = vm_callee_setup_arg(ec, calling, ci, cc, def_iseq_ptr(cc->me->def), cfp->sp - calling->argc, param_size, local_size);
    return vm_call_iseq_setup_2(ec, cfp, calling, ci, cc, opt_pc, param_size, local_size);
}

static inline VALUE
vm_call_iseq_setup_2(rb_execution_context_t *ec, rb_control_frame_t *cfp, struct rb_calling_info *calling, const struct rb_call_info *ci, struct rb_call_cache *cc,
		     int opt_pc, int param_size, int local_size)
{
    if (LIKELY(!(ci->flag & VM_CALL_TAILCALL))) {
	return vm_call_iseq_setup_normal(ec, cfp, calling, ci, cc, opt_pc, param_size, local_size);
    }
    else {
	return vm_call_iseq_setup_tailcall(ec, cfp, calling, ci, cc, opt_pc);
    }
}

/* We use the function to provide constant propagation of known parameters for MJIT.  */
static inline VALUE
<<<<<<< HEAD
vm_call_iseq_setup_normal_0(rb_thread_t *th, rb_control_frame_t *cfp, const rb_callable_method_entry_t *me,
			    const rb_iseq_t *iseq, VALUE recv, int argc, VALUE block_handler,
			    VALUE *pc, int param_size, int local_size, unsigned int stack_max)
=======
vm_call_iseq_setup_normal(rb_execution_context_t *ec, rb_control_frame_t *cfp, struct rb_calling_info *calling, const struct rb_call_info *ci, struct rb_call_cache *cc,
			  int opt_pc, int param_size, int local_size)
>>>>>>> a80baca3
{
    VALUE *argv = cfp->sp - argc;
    VALUE *sp = argv + param_size;
    cfp->sp = argv - 1 /* recv */;

<<<<<<< HEAD
    vm_push_frame(th, iseq, VM_FRAME_MAGIC_METHOD | VM_ENV_FLAG_LOCAL, recv,
		  block_handler, (VALUE)me, pc, sp, local_size - param_size, stack_max);
=======
    vm_push_frame(ec, iseq, VM_FRAME_MAGIC_METHOD | VM_ENV_FLAG_LOCAL, calling->recv,
		  calling->block_handler, (VALUE)me,
		  iseq->body->iseq_encoded + opt_pc, sp,
		  local_size - param_size,
		  iseq->body->stack_max);
>>>>>>> a80baca3
    return Qundef;
}

static inline VALUE
<<<<<<< HEAD
vm_call_iseq_setup_normal(rb_thread_t *th, rb_control_frame_t *cfp, struct rb_calling_info *calling,
			  const struct rb_call_info *ci, struct rb_call_cache *cc,
			  int opt_pc, int param_size, int local_size)
{
    const rb_callable_method_entry_t *me = cc->me;
    const rb_iseq_t *iseq = def_iseq_ptr(me->def);
    return vm_call_iseq_setup_normal_0(th, cfp, me, iseq, calling->recv, calling->argc, calling->block_handler,
				       iseq->body->rtl_encoded + opt_pc, param_size, local_size,
				       iseq->body->stack_max);
}

static inline VALUE
vm_call_iseq_setup_tailcall(rb_thread_t *th, rb_control_frame_t *cfp, struct rb_calling_info *calling, const struct rb_call_info *ci, struct rb_call_cache *cc,
=======
vm_call_iseq_setup_tailcall(rb_execution_context_t *ec, rb_control_frame_t *cfp, struct rb_calling_info *calling, const struct rb_call_info *ci, struct rb_call_cache *cc,
>>>>>>> a80baca3
			    int opt_pc)
{
    unsigned int i;
    VALUE *argv = cfp->sp - calling->argc;
    const rb_callable_method_entry_t *me = cc->me;
    const rb_iseq_t *iseq = def_iseq_ptr(me->def);
    VALUE *src_argv = argv;
    VALUE *sp_orig, *sp;
    VALUE finish_flag = VM_FRAME_FINISHED_P(cfp) ? VM_FRAME_FLAG_FINISH : 0;

    if (VM_BH_FROM_CFP_P(calling->block_handler, cfp)) {
	struct rb_captured_block *dst_captured = VM_CFP_TO_CAPTURED_BLOCK(RUBY_VM_PREVIOUS_CONTROL_FRAME(cfp));
	const struct rb_captured_block *src_captured = VM_BH_TO_CAPT_BLOCK(calling->block_handler);
	dst_captured->code.val = src_captured->code.val;
	if (VM_BH_ISEQ_BLOCK_P(calling->block_handler)) {
	    calling->block_handler = VM_BH_FROM_ISEQ_BLOCK(dst_captured);
	}
	else {
	    calling->block_handler = VM_BH_FROM_IFUNC_BLOCK(dst_captured);
	}
    }

    vm_pop_frame(ec, cfp, cfp->ep);
    cfp = ec->cfp;

    sp_orig = sp = cfp->sp;

    /* push self */
    sp[0] = calling->recv;
    sp++;

    /* copy arguments */
    for (i=0; i < iseq->body->param.size; i++) {
	*sp++ = src_argv[i];
    }

    vm_push_frame(ec, iseq, VM_FRAME_MAGIC_METHOD | VM_ENV_FLAG_LOCAL | finish_flag,
		  calling->recv, calling->block_handler, (VALUE)me,
		  iseq->body->rtl_encoded + opt_pc, sp,
		  iseq->body->local_table_size - iseq->body->param.size,
		  iseq->body->stack_max);

    cfp->sp = sp_orig;
    RUBY_VM_CHECK_INTS(ec);

    return Qundef;
}

static VALUE
call_cfunc_m2(VALUE (*func)(ANYARGS), VALUE recv, int argc, const VALUE *argv)
{
    return (*func)(recv, rb_ary_new4(argc, argv));
}

static VALUE
call_cfunc_m1(VALUE (*func)(ANYARGS), VALUE recv, int argc, const VALUE *argv)
{
    return (*func)(argc, argv, recv);
}

static VALUE
call_cfunc_0(VALUE (*func)(ANYARGS), VALUE recv, int argc, const VALUE *argv)
{
    return (*func)(recv);
}

static VALUE
call_cfunc_1(VALUE (*func)(ANYARGS), VALUE recv, int argc, const VALUE *argv)
{
    return (*func)(recv, argv[0]);
}

static VALUE
call_cfunc_2(VALUE (*func)(ANYARGS), VALUE recv, int argc, const VALUE *argv)
{
    return (*func)(recv, argv[0], argv[1]);
}

static VALUE
call_cfunc_3(VALUE (*func)(ANYARGS), VALUE recv, int argc, const VALUE *argv)
{
    return (*func)(recv, argv[0], argv[1], argv[2]);
}

static VALUE
call_cfunc_4(VALUE (*func)(ANYARGS), VALUE recv, int argc, const VALUE *argv)
{
    return (*func)(recv, argv[0], argv[1], argv[2], argv[3]);
}

static VALUE
call_cfunc_5(VALUE (*func)(ANYARGS), VALUE recv, int argc, const VALUE *argv)
{
    return (*func)(recv, argv[0], argv[1], argv[2], argv[3], argv[4]);
}

static VALUE
call_cfunc_6(VALUE (*func)(ANYARGS), VALUE recv, int argc, const VALUE *argv)
{
    return (*func)(recv, argv[0], argv[1], argv[2], argv[3], argv[4], argv[5]);
}

static VALUE
call_cfunc_7(VALUE (*func)(ANYARGS), VALUE recv, int argc, const VALUE *argv)
{
    return (*func)(recv, argv[0], argv[1], argv[2], argv[3], argv[4], argv[5], argv[6]);
}

static VALUE
call_cfunc_8(VALUE (*func)(ANYARGS), VALUE recv, int argc, const VALUE *argv)
{
    return (*func)(recv, argv[0], argv[1], argv[2], argv[3], argv[4], argv[5], argv[6], argv[7]);
}

static VALUE
call_cfunc_9(VALUE (*func)(ANYARGS), VALUE recv, int argc, const VALUE *argv)
{
    return (*func)(recv, argv[0], argv[1], argv[2], argv[3], argv[4], argv[5], argv[6], argv[7], argv[8]);
}

static VALUE
call_cfunc_10(VALUE (*func)(ANYARGS), VALUE recv, int argc, const VALUE *argv)
{
    return (*func)(recv, argv[0], argv[1], argv[2], argv[3], argv[4], argv[5], argv[6], argv[7], argv[8], argv[9]);
}

static VALUE
call_cfunc_11(VALUE (*func)(ANYARGS), VALUE recv, int argc, const VALUE *argv)
{
    return (*func)(recv, argv[0], argv[1], argv[2], argv[3], argv[4], argv[5], argv[6], argv[7], argv[8], argv[9], argv[10]);
}

static VALUE
call_cfunc_12(VALUE (*func)(ANYARGS), VALUE recv, int argc, const VALUE *argv)
{
    return (*func)(recv, argv[0], argv[1], argv[2], argv[3], argv[4], argv[5], argv[6], argv[7], argv[8], argv[9], argv[10], argv[11]);
}

static VALUE
call_cfunc_13(VALUE (*func)(ANYARGS), VALUE recv, int argc, const VALUE *argv)
{
    return (*func)(recv, argv[0], argv[1], argv[2], argv[3], argv[4], argv[5], argv[6], argv[7], argv[8], argv[9], argv[10], argv[11], argv[12]);
}

static VALUE
call_cfunc_14(VALUE (*func)(ANYARGS), VALUE recv, int argc, const VALUE *argv)
{
    return (*func)(recv, argv[0], argv[1], argv[2], argv[3], argv[4], argv[5], argv[6], argv[7], argv[8], argv[9], argv[10], argv[11], argv[12], argv[13]);
}

static VALUE
call_cfunc_15(VALUE (*func)(ANYARGS), VALUE recv, int argc, const VALUE *argv)
{
    return (*func)(recv, argv[0], argv[1], argv[2], argv[3], argv[4], argv[5], argv[6], argv[7], argv[8], argv[9], argv[10], argv[11], argv[12], argv[13], argv[14]);
}

#ifndef VM_PROFILE
#define VM_PROFILE 0
#endif

#if VM_PROFILE
enum {
    VM_PROFILE_R2C_CALL,
    VM_PROFILE_R2C_POPF,
    VM_PROFILE_C2C_CALL,
    VM_PROFILE_C2C_POPF,
    VM_PROFILE_COUNT
};
static int vm_profile_counter[VM_PROFILE_COUNT];
#define VM_PROFILE_UP(x) (vm_profile_counter[VM_PROFILE_##x]++)
#define VM_PROFILE_ATEXIT() atexit(vm_profile_show_result)
static void
vm_profile_show_result(void)
{
    fprintf(stderr, "VM Profile results: \n");
    fprintf(stderr, "r->c call: %d\n", vm_profile_counter[VM_PROFILE_R2C_CALL]);
    fprintf(stderr, "r->c popf: %d\n", vm_profile_counter[VM_PROFILE_R2C_POPF]);
    fprintf(stderr, "c->c call: %d\n", vm_profile_counter[VM_PROFILE_C2C_CALL]);
    fprintf(stderr, "c->c popf: %d\n", vm_profile_counter[VM_PROFILE_C2C_POPF]);
}
#else
#define VM_PROFILE_UP(x)
#define VM_PROFILE_ATEXIT()
#endif

static inline int
vm_cfp_consistent_p(rb_execution_context_t *ec, const rb_control_frame_t *reg_cfp)
{
    const int ov_flags = RAISED_STACKOVERFLOW;
    if (LIKELY(reg_cfp == ec->cfp + 1)) return TRUE;
    if (rb_ec_raised_p(ec, ov_flags)) {
	rb_ec_raised_reset(ec, ov_flags);
	return TRUE;
    }
    return FALSE;
}

#define CHECK_CFP_CONSISTENCY(func) \
    (LIKELY(vm_cfp_consistent_p(ec, reg_cfp)) ? (void)0 : \
     rb_bug(func ": cfp consistency error (%p, %p)", (void *)reg_cfp, (void *)(ec->cfp+1)))

static inline
const rb_method_cfunc_t *
vm_method_cfunc_entry(const rb_callable_method_entry_t *me)
{
#if VM_DEBUG_VERIFY_METHOD_CACHE
    switch (me->def->type) {
      case VM_METHOD_TYPE_CFUNC:
      case VM_METHOD_TYPE_NOTIMPLEMENTED:
	break;
# define METHOD_BUG(t) case VM_METHOD_TYPE_##t: rb_bug("wrong method type: " #t)
	METHOD_BUG(ISEQ);
	METHOD_BUG(ATTRSET);
	METHOD_BUG(IVAR);
	METHOD_BUG(BMETHOD);
	METHOD_BUG(ZSUPER);
	METHOD_BUG(UNDEF);
	METHOD_BUG(OPTIMIZED);
	METHOD_BUG(MISSING);
	METHOD_BUG(REFINED);
	METHOD_BUG(ALIAS);
# undef METHOD_BUG
      default:
	rb_bug("wrong method type: %d", me->def->type);
    }
#endif
    return &me->def->body.cfunc;
}

<<<<<<< HEAD
/* This variant is used to generate a better JIT code.  */
static inline VALUE
vm_call_cfunc_with_frame_0(rb_thread_t *th, rb_control_frame_t *reg_cfp, VALUE recv, VALUE block_handler, int argc,
			   ID mid, const rb_callable_method_entry_t *me)
=======
static VALUE
vm_call_cfunc_with_frame(rb_execution_context_t *ec, rb_control_frame_t *reg_cfp, struct rb_calling_info *calling, const struct rb_call_info *ci, struct rb_call_cache *cc)
>>>>>>> a80baca3
{
    VALUE val;
    const rb_method_cfunc_t *cfunc = vm_method_cfunc_entry(me);
    int len = cfunc->argc;

<<<<<<< HEAD
    if (mjit_trace_p) {
	RUBY_DTRACE_CMETHOD_ENTRY_HOOK(th, me->owner, me->def->original_id);
	EXEC_EVENT_HOOK(th, RUBY_EVENT_C_CALL, recv, me->def->original_id, mid, me->owner, Qundef);
    }
=======
    VALUE recv = calling->recv;
    VALUE block_handler = calling->block_handler;
    int argc = calling->argc;

    RUBY_DTRACE_CMETHOD_ENTRY_HOOK(ec, me->owner, me->def->original_id);
    EXEC_EVENT_HOOK(ec, RUBY_EVENT_C_CALL, recv, me->def->original_id, ci->mid, me->owner, Qundef);
>>>>>>> a80baca3

    vm_push_frame(ec, NULL, VM_FRAME_MAGIC_CFUNC | VM_FRAME_FLAG_CFRAME | VM_ENV_FLAG_LOCAL, recv,
		  block_handler, (VALUE)me,
		  0, ec->cfp->sp, 0, 0);

    if (len >= 0) rb_check_arity(argc, len, len);

    reg_cfp->sp -= argc + 1;
    VM_PROFILE_UP(R2C_CALL);
    val = (*cfunc->invoker)(cfunc->func, recv, argc, reg_cfp->sp + 1);

<<<<<<< HEAD
    if (reg_cfp != th->cfp + 1) {
	rb_bug("vm_call_cfunc - cfp consistency error");
    }

    rb_vm_pop_frame(th);

    if (mjit_trace_p) {
	EXEC_EVENT_HOOK(th, RUBY_EVENT_C_RETURN, recv, me->def->original_id, mid, me->owner, val);
	RUBY_DTRACE_CMETHOD_RETURN_HOOK(th, me->owner, me->def->original_id);
    }

    return val;
}

static inline VALUE
vm_call_cfunc_with_frame(rb_thread_t *th, rb_control_frame_t *reg_cfp, struct rb_calling_info *calling, const struct rb_call_info *ci, struct rb_call_cache *cc)
{
    return vm_call_cfunc_with_frame_0(th, reg_cfp, calling->recv, calling->block_handler, calling->argc, ci->mid, cc->me);
}

#if OPT_CALL_CFUNC_WITHOUT_FRAME
static VALUE
vm_call_cfunc_latter(rb_thread_t *th, rb_control_frame_t *reg_cfp, struct rb_calling_info *calling)
{
    VALUE val;
    int argc = calling->argc;
    VALUE *argv = STACK_ADDR_FROM_TOP(argc);
    VALUE recv = calling->recv;
    const rb_method_cfunc_t *cfunc = vm_method_cfunc_entry(cc->me);

    th->passed_calling = calling;
    reg_cfp->sp -= argc + 1;
    ci->aux.inc_sp = argc + 1;
    VM_PROFILE_UP(R2C_CALL);
    val = (*cfunc->invoker)(cfunc->func, recv, argc, argv);

    /* check */
    if (reg_cfp == th->cfp) { /* no frame push */
	if (UNLIKELY(th->passed_ci != ci)) {
	    rb_bug("vm_call_cfunc_latter: passed_ci error (ci: %p, passed_ci: %p)", ci, th->passed_ci);
	}
	th->passed_ci = 0;
    }
    else {
	if (UNLIKELY(reg_cfp != RUBY_VM_PREVIOUS_CONTROL_FRAME(th->cfp))) {
	    rb_bug("vm_call_cfunc_latter: cfp consistency error (%p, %p)", reg_cfp, th->cfp+1);
	}
	vm_pop_frame(th, reg_cfp, reg_cfp->ep);
	VM_PROFILE_UP(R2C_POPF);
    }

    return val;
}

VALUE
vm_call_cfunc(rb_thread_t *th, rb_control_frame_t *reg_cfp, struct rb_calling_info *calling, const struct rb_call_info *ci)
{
    VALUE val;
    const rb_callable_method_entry_t *me = cc->me;
    int len = vm_method_cfunc_entry(me)->argc;
    VALUE recv = calling->recv;

    CALLER_SETUP_ARG(reg_cfp, calling, ci);
    if (len >= 0) rb_check_arity(calling->argc, len, len);

    RUBY_DTRACE_CMETHOD_ENTRY_HOOK(th, me->owner, me->called_id);
    EXEC_EVENT_HOOK(th, RUBY_EVENT_C_CALL, recv, me->called_id, me->owner, Qnil);
=======
    CHECK_CFP_CONSISTENCY("vm_call_cfunc");
>>>>>>> a80baca3

    rb_vm_pop_frame(ec);

    EXEC_EVENT_HOOK(ec, RUBY_EVENT_C_RETURN, recv, me->def->original_id, ci->mid, me->owner, val);
    RUBY_DTRACE_CMETHOD_RETURN_HOOK(ec, me->owner, me->def->original_id);

    return val;
}

<<<<<<< HEAD
void
rb_vm_call_cfunc_push_frame(rb_thread_t *th)
{
    struct rb_calling_info *calling = th->passed_calling;
    const rb_callable_method_entry_t *me = calling->me;
    th->passed_ci = 0;

    vm_push_frame(th, 0, VM_FRAME_MAGIC_CFUNC | VM_FRAME_FLAG_CFRAME | VM_ENV_FLAG_LOCAL,
		  calling->recv, calling->block_handler, (VALUE)me /* cref */,
		  0, th->cfp->sp + cc->aux.inc_sp, 0, 0);

    if (calling->call != vm_call_general) {
	calling->call = vm_call_cfunc_with_frame;
    }
}
#else /* OPT_CALL_CFUNC_WITHOUT_FRAME */

/* As vm_call_cfunc but used to generate a better JIT code. */
inline VALUE
vm_call_cfunc_0(rb_thread_t *th, rb_control_frame_t *reg_cfp, VALUE recv, VALUE block_handler, int argc,
		unsigned int flag, struct rb_call_info_kw_arg **kw_arg, ID mid, const rb_callable_method_entry_t *me)
{
    CALLER_SETUP_ARG_0(reg_cfp, flag, argc, kw_arg);
    return vm_call_cfunc_with_frame_0(th, reg_cfp, recv, block_handler, argc, mid, me);
}

inline VALUE
vm_call_cfunc(rb_thread_t *th, rb_control_frame_t *reg_cfp, struct rb_calling_info *calling, const struct rb_call_info *ci, struct rb_call_cache *cc)
=======
static VALUE
vm_call_cfunc(rb_execution_context_t *ec, rb_control_frame_t *reg_cfp, struct rb_calling_info *calling, const struct rb_call_info *ci, struct rb_call_cache *cc)
>>>>>>> a80baca3
{
    CALLER_SETUP_ARG(reg_cfp, calling, ci);
    return vm_call_cfunc_with_frame(ec, reg_cfp, calling, ci, cc);
}

<<<<<<< HEAD
VALUE
vm_call_ivar(rb_thread_t *th, rb_control_frame_t *cfp, struct rb_calling_info *calling, const struct rb_call_info *ci, struct rb_call_cache *cc)
=======
static VALUE
vm_call_ivar(rb_execution_context_t *ec, rb_control_frame_t *cfp, struct rb_calling_info *calling, const struct rb_call_info *ci, struct rb_call_cache *cc)
>>>>>>> a80baca3
{
    cfp->sp -= 1;
    return vm_getivar(calling->recv, cc->me->def->body.attr.id, NULL, cc, 1);
}

<<<<<<< HEAD
VALUE
vm_call_attrset(rb_thread_t *th, rb_control_frame_t *cfp, struct rb_calling_info *calling, const struct rb_call_info *ci, struct rb_call_cache *cc)
=======
static VALUE
vm_call_attrset(rb_execution_context_t *ec, rb_control_frame_t *cfp, struct rb_calling_info *calling, const struct rb_call_info *ci, struct rb_call_cache *cc)
>>>>>>> a80baca3
{
    VALUE val = *(cfp->sp - 1);
    cfp->sp -= 2;
    return vm_setivar(calling->recv, cc->me->def->body.attr.id, val, NULL, cc, 1);
}

static inline VALUE
vm_call_bmethod_body(rb_execution_context_t *ec, struct rb_calling_info *calling, const struct rb_call_info *ci, struct rb_call_cache *cc, const VALUE *argv)
{
    rb_proc_t *proc;
    VALUE val;

    /* control block frame */
    ec->passed_bmethod_me = cc->me;
    GetProcPtr(cc->me->def->body.proc, proc);
    val = vm_invoke_bmethod(ec, proc, calling->recv, calling->argc, argv, calling->block_handler);

    return val;
}

static VALUE
vm_call_bmethod(rb_execution_context_t *ec, rb_control_frame_t *cfp, struct rb_calling_info *calling, const struct rb_call_info *ci, struct rb_call_cache *cc)
{
    VALUE *argv;
    int argc;

    CALLER_SETUP_ARG(cfp, calling, ci);
    argc = calling->argc;
    argv = ALLOCA_N(VALUE, argc);
    MEMCPY(argv, cfp->sp - argc, VALUE, argc);
    cfp->sp += - argc - 1;

    return vm_call_bmethod_body(ec, calling, ci, cc, argv);
}

static enum method_missing_reason
ci_missing_reason(const struct rb_call_info *ci)
{
    enum method_missing_reason stat = MISSING_NOENTRY;
    if (ci->flag & VM_CALL_VCALL) stat |= MISSING_VCALL;
    if (ci->flag & VM_CALL_FCALL) stat |= MISSING_FCALL;
    if (ci->flag & VM_CALL_SUPER) stat |= MISSING_SUPER;
    return stat;
}

static VALUE
vm_call_opt_send(rb_execution_context_t *ec, rb_control_frame_t *reg_cfp, struct rb_calling_info *calling, const struct rb_call_info *orig_ci, struct rb_call_cache *orig_cc)
{
    int i;
    VALUE sym;
    struct rb_call_info *ci;
    struct rb_call_data_with_kwarg cd_entry;
    struct rb_call_cache cc_entry, *cc;

    CALLER_SETUP_ARG(reg_cfp, calling, orig_ci);

    i = calling->argc - 1;

    if (calling->argc == 0) {
	rb_raise(rb_eArgError, "no method name given");
    }

    /* setup new ci */
    if (orig_ci->flag & VM_CALL_KWARG) {
	ci = (struct rb_call_info *)&cd_entry;
	cd_entry.call_info = ((struct rb_call_data_with_kwarg *)orig_ci)->call_info;
	cd_entry.kw_arg = ((struct rb_call_data_with_kwarg *)orig_ci)->kw_arg;
    }
    else {
	ci = &cd_entry.call_info;
	cd_entry.call_info = *orig_ci;
    }
    ci->flag = ci->flag & ~VM_CALL_KWARG; /* TODO: delegate kw_arg without making a Hash object */

    /* setup new cc */
    cc_entry = *orig_cc;
    cc = &cc_entry;

    sym = TOPN(i);

    if (!(ci->mid = rb_check_id(&sym))) {
	if (rb_method_basic_definition_p(CLASS_OF(calling->recv), idMethodMissing)) {
	    VALUE exc =
		rb_make_no_method_exception(rb_eNoMethodError, 0, calling->recv,
					    rb_long2int(calling->argc), &TOPN(i),
					    ci->flag & (VM_CALL_FCALL|VM_CALL_VCALL));
	    rb_exc_raise(exc);
	}
	TOPN(i) = rb_str_intern(sym);
	ci->mid = idMethodMissing;
	ec->method_missing_reason = cc->aux.method_missing_reason = ci_missing_reason(ci);
    }
    else {
	/* shift arguments */
	if (i > 0) {
	    MEMMOVE(&TOPN(i), &TOPN(i-1), VALUE, i);
	}
	calling->argc -= 1;
	DEC_SP(1);
    }

    cc->me = rb_callable_method_entry_with_refinements(CLASS_OF(calling->recv), ci->mid, NULL);
    ci->flag = VM_CALL_FCALL | VM_CALL_OPT_SEND;
    return vm_call_method(ec, reg_cfp, calling, ci, cc);
}

static inline VALUE vm_invoke_block(rb_execution_context_t *ec, rb_control_frame_t *reg_cfp, struct rb_calling_info *calling, const struct rb_call_info *ci, VALUE block_handler);

NOINLINE(static VALUE
	 vm_invoke_block_opt_call(rb_execution_context_t *ec, rb_control_frame_t *reg_cfp,
				  struct rb_calling_info *calling, const struct rb_call_info *ci, VALUE block_handler));

static VALUE
vm_invoke_block_opt_call(rb_execution_context_t *ec, rb_control_frame_t *reg_cfp,
			 struct rb_calling_info *calling, const struct rb_call_info *ci, VALUE block_handler)
{
    int argc = calling->argc;

    /* remove self */
    if (argc > 0) MEMMOVE(&TOPN(argc), &TOPN(argc-1), VALUE, argc);
    DEC_SP(1);

    return vm_invoke_block(ec, reg_cfp, calling, ci, block_handler);
}

static VALUE
vm_call_opt_call(rb_execution_context_t *ec, rb_control_frame_t *reg_cfp, struct rb_calling_info *calling, const struct rb_call_info *ci, struct rb_call_cache *cc)
{
    VALUE procval = calling->recv;
    return vm_invoke_block_opt_call(ec, reg_cfp, calling, ci, VM_BH_FROM_PROC(procval));
}

static VALUE
vm_call_opt_block_call(rb_execution_context_t *ec, rb_control_frame_t *reg_cfp, struct rb_calling_info *calling, const struct rb_call_info *ci, struct rb_call_cache *cc)
{
    VALUE block_handler = VM_ENV_BLOCK_HANDLER(VM_CF_LEP(reg_cfp));

    if (BASIC_OP_UNREDEFINED_P(BOP_CALL, PROC_REDEFINED_OP_FLAG)) {
	return vm_invoke_block_opt_call(ec, reg_cfp, calling, ci, block_handler);
    }
    else {
	calling->recv = rb_vm_bh_to_procval(ec, block_handler);
	vm_search_method(ci, cc, calling->recv);
	return vm_call_general(ec, reg_cfp, calling, ci, cc);
    }
}

static VALUE
vm_call_method_missing(rb_execution_context_t *ec, rb_control_frame_t *reg_cfp, struct rb_calling_info *calling, const struct rb_call_info *orig_ci, struct rb_call_cache *orig_cc)
{
    VALUE *argv = STACK_ADDR_FROM_TOP(calling->argc);
    struct rb_call_info ci_entry;
    const struct rb_call_info *ci;
    struct rb_call_cache cc_entry, *cc;
    unsigned int argc;

    CALLER_SETUP_ARG(reg_cfp, calling, orig_ci);
    argc = calling->argc+1;

    ci_entry.flag = VM_CALL_FCALL | VM_CALL_OPT_SEND;
    ci_entry.mid = idMethodMissing;
    ci_entry.orig_argc = argc;
    ci = &ci_entry;

    cc_entry = *orig_cc;
    cc_entry.me =
	rb_callable_method_entry_without_refinements(CLASS_OF(calling->recv),
						     idMethodMissing, NULL);
    cc = &cc_entry;

    calling->argc = argc;

    /* shift arguments: m(a, b, c) #=> method_missing(:m, a, b, c) */
    CHECK_VM_STACK_OVERFLOW(reg_cfp, 1);
    if (argc > 1) {
	MEMMOVE(argv+1, argv, VALUE, argc-1);
    }
    argv[0] = ID2SYM(orig_ci->mid);
    INC_SP(1);

    ec->method_missing_reason = orig_cc->aux.method_missing_reason;
    return vm_call_method(ec, reg_cfp, calling, ci, cc);
}

static const rb_callable_method_entry_t *refined_method_callable_without_refinement(const rb_callable_method_entry_t *me);
static VALUE
vm_call_zsuper(rb_execution_context_t *ec, rb_control_frame_t *cfp, struct rb_calling_info *calling, const struct rb_call_info *ci, struct rb_call_cache *cc, VALUE klass)
{
    klass = RCLASS_SUPER(klass);
    cc->me = klass ? rb_callable_method_entry(klass, ci->mid) : NULL;

    if (!cc->me) {
	return vm_call_method_nome(ec, cfp, calling, ci, cc);
    }
    if (cc->me->def->type == VM_METHOD_TYPE_REFINED &&
	cc->me->def->body.refined.orig_me) {
	cc->me = refined_method_callable_without_refinement(cc->me);
    }
    return vm_call_method_each_type(ec, cfp, calling, ci, cc);
}

static inline VALUE
find_refinement(VALUE refinements, VALUE klass)
{
    if (NIL_P(refinements)) {
	return Qnil;
    }
    return rb_hash_lookup(refinements, klass);
}

PUREFUNC(static rb_control_frame_t * current_method_entry(const rb_execution_context_t *ec, rb_control_frame_t *cfp));
static rb_control_frame_t *
current_method_entry(const rb_execution_context_t *ec, rb_control_frame_t *cfp)
{
    rb_control_frame_t *top_cfp = cfp;

    if (cfp->iseq && cfp->iseq->body->type == ISEQ_TYPE_BLOCK) {
	const rb_iseq_t *local_iseq = cfp->iseq->body->local_iseq;

	do {
	    cfp = RUBY_VM_PREVIOUS_CONTROL_FRAME(cfp);
	    if (RUBY_VM_CONTROL_FRAME_STACK_OVERFLOW_P(ec, cfp)) {
		/* TODO: orphan block */
		return top_cfp;
	    }
	} while (cfp->iseq != local_iseq);
    }
    return cfp;
}

static VALUE
find_defined_class_by_owner(VALUE current_class, VALUE target_owner)
{
    VALUE klass = current_class;

    /* for prepended Module, then start from cover class */
    if (RB_TYPE_P(klass, T_ICLASS) && FL_TEST(klass, RICLASS_IS_ORIGIN)) klass = RBASIC_CLASS(klass);

    while (RTEST(klass)) {
	VALUE owner = RB_TYPE_P(klass, T_ICLASS) ? RBASIC_CLASS(klass) : klass;
	if (owner == target_owner) {
	    return klass;
	}
	klass = RCLASS_SUPER(klass);
    }

    return current_class; /* maybe module function */
}

static const rb_callable_method_entry_t *
aliased_callable_method_entry(const rb_callable_method_entry_t *me)
{
    const rb_method_entry_t *orig_me = me->def->body.alias.original_me;
    const rb_callable_method_entry_t *cme;

    if (orig_me->defined_class == 0) {
	VALUE defined_class = find_defined_class_by_owner(me->defined_class, orig_me->owner);
	VM_ASSERT(RB_TYPE_P(orig_me->owner, T_MODULE));
	cme = rb_method_entry_complement_defined_class(orig_me, me->called_id, defined_class);

	if (me->def->alias_count + me->def->complemented_count == 0) {
	    RB_OBJ_WRITE(me, &me->def->body.alias.original_me, cme);
	}
	else {
	    rb_method_definition_t *def =
		rb_method_definition_create(VM_METHOD_TYPE_ALIAS, me->def->original_id);
	    rb_method_definition_set((rb_method_entry_t *)me, def, (void *)cme);
	}
    }
    else {
	cme = (const rb_callable_method_entry_t *)orig_me;
    }

    VM_ASSERT(callable_method_entry_p(cme));
    return cme;
}

static const rb_callable_method_entry_t *
refined_method_callable_without_refinement(const rb_callable_method_entry_t *me)
{
    const rb_method_entry_t *orig_me = me->def->body.refined.orig_me;
    const rb_callable_method_entry_t *cme;

    if (orig_me->defined_class == 0) {
	cme = NULL;
	rb_notimplement();
    }
    else {
	cme = (const rb_callable_method_entry_t *)orig_me;
    }

    VM_ASSERT(callable_method_entry_p(cme));

    if (UNDEFINED_METHOD_ENTRY_P(cme)) {
	cme = NULL;
    }

    return cme;
}

static VALUE
vm_call_method_each_type(rb_execution_context_t *ec, rb_control_frame_t *cfp, struct rb_calling_info *calling, const struct rb_call_info *ci, struct rb_call_cache *cc)
{
    switch (cc->me->def->type) {
      case VM_METHOD_TYPE_ISEQ:
	CI_SET_FASTPATH(cc, vm_call_iseq_setup, TRUE);
	return vm_call_iseq_setup(ec, cfp, calling, ci, cc);

      case VM_METHOD_TYPE_NOTIMPLEMENTED:
      case VM_METHOD_TYPE_CFUNC:
	CI_SET_FASTPATH(cc, vm_call_cfunc, TRUE);
	return vm_call_cfunc(ec, cfp, calling, ci, cc);

      case VM_METHOD_TYPE_ATTRSET:
	CALLER_SETUP_ARG(cfp, calling, ci);
	rb_check_arity(calling->argc, 1, 1);
	cc->aux.index = 0;
	CI_SET_FASTPATH(cc, vm_call_attrset, !((ci->flag & VM_CALL_ARGS_SPLAT) || (ci->flag & VM_CALL_KWARG)));
	return vm_call_attrset(ec, cfp, calling, ci, cc);

      case VM_METHOD_TYPE_IVAR:
	CALLER_SETUP_ARG(cfp, calling, ci);
	rb_check_arity(calling->argc, 0, 0);
	cc->aux.index = 0;
	CI_SET_FASTPATH(cc, vm_call_ivar, !(ci->flag & VM_CALL_ARGS_SPLAT));
	return vm_call_ivar(ec, cfp, calling, ci, cc);

      case VM_METHOD_TYPE_MISSING:
	cc->aux.method_missing_reason = 0;
	CI_SET_FASTPATH(cc, vm_call_method_missing, TRUE);
	return vm_call_method_missing(ec, cfp, calling, ci, cc);

      case VM_METHOD_TYPE_BMETHOD:
	CI_SET_FASTPATH(cc, vm_call_bmethod, TRUE);
	return vm_call_bmethod(ec, cfp, calling, ci, cc);

      case VM_METHOD_TYPE_ALIAS:
	cc->me = aliased_callable_method_entry(cc->me);
	VM_ASSERT(cc->me != NULL);
	return vm_call_method_each_type(ec, cfp, calling, ci, cc);

      case VM_METHOD_TYPE_OPTIMIZED:
	switch (cc->me->def->body.optimize_type) {
	  case OPTIMIZED_METHOD_TYPE_SEND:
	    CI_SET_FASTPATH(cc, vm_call_opt_send, TRUE);
	    return vm_call_opt_send(ec, cfp, calling, ci, cc);
	  case OPTIMIZED_METHOD_TYPE_CALL:
	    CI_SET_FASTPATH(cc, vm_call_opt_call, TRUE);
	    return vm_call_opt_call(ec, cfp, calling, ci, cc);
	  case OPTIMIZED_METHOD_TYPE_BLOCK_CALL:
	    CI_SET_FASTPATH(cc, vm_call_opt_block_call, TRUE);
	    return vm_call_opt_block_call(ec, cfp, calling, ci, cc);
	  default:
	    rb_bug("vm_call_method: unsupported optimized method type (%d)",
		   cc->me->def->body.optimize_type);
	}

      case VM_METHOD_TYPE_UNDEF:
	break;

      case VM_METHOD_TYPE_ZSUPER:
	return vm_call_zsuper(ec, cfp, calling, ci, cc, RCLASS_ORIGIN(cc->me->owner));

      case VM_METHOD_TYPE_REFINED: {
	const rb_cref_t *cref = rb_vm_get_cref(cfp->ep);
	VALUE refinements = cref ? CREF_REFINEMENTS(cref) : Qnil;
	VALUE refinement;
	const rb_callable_method_entry_t *ref_me;

	refinement = find_refinement(refinements, cc->me->owner);

	if (NIL_P(refinement)) {
	    goto no_refinement_dispatch;
	}
	ref_me = rb_callable_method_entry(refinement, ci->mid);

	if (ref_me) {
	    if (cc->call == vm_call_super_method) {
		const rb_control_frame_t *top_cfp = current_method_entry(ec, cfp);
		const rb_callable_method_entry_t *top_me = rb_vm_frame_method_entry(top_cfp);
		if (top_me && rb_method_definition_eq(ref_me->def, top_me->def)) {
		    goto no_refinement_dispatch;
		}
	    }
	    cc->me = ref_me;
	    if (ref_me->def->type != VM_METHOD_TYPE_REFINED) {
		return vm_call_method(ec, cfp, calling, ci, cc);
	    }
	}
	else {
	    cc->me = NULL;
	    return vm_call_method_nome(ec, cfp, calling, ci, cc);
	}

      no_refinement_dispatch:
	if (cc->me->def->body.refined.orig_me) {
	    cc->me = refined_method_callable_without_refinement(cc->me);
	}
	else {
	    VALUE klass = RCLASS_SUPER(cc->me->defined_class);
	    cc->me = klass ? rb_callable_method_entry(klass, ci->mid) : NULL;
	}
	return vm_call_method(ec, cfp, calling, ci, cc);
      }
    }

    rb_bug("vm_call_method: unsupported method type (%d)", cc->me->def->type);
}

NORETURN(static void vm_raise_method_missing(rb_execution_context_t *ec, int argc, const VALUE *argv, VALUE obj, int call_status));

static VALUE
vm_call_method_nome(rb_execution_context_t *ec, rb_control_frame_t *cfp, struct rb_calling_info *calling, const struct rb_call_info *ci, struct rb_call_cache *cc)
{
    /* method missing */
    const int stat = ci_missing_reason(ci);

    if (ci->mid == idMethodMissing) {
	rb_control_frame_t *reg_cfp = cfp;
	VALUE *argv = STACK_ADDR_FROM_TOP(calling->argc);
	vm_raise_method_missing(ec, calling->argc, argv, calling->recv, stat);
    }
    else {
	cc->aux.method_missing_reason = stat;
	CI_SET_FASTPATH(cc, vm_call_method_missing, 1);
	return vm_call_method_missing(ec, cfp, calling, ci, cc);
    }
}

static inline VALUE
vm_call_method(rb_execution_context_t *ec, rb_control_frame_t *cfp, struct rb_calling_info *calling, const struct rb_call_info *ci, struct rb_call_cache *cc)
{
    VM_ASSERT(callable_method_entry_p(cc->me));

    if (cc->me != NULL) {
	switch (METHOD_ENTRY_VISI(cc->me)) {
	  case METHOD_VISI_PUBLIC: /* likely */
	    return vm_call_method_each_type(ec, cfp, calling, ci, cc);

	  case METHOD_VISI_PRIVATE:
	    if (!(ci->flag & VM_CALL_FCALL)) {
		enum method_missing_reason stat = MISSING_PRIVATE;
		if (ci->flag & VM_CALL_VCALL) stat |= MISSING_VCALL;

		cc->aux.method_missing_reason = stat;
		CI_SET_FASTPATH(cc, vm_call_method_missing, 1);
		return vm_call_method_missing(ec, cfp, calling, ci, cc);
	    }
	    return vm_call_method_each_type(ec, cfp, calling, ci, cc);

	  case METHOD_VISI_PROTECTED:
	    if (!(ci->flag & VM_CALL_OPT_SEND)) {
		if (!rb_obj_is_kind_of(cfp->self, cc->me->defined_class)) {
		    cc->aux.method_missing_reason = MISSING_PROTECTED;
		    return vm_call_method_missing(ec, cfp, calling, ci, cc);
		}
		else {
		    /* caching method info to dummy cc */
		    struct rb_call_cache cc_entry;
		    cc_entry = *cc;
		    cc = &cc_entry;

		    VM_ASSERT(cc->me != NULL);
		    return vm_call_method_each_type(ec, cfp, calling, ci, cc);
		}
	    }
	    return vm_call_method_each_type(ec, cfp, calling, ci, cc);

	  default:
	    rb_bug("unreachable");
	}
    }
    else {
	return vm_call_method_nome(ec, cfp, calling, ci, cc);
    }
}

<<<<<<< HEAD
VALUE
vm_call_general(rb_thread_t *th, rb_control_frame_t *reg_cfp, struct rb_calling_info *calling, const struct rb_call_info *ci, struct rb_call_cache *cc)
=======
static VALUE
vm_call_general(rb_execution_context_t *ec, rb_control_frame_t *reg_cfp, struct rb_calling_info *calling, const struct rb_call_info *ci, struct rb_call_cache *cc)
>>>>>>> a80baca3
{
    return vm_call_method(ec, reg_cfp, calling, ci, cc);
}

static VALUE
vm_call_super_method(rb_execution_context_t *ec, rb_control_frame_t *reg_cfp, struct rb_calling_info *calling, const struct rb_call_info *ci, struct rb_call_cache *cc)
{
    /* this check is required to distinguish with other functions. */
    if (cc->call != vm_call_super_method) rb_bug("bug");
    return vm_call_method(ec, reg_cfp, calling, ci, cc);
}

/* super */

static inline VALUE
vm_search_normal_superclass(VALUE klass)
{
    if (BUILTIN_TYPE(klass) == T_ICLASS &&
	FL_TEST(RBASIC(klass)->klass, RMODULE_IS_REFINEMENT)) {
	klass = RBASIC(klass)->klass;
    }
    klass = RCLASS_ORIGIN(klass);
    return RCLASS_SUPER(klass);
}

NORETURN(static void vm_super_outside(void));

static void
vm_super_outside(void)
{
    rb_raise(rb_eNoMethodError, "super called outside of method");
}

<<<<<<< HEAD
void
vm_search_super_method(rb_thread_t *th, rb_control_frame_t *reg_cfp,
=======
static void
vm_search_super_method(const rb_execution_context_t *ec, rb_control_frame_t *reg_cfp,
>>>>>>> a80baca3
		       struct rb_calling_info *calling, struct rb_call_info *ci, struct rb_call_cache *cc)
{
    VALUE current_defined_class, klass;
    VALUE sigval = TOPN(calling->argc);
    const rb_callable_method_entry_t *me = rb_vm_frame_method_entry(reg_cfp);

    if (!me) {
	vm_super_outside();
    }

    current_defined_class = me->defined_class;

    if (!NIL_P(RCLASS_REFINED_CLASS(current_defined_class))) {
	current_defined_class = RCLASS_REFINED_CLASS(current_defined_class);
    }

    if (BUILTIN_TYPE(current_defined_class) != T_MODULE &&
	BUILTIN_TYPE(current_defined_class) != T_ICLASS && /* bound UnboundMethod */
	!FL_TEST(current_defined_class, RMODULE_INCLUDED_INTO_REFINEMENT) &&
	!rb_obj_is_kind_of(calling->recv, current_defined_class)) {
	VALUE m = RB_TYPE_P(current_defined_class, T_ICLASS) ?
	    RBASIC(current_defined_class)->klass : current_defined_class;

	rb_raise(rb_eTypeError,
		 "self has wrong type to call super in this context: "
		 "%"PRIsVALUE" (expected %"PRIsVALUE")",
		 rb_obj_class(calling->recv), m);
    }

    if (me->def->type == VM_METHOD_TYPE_BMETHOD && !sigval) {
	rb_raise(rb_eRuntimeError,
		 "implicit argument passing of super from method defined"
		 " by define_method() is not supported."
		 " Specify all arguments explicitly.");
    }

    ci->mid = me->def->original_id;
    klass = vm_search_normal_superclass(me->defined_class);

    if (!klass) {
	/* bound instance method of module */
	cc->aux.method_missing_reason = MISSING_SUPER;
	CI_SET_FASTPATH(cc, vm_call_method_missing, 1);
    }
    else {
	/* TODO: use inline cache */
	cc->me = rb_callable_method_entry(klass, ci->mid);
	CI_SET_FASTPATH(cc, vm_call_super_method, 1);
    }
}

/* yield */

static inline int
block_proc_is_lambda(const VALUE procval)
{
    rb_proc_t *proc;

    if (procval) {
	GetProcPtr(procval, proc);
	return proc->is_lambda;
    }
    else {
	return 0;
    }
}

static VALUE
vm_yield_with_cfunc(rb_execution_context_t *ec,
		    const struct rb_captured_block *captured,
		    VALUE self, int argc, const VALUE *argv, VALUE block_handler)
{
    int is_lambda = FALSE; /* TODO */
    VALUE val, arg, blockarg;
    const struct vm_ifunc *ifunc = captured->code.ifunc;
    const rb_callable_method_entry_t *me = ec->passed_bmethod_me;
    ec->passed_bmethod_me = NULL;

    if (is_lambda) {
	arg = rb_ary_new4(argc, argv);
    }
    else if (argc == 0) {
	arg = Qnil;
    }
    else {
	arg = argv[0];
    }

    blockarg = rb_vm_bh_to_procval(ec, block_handler);

    vm_push_frame(ec, (const rb_iseq_t *)captured->code.ifunc,
		  VM_FRAME_MAGIC_IFUNC | VM_FRAME_FLAG_CFRAME,
		  self,
		  VM_GUARDED_PREV_EP(captured->ep),
		  (VALUE)me,
		  0, ec->cfp->sp, 0, 0);
    val = (*ifunc->func)(arg, ifunc->data, argc, argv, blockarg);
    rb_vm_pop_frame(ec);

    return val;
}

static VALUE
vm_yield_with_symbol(rb_execution_context_t *ec,  VALUE symbol, int argc, const VALUE *argv, VALUE block_handler)
{
    return rb_sym_proc_call(SYM2ID(symbol), argc, argv, rb_vm_bh_to_procval(ec, block_handler));
}

static inline int
vm_callee_setup_block_arg_arg0_splat(rb_control_frame_t *cfp, const rb_iseq_t *iseq, VALUE *argv, VALUE ary)
{
    int i;
    long len = RARRAY_LEN(ary);

    CHECK_VM_STACK_OVERFLOW(cfp, iseq->body->param.lead_num);

    for (i=0; i<len && i<iseq->body->param.lead_num; i++) {
	argv[i] = RARRAY_AREF(ary, i);
    }

    return i;
}

static inline VALUE
vm_callee_setup_block_arg_arg0_check(VALUE *argv)
{
    VALUE ary, arg0 = argv[0];
    ary = rb_check_array_type(arg0);
#if 0
    argv[0] = arg0;
#else
    VM_ASSERT(argv[0] == arg0);
#endif
    return ary;
}

static int
vm_callee_setup_block_arg(rb_execution_context_t *ec, struct rb_calling_info *calling, const struct rb_call_info *ci, const rb_iseq_t *iseq, VALUE *argv, const enum arg_setup_type arg_setup_type)
{
    if (rb_simple_iseq_p(iseq)) {
	rb_control_frame_t *cfp = ec->cfp;
	VALUE arg0;

	CALLER_SETUP_ARG(cfp, calling, ci); /* splat arg */

	if (arg_setup_type == arg_setup_block &&
	    calling->argc == 1 &&
	    iseq->body->param.flags.has_lead &&
	    !iseq->body->param.flags.ambiguous_param0 &&
	    !NIL_P(arg0 = vm_callee_setup_block_arg_arg0_check(argv))) {
	    calling->argc = vm_callee_setup_block_arg_arg0_splat(cfp, iseq, argv, arg0);
	}

	if (calling->argc != iseq->body->param.lead_num) {
	    if (arg_setup_type == arg_setup_block) {
		if (calling->argc < iseq->body->param.lead_num) {
		    int i;
		    CHECK_VM_STACK_OVERFLOW(cfp, iseq->body->param.lead_num);
		    for (i=calling->argc; i<iseq->body->param.lead_num; i++) argv[i] = Qnil;
		    calling->argc = iseq->body->param.lead_num; /* fill rest parameters */
		}
		else if (calling->argc > iseq->body->param.lead_num) {
		    calling->argc = iseq->body->param.lead_num; /* simply truncate arguments */
		}
	    }
	    else {
		argument_arity_error(ec, iseq, calling->argc, iseq->body->param.lead_num, iseq->body->param.lead_num);
	    }
	}

	return 0;
    }
    else {
	return setup_parameters_complex(ec, iseq, calling, ci, argv, arg_setup_type);
    }
}

static int
vm_yield_setup_args(rb_execution_context_t *ec, const rb_iseq_t *iseq, const int argc, VALUE *argv, VALUE block_handler, enum arg_setup_type arg_setup_type)
{
    struct rb_calling_info calling_entry, *calling;
    struct rb_call_info ci_entry, *ci;

    calling = &calling_entry;
    calling->argc = argc;
    calling->block_handler = block_handler;

    ci_entry.flag = 0;
    ci = &ci_entry;

    return vm_callee_setup_block_arg(ec, calling, ci, iseq, argv, arg_setup_type);
}

/* ruby iseq -> ruby block */

static VALUE
vm_invoke_iseq_block(rb_execution_context_t *ec, rb_control_frame_t *reg_cfp,
		     struct rb_calling_info *calling, const struct rb_call_info *ci,
		     int is_lambda, const struct rb_captured_block *captured)
{
    const rb_iseq_t *iseq = rb_iseq_check(captured->code.iseq);
    const int arg_size = iseq->body->param.size;
    VALUE * const rsp = GET_SP() - calling->argc;
    int opt_pc = vm_callee_setup_block_arg(ec, calling, ci, iseq, rsp, is_lambda ? arg_setup_method : arg_setup_block);

    SET_SP(rsp);

    vm_push_frame(ec, iseq,
		  VM_FRAME_MAGIC_BLOCK | (is_lambda ? VM_FRAME_FLAG_LAMBDA : 0),
		  captured->self,
		  VM_GUARDED_PREV_EP(captured->ep), 0,
		  iseq->body->rtl_encoded + opt_pc,
		  rsp + arg_size,
		  iseq->body->local_table_size - arg_size, iseq->body->stack_max);

    return Qundef;
}

static VALUE
vm_invoke_symbol_block(rb_execution_context_t *ec, rb_control_frame_t *reg_cfp,
		       struct rb_calling_info *calling, const struct rb_call_info *ci,
		       VALUE symbol)
{
    VALUE val;
    int argc;
    CALLER_SETUP_ARG(ec->cfp, calling, ci);
    argc = calling->argc;
    val = vm_yield_with_symbol(ec, symbol, argc, STACK_ADDR_FROM_TOP(argc), calling->block_handler);
    POPN(argc);
    return val;
}

static VALUE
vm_invoke_ifunc_block(rb_execution_context_t *ec, rb_control_frame_t *reg_cfp,
		      struct rb_calling_info *calling, const struct rb_call_info *ci,
		      const struct rb_captured_block *captured)
{
    VALUE val;
    int argc;
    CALLER_SETUP_ARG(ec->cfp, calling, ci);
    argc = calling->argc;
    val = vm_yield_with_cfunc(ec, captured, captured->self, argc, STACK_ADDR_FROM_TOP(argc), calling->block_handler);
    POPN(argc); /* TODO: should put before C/yield? */
    return val;
}

static VALUE
vm_proc_to_block_handler(VALUE procval)
{
    const struct rb_block *block = vm_proc_block(procval);

    switch (vm_block_type(block)) {
      case block_type_iseq:
	return VM_BH_FROM_ISEQ_BLOCK(&block->as.captured);
      case block_type_ifunc:
	return VM_BH_FROM_IFUNC_BLOCK(&block->as.captured);
      case block_type_symbol:
	return VM_BH_FROM_SYMBOL(block->as.symbol);
      case block_type_proc:
	return VM_BH_FROM_PROC(block->as.proc);
    }
    VM_UNREACHABLE(vm_yield_with_proc);
    return Qundef;
}

<<<<<<< HEAD
VALUE
vm_invoke_block(rb_thread_t *th, rb_control_frame_t *reg_cfp, struct rb_calling_info *calling, const struct rb_call_info *ci)
=======
static inline VALUE
vm_invoke_block(rb_execution_context_t *ec, rb_control_frame_t *reg_cfp,
		struct rb_calling_info *calling, const struct rb_call_info *ci, VALUE block_handler)
>>>>>>> a80baca3
{
    int is_lambda = FALSE;

  again:
    switch (vm_block_handler_type(block_handler)) {
      case block_handler_type_iseq:
	{
	    const struct rb_captured_block *captured = VM_BH_TO_ISEQ_BLOCK(block_handler);
	    return vm_invoke_iseq_block(ec, reg_cfp, calling, ci, is_lambda, captured);
	}
      case block_handler_type_ifunc:
	{
	    const struct rb_captured_block *captured = VM_BH_TO_IFUNC_BLOCK(block_handler);
	    return vm_invoke_ifunc_block(ec, reg_cfp, calling, ci, captured);
	}
      case block_handler_type_proc:
	is_lambda = block_proc_is_lambda(VM_BH_TO_PROC(block_handler));
	block_handler = vm_proc_to_block_handler(VM_BH_TO_PROC(block_handler));
	goto again;
      case block_handler_type_symbol:
	return vm_invoke_symbol_block(ec, reg_cfp, calling, ci, VM_BH_TO_SYMBOL(block_handler));
    }
    VM_UNREACHABLE(vm_invoke_block: unreachable);
    return Qnil;
}

static VALUE
vm_make_proc_with_iseq(rb_iseq_t *blockiseq)
{
    const rb_execution_context_t *ec = GET_EC();
    const rb_control_frame_t *cfp = rb_vm_get_ruby_level_next_cfp(ec, ec->cfp);
    struct rb_captured_block *captured;

    if (cfp == 0) {
	rb_bug("vm_make_proc_with_iseq: unreachable");
    }

    captured = VM_CFP_TO_CAPTURED_BLOCK(cfp);
    captured->code.iseq = blockiseq;

    return rb_vm_make_proc(ec, captured, rb_cProc);
}

VALUE
vm_once_exec(VALUE iseq)
{
    VALUE proc = vm_make_proc_with_iseq((rb_iseq_t *)iseq);
    return rb_proc_call_with_block(proc, 0, 0, Qnil);
}

VALUE
vm_once_clear(VALUE data)
{
    union iseq_inline_storage_entry *is = (union iseq_inline_storage_entry *)data;
    is->once.running_thread = NULL;
    return Qnil;
}

rb_control_frame_t *
FUNC_FASTCALL(rb_vm_opt_struct_aref)(rb_execution_context_t *ec, rb_control_frame_t *reg_cfp)
{
    TOPN(0) = rb_struct_aref(GET_SELF(), TOPN(0));
    return reg_cfp;
}

rb_control_frame_t *
FUNC_FASTCALL(rb_vm_opt_struct_aset)(rb_execution_context_t *ec, rb_control_frame_t *reg_cfp)
{
    rb_struct_aset(GET_SELF(), TOPN(0), TOPN(1));
    return reg_cfp;
}

/* defined insn */

static enum defined_type
check_respond_to_missing(VALUE obj, VALUE v)
{
    VALUE args[2];
    VALUE r;

    args[0] = obj; args[1] = Qfalse;
    r = rb_check_funcall(v, idRespond_to_missing, 2, args);
    if (r != Qundef && RTEST(r)) {
	return DEFINED_METHOD;
    }
    else {
	return DEFINED_NOT_DEFINED;
    }
}

<<<<<<< HEAD
VALUE
vm_defined(rb_thread_t *th, rb_control_frame_t *reg_cfp, rb_num_t op_type, VALUE obj, VALUE needstr, VALUE v)
=======
static VALUE
vm_defined(rb_execution_context_t *ec, rb_control_frame_t *reg_cfp, rb_num_t op_type, VALUE obj, VALUE needstr, VALUE v)
>>>>>>> a80baca3
{
    VALUE klass;
    enum defined_type expr_type = DEFINED_NOT_DEFINED;
    enum defined_type type = (enum defined_type)op_type;

    switch (type) {
      case DEFINED_IVAR:
	if (rb_ivar_defined(GET_SELF(), SYM2ID(obj))) {
	    expr_type = DEFINED_IVAR;
	}
	break;
      case DEFINED_IVAR2:
	klass = vm_get_cbase(GET_EP());
	break;
      case DEFINED_GVAR:
	if (rb_gvar_defined(rb_global_entry(SYM2ID(obj)))) {
	    expr_type = DEFINED_GVAR;
	}
	break;
      case DEFINED_CVAR: {
	const rb_cref_t *cref = rb_vm_get_cref(GET_EP());
	klass = vm_get_cvar_base(cref, GET_CFP());
	if (rb_cvar_defined(klass, SYM2ID(obj))) {
	    expr_type = DEFINED_CVAR;
	}
	break;
      }
      case DEFINED_CONST:
	klass = v;
	if (vm_get_ev_const(ec, klass, SYM2ID(obj), 1)) {
	    expr_type = DEFINED_CONST;
	}
	break;
      case DEFINED_FUNC:
	klass = CLASS_OF(v);
	if (rb_method_boundp(klass, SYM2ID(obj), 0)) {
	    expr_type = DEFINED_METHOD;
	}
	else {
	    expr_type = check_respond_to_missing(obj, v);
	}
	break;
      case DEFINED_METHOD:{
	VALUE klass = CLASS_OF(v);
	const rb_method_entry_t *me = rb_method_entry(klass, SYM2ID(obj));

	if (me) {
	    switch (METHOD_ENTRY_VISI(me)) {
	      case METHOD_VISI_PRIVATE:
		break;
	      case METHOD_VISI_PROTECTED:
		if (!rb_obj_is_kind_of(GET_SELF(), rb_class_real(klass))) {
		    break;
		}
	      case METHOD_VISI_PUBLIC:
		expr_type = DEFINED_METHOD;
		break;
	      default:
		rb_bug("vm_defined: unreachable: %u", (unsigned int)METHOD_ENTRY_VISI(me));
	    }
	}
	else {
	    expr_type = check_respond_to_missing(obj, v);
	}
	break;
      }
      case DEFINED_YIELD:
	if (GET_BLOCK_HANDLER() != VM_BLOCK_HANDLER_NONE) {
	    expr_type = DEFINED_YIELD;
	}
	break;
      case DEFINED_ZSUPER:
	{
	    const rb_callable_method_entry_t *me = rb_vm_frame_method_entry(GET_CFP());

	    if (me) {
		VALUE klass = vm_search_normal_superclass(me->defined_class);
		ID id = me->def->original_id;

		if (rb_method_boundp(klass, id, 0)) {
		    expr_type = DEFINED_ZSUPER;
		}
	    }
	}
	break;
      case DEFINED_REF:{
	if (vm_getspecial(ec, GET_LEP(), Qfalse, FIX2INT(obj)) != Qnil) {
	    expr_type = DEFINED_GVAR;
	}
	break;
      }
      default:
	rb_bug("unimplemented defined? type (VM)");
	break;
    }

    if (expr_type != 0) {
	if (needstr != Qfalse) {
	    return rb_iseq_defined_string(expr_type);
	}
	else {
	    return Qtrue;
	}
    }
    else {
	return Qnil;
    }
}

static const VALUE *
vm_get_ep(const VALUE *const reg_ep, rb_num_t lv)
{
    rb_num_t i;
    const VALUE *ep = reg_ep;
    for (i = 0; i < lv; i++) {
	ep = GET_PREV_EP(ep);
    }
    return ep;
}

static VALUE
vm_get_special_object(const VALUE *const reg_ep,
		      enum vm_special_object_type type)
{
    switch (type) {
      case VM_SPECIAL_OBJECT_VMCORE:
	return rb_mRubyVMFrozenCore;
      case VM_SPECIAL_OBJECT_CBASE:
	return vm_get_cbase(reg_ep);
      case VM_SPECIAL_OBJECT_CONST_BASE:
	return vm_get_const_base(reg_ep);
      default:
	rb_bug("putspecialobject insn: unknown value_type %d", type);
    }
}

static void
vm_freezestring(VALUE str, VALUE debug)
{
    if (!NIL_P(debug)) {
	rb_ivar_set(str, id_debug_created_info, debug);
    }
    rb_str_freeze(str);
}

static VALUE
vm_concat_array(VALUE ary1, VALUE ary2st)
{
    const VALUE ary2 = ary2st;
    VALUE tmp1 = rb_check_to_array(ary1);
    VALUE tmp2 = rb_check_to_array(ary2);

    if (NIL_P(tmp1)) {
	tmp1 = rb_ary_new3(1, ary1);
    }

    if (NIL_P(tmp2)) {
	tmp2 = rb_ary_new3(1, ary2);
    }

    if (tmp1 == ary1) {
	tmp1 = rb_ary_dup(ary1);
    }
    return rb_ary_concat(tmp1, tmp2);
}

static VALUE
vm_splat_array(VALUE flag, VALUE ary)
{
    VALUE tmp = rb_check_to_array(ary);
    if (NIL_P(tmp)) {
	return rb_ary_new3(1, ary);
    }
    else if (RTEST(flag)) {
	return rb_ary_dup(tmp);
    }
    else {
	return tmp;
    }
}

static VALUE
vm_check_match(rb_execution_context_t *ec, VALUE target, VALUE pattern, rb_num_t flag)
{
    enum vm_check_match_type type = ((int)flag) & VM_CHECKMATCH_TYPE_MASK;

    if (flag & VM_CHECKMATCH_ARRAY) {
	long i;
	const long n = RARRAY_LEN(pattern);

	for (i = 0; i < n; i++) {
	    VALUE v = RARRAY_AREF(pattern, i);
	    VALUE c = check_match(ec, v, target, type);

	    if (RTEST(c)) {
		return c;
	    }
	}
	return Qfalse;
    }
    else {
	return check_match(ec, pattern, target, type);
    }
}

static VALUE
vm_check_keyword(lindex_t bits, lindex_t idx, const VALUE *ep)
{
    const VALUE kw_bits = *(ep - bits);

    if (FIXNUM_P(kw_bits)) {
	unsigned int b = (unsigned int)FIX2ULONG(kw_bits);
	if ((idx < KW_SPECIFIED_BITS_MAX) && (b & (0x01 << idx)))
	    return Qfalse;
    }
    else {
	VM_ASSERT(RB_TYPE_P(kw_bits, T_HASH));
	if (rb_hash_has_key(kw_bits, INT2FIX(idx))) return Qfalse;
    }
    return Qtrue;
}

static void
vm_dtrace(rb_event_flag_t flag, rb_execution_context_t *ec)
{
    if (RUBY_DTRACE_METHOD_ENTRY_ENABLED() ||
	RUBY_DTRACE_METHOD_RETURN_ENABLED() ||
	RUBY_DTRACE_CMETHOD_ENTRY_ENABLED() ||
	RUBY_DTRACE_CMETHOD_RETURN_ENABLED()) {

	switch (flag) {
	  case RUBY_EVENT_CALL:
	    RUBY_DTRACE_METHOD_ENTRY_HOOK(ec, 0, 0);
	    return;
	  case RUBY_EVENT_C_CALL:
	    RUBY_DTRACE_CMETHOD_ENTRY_HOOK(ec, 0, 0);
	    return;
	  case RUBY_EVENT_RETURN:
	    RUBY_DTRACE_METHOD_RETURN_HOOK(ec, 0, 0);
	    return;
	  case RUBY_EVENT_C_RETURN:
	    RUBY_DTRACE_CMETHOD_RETURN_HOOK(ec, 0, 0);
	    return;
	}
    }
}

static VALUE
vm_const_get_under(ID id, rb_num_t flags, VALUE cbase)
{
    VALUE ns;

    if ((ns = vm_search_const_defined_class(cbase, id)) == 0) {
	return ns;
    }
    else if (VM_DEFINECLASS_SCOPED_P(flags)) {
	return rb_public_const_get_at(ns, id);
    }
    else {
	return rb_const_get_at(ns, id);
    }
}

static VALUE
vm_check_if_class(ID id, rb_num_t flags, VALUE super, VALUE klass)
{
    if (!RB_TYPE_P(klass, T_CLASS)) {
	rb_raise(rb_eTypeError, "%"PRIsVALUE" is not a class", rb_id2str(id));
    }
    else if (VM_DEFINECLASS_HAS_SUPERCLASS_P(flags)) {
	VALUE tmp = rb_class_real(RCLASS_SUPER(klass));

	if (tmp != super) {
	    rb_raise(rb_eTypeError,
		     "superclass mismatch for class %"PRIsVALUE"",
		     rb_id2str(id));
	}
	else {
	    return klass;
	}
    }
    else {
	return klass;
    }
}

static VALUE
vm_check_if_module(ID id, VALUE mod)
{
    if (!RB_TYPE_P(mod, T_MODULE)) {
	rb_raise(rb_eTypeError, "%"PRIsVALUE" is not a module", rb_id2str(id));
    }
    else {
	return mod;
    }
}

static VALUE
vm_declare_class(ID id, rb_num_t flags, VALUE cbase, VALUE super)
{
    /* new class declaration */
    VALUE s = VM_DEFINECLASS_HAS_SUPERCLASS_P(flags) ? super : rb_cObject;
    VALUE c = rb_define_class_id(id, s);

    rb_set_class_path_string(c, cbase, rb_id2str(id));
    rb_const_set(cbase, id, c);
    rb_class_inherited(s, c);
    return c;
}

static VALUE
vm_declare_module(ID id, VALUE cbase)
{
    /* new module declaration */
    VALUE mod = rb_define_module_id(id);
    rb_set_class_path_string(mod, cbase, rb_id2str(id));
    rb_const_set(cbase, id, mod);
    return mod;
}

static VALUE
vm_define_class(ID id, rb_num_t flags, VALUE cbase, VALUE super)
{
    VALUE klass;

    if (VM_DEFINECLASS_HAS_SUPERCLASS_P(flags) && !RB_TYPE_P(super, T_CLASS)) {
	rb_raise(rb_eTypeError,
		 "superclass must be a Class (%"PRIsVALUE" given)",
		 rb_obj_class(super));
    }

    vm_check_if_namespace(cbase);

    /* find klass */
    rb_autoload_load(cbase, id);
    if ((klass = vm_const_get_under(id, flags, cbase)) != 0) {
	return vm_check_if_class(id, flags, super, klass);
    }
    else {
	return vm_declare_class(id, flags, cbase, super);
    }
}

static VALUE
vm_define_module(ID id, rb_num_t flags, VALUE cbase)
{
    VALUE mod;

    vm_check_if_namespace(cbase);
    if ((mod = vm_const_get_under(id, flags, cbase)) != 0) {
	return vm_check_if_module(id, mod);
    }
    else {
	return vm_declare_module(id, cbase);
    }
}

static VALUE
vm_find_or_create_class_by_id(ID id,
			      rb_num_t flags,
			      VALUE cbase,
			      VALUE super)
{
    rb_vm_defineclass_type_t type = VM_DEFINECLASS_TYPE(flags);

    switch (type) {
      case VM_DEFINECLASS_TYPE_CLASS:
	/* classdef returns class scope value */
	return vm_define_class(id, flags, cbase, super);

      case VM_DEFINECLASS_TYPE_SINGLETON_CLASS:
	/* classdef returns class scope value */
	return rb_singleton_class(cbase);

      case VM_DEFINECLASS_TYPE_MODULE:
	/* classdef returns class scope value */
	return vm_define_module(id, flags, cbase);

      default:
	rb_bug("unknown defineclass type: %d", (int)type);
    }
}

/* this macro is mandatory to use OPTIMIZED_CMP. What a design! */
#define id_cmp idCmp

static VALUE
vm_opt_newarray_max(rb_num_t num, const VALUE *ptr)
{
    if (BASIC_OP_UNREDEFINED_P(BOP_MAX, ARRAY_REDEFINED_OP_FLAG)) {
	if (num == 0) {
	    return Qnil;
	}
	else {
	    struct cmp_opt_data cmp_opt = { 0, 0 };
	    VALUE result = *ptr;
	    rb_num_t i = num - 1;
	    while (i-- > 0) {
		const VALUE v = *++ptr;
		if (OPTIMIZED_CMP(v, result, cmp_opt) > 0) {
		    result = v;
		}
	    }
	    return result;
	}
    }
    else {
	VALUE ary = rb_ary_new4(num, ptr);
	return rb_funcall(ary, idMax, 0);
    }
}

static VALUE
vm_opt_newarray_min(rb_num_t num, const VALUE *ptr)
{
    if (BASIC_OP_UNREDEFINED_P(BOP_MIN, ARRAY_REDEFINED_OP_FLAG)) {
	if (num == 0) {
	    return Qnil;
	}
	else {
	    struct cmp_opt_data cmp_opt = { 0, 0 };
	    VALUE result = *ptr;
	    rb_num_t i = num - 1;
	    while (i-- > 0) {
		const VALUE v = *++ptr;
		if (OPTIMIZED_CMP(v, result, cmp_opt) < 0) {
		    result = v;
		}
	    }
	    return result;
	}
    }
    else {
	VALUE ary = rb_ary_new4(num, ptr);
	return rb_funcall(ary, idMin, 0);
    }
}

#undef id_cmp

static int
vm_ic_hit_p(IC ic, const VALUE *reg_ep)
{
    if (ic->ic_serial == GET_GLOBAL_CONSTANT_STATE()) {
	return (ic->ic_cref == NULL || ic->ic_cref == rb_vm_get_cref(reg_ep));
    }
    return FALSE;
}

static void
vm_ic_update(IC ic, VALUE val, const VALUE *reg_ep)
{
    VM_ASSERT(ic->ic_value.value != Qundef);
    ic->ic_value.value = val;
    ic->ic_serial = GET_GLOBAL_CONSTANT_STATE() - ruby_vm_const_missing_count;
    ic->ic_cref = vm_get_const_key_cref(reg_ep);
    ruby_vm_const_missing_count = 0;
}

static VALUE
vm_once_dispatch(rb_execution_context_t *ec, ISEQ iseq, ISE is)
{
    rb_thread_t *th = rb_ec_thread_ptr(ec);
    rb_thread_t *const RUNNING_THREAD_ONCE_DONE = (rb_thread_t *)(0x1);

  again:
    if (is->once.running_thread == RUNNING_THREAD_ONCE_DONE) {
	return is->once.value;
    }
    else if (is->once.running_thread == NULL) {
	VALUE val;
	is->once.running_thread = th;
	val = rb_ensure(vm_once_exec, (VALUE)iseq, vm_once_clear, (VALUE)is);
	RB_OBJ_WRITE(ec->cfp->iseq, &is->once.value, val);
	/* is->once.running_thread is cleared by vm_once_clear() */
	is->once.running_thread = RUNNING_THREAD_ONCE_DONE; /* success */
	return val;
    }
    else if (is->once.running_thread == th) {
	/* recursive once */
	return vm_once_exec((VALUE)iseq);
    }
    else {
	/* waiting for finish */
	RUBY_VM_CHECK_INTS(ec);
	rb_thread_schedule();
	goto again;
    }
}

static OFFSET
vm_case_dispatch(CDHASH hash, OFFSET else_offset, VALUE key)
{
    switch (OBJ_BUILTIN_TYPE(key)) {
      case -1:
      case T_FLOAT:
      case T_SYMBOL:
      case T_BIGNUM:
      case T_STRING:
	if (BASIC_OP_UNREDEFINED_P(BOP_EQQ,
				   SYMBOL_REDEFINED_OP_FLAG |
				   INTEGER_REDEFINED_OP_FLAG |
				   FLOAT_REDEFINED_OP_FLAG |
				   NIL_REDEFINED_OP_FLAG    |
				   TRUE_REDEFINED_OP_FLAG   |
				   FALSE_REDEFINED_OP_FLAG  |
				   STRING_REDEFINED_OP_FLAG)) {
	    st_data_t val;
	    if (RB_FLOAT_TYPE_P(key)) {
		double kval = RFLOAT_VALUE(key);
		if (!isinf(kval) && modf(kval, &kval) == 0.0) {
		    key = FIXABLE(kval) ? LONG2FIX((long)kval) : rb_dbl2big(kval);
		}
	    }
	    if (st_lookup(RHASH_TBL_RAW(hash), key, &val)) {
		return FIX2INT((VALUE)val);
	    }
	    else {
		return else_offset;
	    }
	}
    }
    return 0;
}

NORETURN(static void
	 vm_stack_consistency_error(const rb_execution_context_t *ec,
				    const rb_control_frame_t *,
				    const VALUE *));
static void
vm_stack_consistency_error(const rb_execution_context_t *ec,
			   const rb_control_frame_t *cfp,
			   const VALUE *bp)
{
    const ptrdiff_t nsp = VM_SP_CNT(ec, cfp->sp);
    const ptrdiff_t nbp = VM_SP_CNT(ec, bp);
    static const char stack_consistency_error[] =
	"Stack consistency error (sp: %"PRIdPTRDIFF", bp: %"PRIdPTRDIFF")";
#if defined RUBY_DEVEL
    VALUE mesg = rb_sprintf(stack_consistency_error, nsp, nbp);
    rb_str_cat_cstr(mesg, "\n");
    rb_str_append(mesg, rb_iseq_disasm(cfp->iseq));
    rb_exc_fatal(rb_exc_new3(rb_eFatal, mesg));
#else
    rb_bug(stack_consistency_error, nsp, nbp);
#endif
}

static VALUE
vm_opt_plus(VALUE recv, VALUE obj)
{
    if (FIXNUM_2_P(recv, obj) &&
	BASIC_OP_UNREDEFINED_P(BOP_PLUS, INTEGER_REDEFINED_OP_FLAG)) {
	return rb_fix_plus_fix(recv, obj);
    }
    else if (FLONUM_2_P(recv, obj) &&
	     BASIC_OP_UNREDEFINED_P(BOP_PLUS, FLOAT_REDEFINED_OP_FLAG)) {
	return DBL2NUM(RFLOAT_VALUE(recv) + RFLOAT_VALUE(obj));
    }
    else if (SPECIAL_CONST_P(recv) || SPECIAL_CONST_P(obj)) {
	return Qundef;
    }
    else if (RBASIC_CLASS(recv) == rb_cFloat &&
	     RBASIC_CLASS(obj)  == rb_cFloat &&
	     BASIC_OP_UNREDEFINED_P(BOP_PLUS, FLOAT_REDEFINED_OP_FLAG)) {
	return DBL2NUM(RFLOAT_VALUE(recv) + RFLOAT_VALUE(obj));
    }
    else if (RBASIC_CLASS(recv) == rb_cString &&
	     RBASIC_CLASS(obj) == rb_cString &&
	     BASIC_OP_UNREDEFINED_P(BOP_PLUS, STRING_REDEFINED_OP_FLAG)) {
	return rb_str_plus(recv, obj);
    }
    else if (RBASIC_CLASS(recv) == rb_cArray &&
	     BASIC_OP_UNREDEFINED_P(BOP_PLUS, ARRAY_REDEFINED_OP_FLAG)) {
	return rb_ary_plus(recv, obj);
    }
    else {
	return Qundef;
    }
}

static VALUE
vm_opt_minus(VALUE recv, VALUE obj)
{
    if (FIXNUM_2_P(recv, obj) &&
	BASIC_OP_UNREDEFINED_P(BOP_MINUS, INTEGER_REDEFINED_OP_FLAG)) {
	return rb_fix_minus_fix(recv, obj);
    }
    else if (FLONUM_2_P(recv, obj) &&
	     BASIC_OP_UNREDEFINED_P(BOP_MINUS, FLOAT_REDEFINED_OP_FLAG)) {
	return DBL2NUM(RFLOAT_VALUE(recv) - RFLOAT_VALUE(obj));
    }
    else if (SPECIAL_CONST_P(recv) || SPECIAL_CONST_P(obj)) {
	return Qundef;
    }
    else if (RBASIC_CLASS(recv) == rb_cFloat &&
	     RBASIC_CLASS(obj)  == rb_cFloat &&
	     BASIC_OP_UNREDEFINED_P(BOP_MINUS, FLOAT_REDEFINED_OP_FLAG)) {
	return DBL2NUM(RFLOAT_VALUE(recv) - RFLOAT_VALUE(obj));
    }
    else {
	return Qundef;
    }
}

static VALUE
vm_opt_mult(VALUE recv, VALUE obj)
{
    if (FIXNUM_2_P(recv, obj) &&
	BASIC_OP_UNREDEFINED_P(BOP_MULT, INTEGER_REDEFINED_OP_FLAG)) {
	return rb_fix_mul_fix(recv, obj);
    }
    else if (FLONUM_2_P(recv, obj) &&
	     BASIC_OP_UNREDEFINED_P(BOP_MULT, FLOAT_REDEFINED_OP_FLAG)) {
	return DBL2NUM(RFLOAT_VALUE(recv) * RFLOAT_VALUE(obj));
    }
    else if (SPECIAL_CONST_P(recv) || SPECIAL_CONST_P(obj)) {
	return Qundef;
    }
    else if (RBASIC_CLASS(recv) == rb_cFloat &&
	     RBASIC_CLASS(obj)  == rb_cFloat &&
	     BASIC_OP_UNREDEFINED_P(BOP_MULT, FLOAT_REDEFINED_OP_FLAG)) {
	return DBL2NUM(RFLOAT_VALUE(recv) * RFLOAT_VALUE(obj));
    }
    else {
	return Qundef;
    }
}

static VALUE
vm_opt_div(VALUE recv, VALUE obj)
{
    if (FIXNUM_2_P(recv, obj) &&
	BASIC_OP_UNREDEFINED_P(BOP_DIV, INTEGER_REDEFINED_OP_FLAG)) {
	return (FIX2LONG(obj) == 0) ? Qundef : rb_fix_div_fix(recv, obj);
    }
    else if (FLONUM_2_P(recv, obj) &&
	     BASIC_OP_UNREDEFINED_P(BOP_DIV, FLOAT_REDEFINED_OP_FLAG)) {
	return DBL2NUM(RFLOAT_VALUE(recv) / RFLOAT_VALUE(obj));
    }
    else if (SPECIAL_CONST_P(recv) || SPECIAL_CONST_P(obj)) {
	return Qundef;
    }
    else if (RBASIC_CLASS(recv) == rb_cFloat &&
	     RBASIC_CLASS(obj)  == rb_cFloat &&
	     BASIC_OP_UNREDEFINED_P(BOP_DIV, FLOAT_REDEFINED_OP_FLAG)) {
	return DBL2NUM(RFLOAT_VALUE(recv) / RFLOAT_VALUE(obj));
    }
    else {
	return Qundef;
    }
}

static VALUE
vm_opt_mod(VALUE recv, VALUE obj)
{
    if (FIXNUM_2_P(recv, obj) &&
	BASIC_OP_UNREDEFINED_P(BOP_MOD, INTEGER_REDEFINED_OP_FLAG)) {
	return (FIX2LONG(obj) == 0) ? Qundef : rb_fix_mod_fix(recv, obj);
    }
    else if (FLONUM_2_P(recv, obj) &&
	     BASIC_OP_UNREDEFINED_P(BOP_MOD, FLOAT_REDEFINED_OP_FLAG)) {
	return DBL2NUM(ruby_float_mod(RFLOAT_VALUE(recv), RFLOAT_VALUE(obj)));
    }
    else if (SPECIAL_CONST_P(recv) || SPECIAL_CONST_P(obj)) {
	return Qundef;
    }
    else if (RBASIC_CLASS(recv) == rb_cFloat &&
	     RBASIC_CLASS(obj)  == rb_cFloat &&
	     BASIC_OP_UNREDEFINED_P(BOP_MOD, FLOAT_REDEFINED_OP_FLAG)) {
	return DBL2NUM(ruby_float_mod(RFLOAT_VALUE(recv), RFLOAT_VALUE(obj)));
    }
    else {
	return Qundef;
    }
}

static VALUE
vm_opt_neq(CALL_INFO ci, CALL_CACHE cc,
	   CALL_INFO ci_eq, CALL_CACHE cc_eq,
	   VALUE recv, VALUE obj)
{
    if (vm_method_cfunc_is(ci, cc, recv, rb_obj_not_equal)) {
	VALUE val = opt_eq_func(recv, obj, ci_eq, cc_eq);

	if (val != Qundef) {
	    return RTEST(val) ? Qfalse : Qtrue;
	}
    }

    return Qundef;
}

static VALUE
vm_opt_lt(VALUE recv, VALUE obj)
{
    if (FIXNUM_2_P(recv, obj) &&
	BASIC_OP_UNREDEFINED_P(BOP_LT, INTEGER_REDEFINED_OP_FLAG)) {
	return (SIGNED_VALUE)recv < (SIGNED_VALUE)obj ? Qtrue : Qfalse;
    }
    else if (FLONUM_2_P(recv, obj) &&
	     BASIC_OP_UNREDEFINED_P(BOP_LT, FLOAT_REDEFINED_OP_FLAG)) {
	return RFLOAT_VALUE(recv) < RFLOAT_VALUE(obj) ? Qtrue : Qfalse;
    }
    else if (SPECIAL_CONST_P(recv) || SPECIAL_CONST_P(obj)) {
	return Qundef;
    }
    else if (RBASIC_CLASS(recv) == rb_cFloat &&
	     RBASIC_CLASS(obj)  == rb_cFloat &&
	     BASIC_OP_UNREDEFINED_P(BOP_LT, FLOAT_REDEFINED_OP_FLAG)) {
	CHECK_CMP_NAN(RFLOAT_VALUE(recv), RFLOAT_VALUE(obj));
	return RFLOAT_VALUE(recv) < RFLOAT_VALUE(obj) ? Qtrue : Qfalse;
    }
    else {
	return Qundef;
    }
}

static VALUE
vm_opt_le(VALUE recv, VALUE obj)
{
    if (FIXNUM_2_P(recv, obj) &&
	BASIC_OP_UNREDEFINED_P(BOP_LE, INTEGER_REDEFINED_OP_FLAG)) {
	return (SIGNED_VALUE)recv <= (SIGNED_VALUE)obj ? Qtrue : Qfalse;
    }
    else if (FLONUM_2_P(recv, obj) &&
	     BASIC_OP_UNREDEFINED_P(BOP_LE, FLOAT_REDEFINED_OP_FLAG)) {
	return RFLOAT_VALUE(recv) <= RFLOAT_VALUE(obj) ? Qtrue : Qfalse;
    }
    else if (SPECIAL_CONST_P(recv) || SPECIAL_CONST_P(obj)) {
	return Qundef;
    }
    else if (RBASIC_CLASS(recv) == rb_cFloat &&
	     RBASIC_CLASS(obj)  == rb_cFloat &&
	     BASIC_OP_UNREDEFINED_P(BOP_LE, FLOAT_REDEFINED_OP_FLAG)) {
	CHECK_CMP_NAN(RFLOAT_VALUE(recv), RFLOAT_VALUE(obj));
	return RFLOAT_VALUE(recv) <= RFLOAT_VALUE(obj) ? Qtrue : Qfalse;
    }
    else {
	return Qundef;
    }
}

static VALUE
vm_opt_gt(VALUE recv, VALUE obj)
{
    if (FIXNUM_2_P(recv, obj) &&
	BASIC_OP_UNREDEFINED_P(BOP_GT, INTEGER_REDEFINED_OP_FLAG)) {
	return (SIGNED_VALUE)recv > (SIGNED_VALUE)obj ? Qtrue : Qfalse;
    }
    else if (FLONUM_2_P(recv, obj) &&
	     BASIC_OP_UNREDEFINED_P(BOP_GT, FLOAT_REDEFINED_OP_FLAG)) {
	return RFLOAT_VALUE(recv) > RFLOAT_VALUE(obj) ? Qtrue : Qfalse;
    }
    else if (SPECIAL_CONST_P(recv) || SPECIAL_CONST_P(obj)) {
	return Qundef;
    }
    else if (RBASIC_CLASS(recv) == rb_cFloat &&
	     RBASIC_CLASS(obj)  == rb_cFloat &&
	     BASIC_OP_UNREDEFINED_P(BOP_GT, FLOAT_REDEFINED_OP_FLAG)) {
	CHECK_CMP_NAN(RFLOAT_VALUE(recv), RFLOAT_VALUE(obj));
	return RFLOAT_VALUE(recv) > RFLOAT_VALUE(obj) ? Qtrue : Qfalse;
    }
    else {
	return Qundef;
    }
}

static VALUE
vm_opt_ge(VALUE recv, VALUE obj)
{
    if (FIXNUM_2_P(recv, obj) &&
	BASIC_OP_UNREDEFINED_P(BOP_GE, INTEGER_REDEFINED_OP_FLAG)) {
	return (SIGNED_VALUE)recv >= (SIGNED_VALUE)obj ? Qtrue : Qfalse;
    }
    else if (FLONUM_2_P(recv, obj) &&
	     BASIC_OP_UNREDEFINED_P(BOP_GE, FLOAT_REDEFINED_OP_FLAG)) {
	return RFLOAT_VALUE(recv) >= RFLOAT_VALUE(obj) ? Qtrue : Qfalse;
    }
    else if (SPECIAL_CONST_P(recv) || SPECIAL_CONST_P(obj)) {
	return Qundef;
    }
    else if (RBASIC_CLASS(recv) == rb_cFloat &&
	     RBASIC_CLASS(obj)  == rb_cFloat &&
	     BASIC_OP_UNREDEFINED_P(BOP_GE, FLOAT_REDEFINED_OP_FLAG)) {
	CHECK_CMP_NAN(RFLOAT_VALUE(recv), RFLOAT_VALUE(obj));
	return RFLOAT_VALUE(recv) >= RFLOAT_VALUE(obj) ? Qtrue : Qfalse;
    }
    else {
	return Qundef;
    }
}


static VALUE
vm_opt_ltlt(VALUE recv, VALUE obj)
{
    if (SPECIAL_CONST_P(recv)) {
	return Qundef;
    }
    else if (RBASIC_CLASS(recv) == rb_cString &&
	     BASIC_OP_UNREDEFINED_P(BOP_LTLT, STRING_REDEFINED_OP_FLAG)) {
	return rb_str_concat(recv, obj);
    }
    else if (RBASIC_CLASS(recv) == rb_cArray &&
	     BASIC_OP_UNREDEFINED_P(BOP_LTLT, ARRAY_REDEFINED_OP_FLAG)) {
	return rb_ary_push(recv, obj);
    }
    else {
	return Qundef;
    }
}

static VALUE
vm_opt_aref(VALUE recv, VALUE obj)
{
    if (SPECIAL_CONST_P(recv)) {
	return Qundef;
    }
    else if (RBASIC_CLASS(recv) == rb_cArray &&
	     BASIC_OP_UNREDEFINED_P(BOP_AREF, ARRAY_REDEFINED_OP_FLAG)) {
        if (FIXNUM_P(obj)) {
            return rb_ary_entry_internal(recv, FIX2LONG(obj));
        }
        else {
            return rb_ary_aref1(recv, obj);
        }
    }
    else if (RBASIC_CLASS(recv) == rb_cHash &&
	     BASIC_OP_UNREDEFINED_P(BOP_AREF, HASH_REDEFINED_OP_FLAG)) {
	return rb_hash_aref(recv, obj);
    }
    else {
	return Qundef;
    }
}

static VALUE
vm_opt_aset(VALUE recv, VALUE obj, VALUE set)
{
    if (SPECIAL_CONST_P(recv)) {
	return Qundef;
    }
    else if (RBASIC_CLASS(recv) == rb_cArray &&
	     BASIC_OP_UNREDEFINED_P(BOP_ASET, ARRAY_REDEFINED_OP_FLAG) &&
	     FIXNUM_P(obj)) {
	rb_ary_store(recv, FIX2LONG(obj), set);
	return set;
    }
    else if (RBASIC_CLASS(recv) == rb_cHash &&
	     BASIC_OP_UNREDEFINED_P(BOP_ASET, HASH_REDEFINED_OP_FLAG)) {
	rb_hash_aset(recv, obj, set);
	return set;
    }
    else {
	return Qundef;
    }
}

static VALUE
vm_opt_aref_with(VALUE recv, VALUE key)
{
    if (!SPECIAL_CONST_P(recv) && RBASIC_CLASS(recv) == rb_cHash &&
	BASIC_OP_UNREDEFINED_P(BOP_AREF, HASH_REDEFINED_OP_FLAG) &&
	rb_hash_compare_by_id_p(recv) == Qfalse) {
	return rb_hash_aref(recv, key);
    }
    else {
	return Qundef;
    }
}

static VALUE
vm_opt_aset_with(VALUE recv, VALUE key, VALUE val)
{
    if (!SPECIAL_CONST_P(recv) && RBASIC_CLASS(recv) == rb_cHash &&
	BASIC_OP_UNREDEFINED_P(BOP_ASET, HASH_REDEFINED_OP_FLAG) &&
	rb_hash_compare_by_id_p(recv) == Qfalse) {
	return rb_hash_aset(recv, key, val);
    }
    else {
	return Qundef;
    }
}

static VALUE
vm_opt_length(VALUE recv, int bop)
{
    if (SPECIAL_CONST_P(recv)) {
	return Qundef;
    }
    else if (RBASIC_CLASS(recv) == rb_cString &&
	     BASIC_OP_UNREDEFINED_P(bop, STRING_REDEFINED_OP_FLAG)) {
	if (bop == BOP_EMPTY_P) {
	    return LONG2NUM(RSTRING_LEN(recv));
	}
	else {
	    return rb_str_length(recv);
	}
    }
    else if (RBASIC_CLASS(recv) == rb_cArray &&
	     BASIC_OP_UNREDEFINED_P(bop, ARRAY_REDEFINED_OP_FLAG)) {
	return LONG2NUM(RARRAY_LEN(recv));
    }
    else if (RBASIC_CLASS(recv) == rb_cHash &&
	     BASIC_OP_UNREDEFINED_P(bop, HASH_REDEFINED_OP_FLAG)) {
	return INT2FIX(RHASH_SIZE(recv));
    }
    else {
	return Qundef;
    }
}

static VALUE
vm_opt_empty_p(VALUE recv)
{
    switch (vm_opt_length(recv, BOP_EMPTY_P)) {
      case Qundef: return Qundef;
      case INT2FIX(0): return Qtrue;
      default: return Qfalse;
    }
}

static VALUE
vm_opt_succ(VALUE recv)
{
    if (FIXNUM_P(recv) &&
	BASIC_OP_UNREDEFINED_P(BOP_SUCC, INTEGER_REDEFINED_OP_FLAG)) {
	/* fixnum + INT2FIX(1) */
	if (recv == LONG2FIX(FIXNUM_MAX)) {
	    return LONG2NUM(FIXNUM_MAX + 1);
	}
	else {
	    return recv - 1 + INT2FIX(1);
	}
    }
    else if (SPECIAL_CONST_P(recv)) {
	return Qundef;
    }
    else if (RBASIC_CLASS(recv) == rb_cString &&
	     BASIC_OP_UNREDEFINED_P(BOP_SUCC, STRING_REDEFINED_OP_FLAG)) {
	return rb_str_succ(recv);
    }
    else {
	return Qundef;
    }
}

static VALUE
vm_opt_not(CALL_INFO ci, CALL_CACHE cc, VALUE recv)
{
    if (vm_method_cfunc_is(ci, cc, recv, rb_obj_not)) {
	return RTEST(recv) ? Qfalse : Qtrue;
    }
    else {
	return Qundef;
    }
}

static VALUE
vm_opt_regexpmatch1(VALUE recv, VALUE obj)
{
    if (BASIC_OP_UNREDEFINED_P(BOP_MATCH, REGEXP_REDEFINED_OP_FLAG)) {
	return rb_reg_match(recv, obj);
    }
    else {
	return rb_funcall(recv, idEqTilde, 1, obj);
    }
}

static VALUE
vm_opt_regexpmatch2(VALUE recv, VALUE obj)
{
    if (CLASS_OF(recv) == rb_cString &&
	BASIC_OP_UNREDEFINED_P(BOP_MATCH, STRING_REDEFINED_OP_FLAG)) {
	return rb_reg_match(obj, recv);
    }
    else {
	return Qundef;
    }
}

rb_event_flag_t rb_iseq_event_flags(const rb_iseq_t *iseq, size_t pos);

NOINLINE(static void vm_trace(rb_execution_context_t *ec, rb_control_frame_t *reg_cfp, const VALUE *pc));

static void
vm_trace(rb_execution_context_t *ec, rb_control_frame_t *reg_cfp, const VALUE *pc)
{
    rb_event_flag_t vm_event_flags = ruby_vm_event_flags;

    if (vm_event_flags == 0) {
	return;
    }
    else {
	const rb_iseq_t *iseq = reg_cfp->iseq;
	size_t pos = pc - iseq->body->iseq_encoded;
	rb_event_flag_t events = rb_iseq_event_flags(iseq, pos);
	rb_event_flag_t event;

	if ((events & vm_event_flags) == 0) {
#if 0
	    /* disable trace */
	    rb_iseq_trace_set(iseq, vm_event_flags & ISEQ_TRACE_EVENTS);
#else
	    /* do not disable trace because of performance problem
	     * (re-enable overhead)
	     */
#endif
	    return;
	}

	if (ec->trace_arg != NULL) return;

	if (0) {
	    fprintf(stderr, "vm_trace>>%4d (%4x) - %s:%d %s\n",
		    (int)pos,
		    (int)events,
		    RSTRING_PTR(rb_iseq_path(iseq)),
		    (int)rb_iseq_line_no(iseq, pos),
		    RSTRING_PTR(rb_iseq_label(iseq)));
	}

	VM_ASSERT(reg_cfp->pc == pc);
	VM_ASSERT(events != 0);
	VM_ASSERT(vm_event_flags & events);

	/* increment PC because source line is calculated with PC-1 */
	if (event = (events & (RUBY_EVENT_CLASS | RUBY_EVENT_CALL | RUBY_EVENT_B_CALL))) {
	    VM_ASSERT(event == RUBY_EVENT_CLASS ||
		      event == RUBY_EVENT_CALL  ||
		      event == RUBY_EVENT_B_CALL);
	    reg_cfp->pc++;
	    vm_dtrace(event, ec);
	    EXEC_EVENT_HOOK(ec, event, GET_SELF(), 0, 0, 0, Qundef);
	    reg_cfp->pc--;
	}
	if (events & RUBY_EVENT_LINE) {
	    reg_cfp->pc++;
	    vm_dtrace(RUBY_EVENT_LINE, ec);
	    EXEC_EVENT_HOOK(ec, RUBY_EVENT_LINE, GET_SELF(), 0, 0, 0, Qundef);
	    reg_cfp->pc--;
	}
	if (event = (events & (RUBY_EVENT_END | RUBY_EVENT_RETURN | RUBY_EVENT_B_RETURN))) {
	    VM_ASSERT(event == RUBY_EVENT_END ||
		      event == RUBY_EVENT_RETURN  ||
		      event == RUBY_EVENT_B_RETURN);
	    reg_cfp->pc++;
	    vm_dtrace(event, ec);
	    EXEC_EVENT_HOOK(ec, event, GET_SELF(), 0, 0, 0, TOPN(0));
	    reg_cfp->pc--;
	}
    }
}<|MERGE_RESOLUTION|>--- conflicted
+++ resolved
@@ -9,14 +9,12 @@
 **********************************************************************/
 
 /* finish iseq array */
-<<<<<<< HEAD
-=======
 #include "insns.inc"
 #ifndef MJIT_HEADER
 #include "insns_info.inc"
 #endif
->>>>>>> a80baca3
 #include <math.h>
+#include "constant.h"
 #include "internal.h"
 #include "ruby/config.h"
 #include "debug_counter.h"
@@ -33,9 +31,6 @@
     return e;
 }
 
-<<<<<<< HEAD
-void
-=======
 NORETURN(static void ec_stack_overflow(rb_execution_context_t *ec, int));
 static void
 ec_stack_overflow(rb_execution_context_t *ec, int setup)
@@ -52,10 +47,9 @@
     EC_JUMP_TAG(ec, TAG_RAISE);
 }
 
-NORETURN(static void vm_stackoverflow(void));
-
-static void
->>>>>>> a80baca3
+NORETURN(void vm_stackoverflow(void));
+
+MJIT_FUNC_EXPORTED void
 vm_stackoverflow(void)
 {
     ec_stack_overflow(GET_EC(), TRUE);
@@ -205,13 +199,8 @@
 #define vm_check_frame(a, b, c, d)
 #endif /* VM_CHECK_MODE > 0 */
 
-<<<<<<< HEAD
-static do_inline rb_control_frame_t *
-vm_push_frame(rb_thread_t *th,
-=======
-static inline rb_control_frame_t *
+static rb_control_frame_t *
 vm_push_frame(rb_execution_context_t *ec,
->>>>>>> a80baca3
 	      const rb_iseq_t *iseq,
 	      VALUE type,
 	      VALUE self,
@@ -254,10 +243,7 @@
     *sp++ = specval     /* ep[-1] / block handler or prev env ptr */;
     *sp   = type;       /* ep[-0] / ENV_FLAGS */
 
-<<<<<<< HEAD
-=======
-    /* Store initial value of ep as bp to skip calculation cost of bp on JIT cancellation. */
->>>>>>> a80baca3
+
     cfp->ep = cfp->bp = sp;
     cfp->sp = sp + 1;
 
@@ -286,14 +272,9 @@
     return vm_push_frame(ec, iseq, type, self, specval, cref_or_me, pc, sp, local_size, stack_max);
 }
 
-<<<<<<< HEAD
-static do_inline int
-vm_pop_frame(rb_thread_t *th, rb_control_frame_t *cfp, const VALUE *ep)
-=======
 /* return TRUE if the frame is finished */
-static inline int
+static int
 vm_pop_frame(rb_execution_context_t *ec, rb_control_frame_t *cfp, const VALUE *ep)
->>>>>>> a80baca3
 {
     VALUE flags = ep[VM_ENV_DATA_INDEX_FLAGS];
 
@@ -305,7 +286,7 @@
     return flags & VM_FRAME_FLAG_FINISH;
 }
 
-void
+MJIT_FUNC_EXPORTED void
 rb_vm_pop_frame(rb_execution_context_t *ec)
 {
     vm_pop_frame(ec, ec->cfp, ec->cfp->ep);
@@ -338,7 +319,7 @@
 
 NOINLINE(void vm_env_write_slowpath(const VALUE *ep, int index, VALUE v));
 
-void
+MJIT_FUNC_EXPORTED void
 vm_env_write_slowpath(const VALUE *ep, int index, VALUE v)
 {
     /* remember env value forcely */
@@ -432,13 +413,8 @@
     }
 }
 
-<<<<<<< HEAD
 VALUE
-lep_svar_get(rb_thread_t *th, const VALUE *lep, rb_num_t key)
-=======
-static VALUE
 lep_svar_get(const rb_execution_context_t *ec, const VALUE *lep, rb_num_t key)
->>>>>>> a80baca3
 {
     const struct vm_svar *svar = lep_svar(ec, lep);
 
@@ -468,13 +444,8 @@
     return (struct vm_svar *)rb_imemo_new(imemo_svar, Qnil, Qnil, Qnil, obj);
 }
 
-<<<<<<< HEAD
 void
-lep_svar_set(rb_thread_t *th, const VALUE *lep, rb_num_t key, VALUE val)
-=======
-static void
 lep_svar_set(const rb_execution_context_t *ec, const VALUE *lep, rb_num_t key, VALUE val)
->>>>>>> a80baca3
 {
     struct vm_svar *svar = lep_svar(ec, lep);
 
@@ -723,7 +694,7 @@
     }
 }
 
-const rb_cref_t *
+MJIT_FUNC_EXPORTED const rb_cref_t *
 vm_get_const_key_cref(const VALUE *ep)
 {
     const rb_cref_t *cref = rb_vm_get_cref(ep);
@@ -759,13 +730,8 @@
     *new_cref_ptr = NULL;
 }
 
-<<<<<<< HEAD
 rb_cref_t *
-vm_cref_push(rb_thread_t *th, VALUE klass, const VALUE *ep, int pushed_by_eval)
-=======
-static rb_cref_t *
 vm_cref_push(const rb_execution_context_t *ec, VALUE klass, const VALUE *ep, int pushed_by_eval)
->>>>>>> a80baca3
 {
     rb_cref_t *prev_cref = NULL;
 
@@ -986,7 +952,7 @@
 		    }
 		    if (!is_attr) {
 			ic->ic_value.index = index;
-			VM_ATOMIC_SET(ic->ic_serial, RCLASS_SERIAL(RBASIC(obj)->klass));
+			ic->ic_serial = RCLASS_SERIAL(RBASIC(obj)->klass);
 		    }
 		    else { /* call_info */
 			cc->aux.index = (int)index + 1;
@@ -1041,7 +1007,7 @@
 	    if (iv_index_tbl && st_lookup(iv_index_tbl, (st_data_t)id, &index)) {
 		if (!is_attr) {
 		    ic->ic_value.index = index;
-		    VM_ATOMIC_SET(ic->ic_serial, RCLASS_SERIAL(klass));
+		    ic->ic_serial = RCLASS_SERIAL(klass);
 		}
 		else if (index >= INT_MAX) {
 		    rb_raise(rb_eArgError, "too many instance variables");
@@ -1222,18 +1188,10 @@
 
 	    while (escape_cfp < eocfp) {
 		if (escape_cfp->ep == ep) {
-<<<<<<< HEAD
-		    const VALUE epc = escape_cfp->pc - escape_cfp->iseq->body->rtl_encoded;
-		    const rb_iseq_t * const iseq = escape_cfp->iseq;
-		    const struct iseq_catch_table * const ct = iseq->body->rtl_catch_table;
-		    const int ct_size = ct->size;
-		    int i;
-=======
 		    const rb_iseq_t *const iseq = escape_cfp->iseq;
-		    const VALUE epc = escape_cfp->pc - iseq->body->iseq_encoded;
-		    const struct iseq_catch_table *const ct = iseq->body->catch_table;
+		    const VALUE epc = escape_cfp->pc - iseq->body->rtl_encoded;
+		    const struct iseq_catch_table *const ct = iseq->body->rtl_catch_table;
 		    unsigned int i;
->>>>>>> a80baca3
 
 		    if (!ct) break;
 		    for (i=0; i < ct->size; i++) {
@@ -1344,13 +1302,8 @@
     return (VALUE)THROW_DATA_NEW(throwobj, escape_cfp, state);
 }
 
-<<<<<<< HEAD
 VALUE
-vm_throw(rb_thread_t *th, rb_control_frame_t *reg_cfp,
-=======
-static VALUE
 vm_throw(const rb_execution_context_t *ec, rb_control_frame_t *reg_cfp,
->>>>>>> a80baca3
 	 rb_num_t throw_state, VALUE throwobj)
 {
     const int state = (int)(throw_state & VM_THROW_STATE_MASK);
@@ -1365,13 +1318,8 @@
     }
 }
 
-<<<<<<< HEAD
 static do_inline void
-vm_expandarray(rb_control_frame_t *cfp, VALUE ary, rb_num_t num, int flag)
-=======
-static inline void
 vm_expandarray(VALUE *sp, VALUE ary, rb_num_t num, int flag)
->>>>>>> a80baca3
 {
     int is_splat = flag & 0x01;
     rb_num_t space_size = num + is_splat;
@@ -1433,10 +1381,7 @@
     RB_GC_GUARD(ary);
 }
 
-<<<<<<< HEAD
-extern VALUE vm_call_general(rb_thread_t *th, rb_control_frame_t *reg_cfp, struct rb_calling_info *calling, const struct rb_call_info *ci, struct rb_call_cache *cc);
-=======
-static VALUE vm_call_general(rb_execution_context_t *ec, rb_control_frame_t *reg_cfp, struct rb_calling_info *calling, const struct rb_call_info *ci, struct rb_call_cache *cc);
+extern VALUE vm_call_general(rb_execution_context_t *ec, rb_control_frame_t *reg_cfp, struct rb_calling_info *calling, const struct rb_call_info *ci, struct rb_call_cache *cc);
 
 MJIT_FUNC_EXPORTED void
 vm_search_method_slowpath(const struct rb_call_info *ci, struct rb_call_cache *cc, VALUE klass)
@@ -1449,7 +1394,6 @@
     cc->class_serial = RCLASS_SERIAL(klass);
 #endif
 }
->>>>>>> a80baca3
 
 static do_inline void
 vm_search_method(const struct rb_call_info *ci, struct rb_call_cache *cc, VALUE recv)
@@ -1468,18 +1412,7 @@
     }
     RB_DEBUG_COUNTER_INC(mc_inline_miss);
 #endif
-<<<<<<< HEAD
-
-    cc->me = rb_callable_method_entry(klass, ci->mid);
-    VM_ASSERT(callable_method_entry_p(cc->me));
-    cc->call = vm_call_general;
-#if OPT_INLINE_METHOD_CACHE
-    VM_ATOMIC_SET(cc->method_state, GET_GLOBAL_METHOD_STATE());
-    VM_ATOMIC_SET(cc->class_serial, RCLASS_SERIAL(klass));
-#endif
-=======
     vm_search_method_slowpath(ci, cc, klass);
->>>>>>> a80baca3
 }
 
 static do_inline int
@@ -1522,9 +1455,11 @@
     if (FIXNUM_2_P(recv, obj)) {
 	return (EQ_UNREDEFINED_P(INTEGER) != 0) * 2 - 1;
     }
+#if ! NEW_FLONUM
     if (FLONUM_2_P(recv, obj)) {
 	return (EQ_UNREDEFINED_P(FLOAT) != 0) * 2 - 1;
     }
+#endif
     if (SYMBOL_P(recv) && SYMBOL_P(obj)) {
 	return (EQ_UNREDEFINED_P(SYMBOL) != 0) * 2 - 1;
     }
@@ -1544,18 +1479,15 @@
       case -1:
 	goto fallback;
     }
-<<<<<<< HEAD
-    else if (FLONUM_2_P(recv, obj) &&
-	     BASIC_OP_UNREDEFINED_P(BOP_EQ, FLOAT_REDEFINED_OP_FLAG)) {
+    if (0) {
+    }
+    else if (FLONUM_2_P(recv, obj) && EQ_UNREDEFINED_P(FLOAT)) {
 #if NEW_FLONUM
 	/* 0x12 for +-0.0 with -0.0 combination  */
 	return (recv == obj || (recv | obj) == 0x12) ? Qtrue : Qfalse;
 #else
 	return (recv == obj) ? Qtrue : Qfalse;
 #endif
-=======
-    if (0) {
->>>>>>> a80baca3
     }
     else if (BUILTIN_CLASS_P(recv, rb_cFloat)) {
 	if (EQ_UNREDEFINED_P(FLOAT)) {
@@ -1587,6 +1519,14 @@
     }
     if (0) {
     }
+    else if (FLONUM_2_P(recv, obj) && EQ_UNREDEFINED_P(FLOAT)) {
+#if NEW_FLONUM
+	/* 0x12 for +-0.0 with -0.0 combination  */
+	return (recv == obj || (recv | obj) == 0x12) ? Qtrue : Qfalse;
+#else
+	return (recv == obj) ? Qtrue : Qfalse;
+#endif
+    }
     else if (BUILTIN_CLASS_P(recv, rb_cFloat)) {
 	if (EQ_UNREDEFINED_P(FLOAT)) {
 	    return rb_float_eql(recv, obj);
@@ -1611,9 +1551,9 @@
     struct rb_call_cache cc;
 
     ci.mid = idEq;
-    VM_ATOMIC_SET(cc.me, NULL);
-    VM_ATOMIC_SET(cc.method_state, 0);
-    VM_ATOMIC_SET(cc.class_serial, 0);
+    cc.me = NULL;
+    cc.method_state = 0;
+    cc.class_serial = 0;
     return opt_eq_func(obj1, obj2, &ci, &cc);
 }
 
@@ -1632,13 +1572,8 @@
 
 extern VALUE vm_call0(rb_execution_context_t *ec, VALUE, ID, int, const VALUE*, const rb_callable_method_entry_t *);
 
-<<<<<<< HEAD
 VALUE
-check_match(VALUE pattern, VALUE target, enum vm_check_match_type type)
-=======
-static VALUE
 check_match(rb_execution_context_t *ec, VALUE pattern, VALUE target, enum vm_check_match_type type)
->>>>>>> a80baca3
 {
     switch (type) {
       case VM_CHECKMATCH_TYPE_WHEN:
@@ -1820,50 +1755,35 @@
 
 /* We use the function to provide constant propagation of known parameters for MJIT.  */
 static inline VALUE
-<<<<<<< HEAD
-vm_call_iseq_setup_normal_0(rb_thread_t *th, rb_control_frame_t *cfp, const rb_callable_method_entry_t *me,
+vm_call_iseq_setup_normal_0(rb_execution_context_t *ec, rb_control_frame_t *cfp, const rb_callable_method_entry_t *me,
 			    const rb_iseq_t *iseq, VALUE recv, int argc, VALUE block_handler,
 			    VALUE *pc, int param_size, int local_size, unsigned int stack_max)
-=======
-vm_call_iseq_setup_normal(rb_execution_context_t *ec, rb_control_frame_t *cfp, struct rb_calling_info *calling, const struct rb_call_info *ci, struct rb_call_cache *cc,
-			  int opt_pc, int param_size, int local_size)
->>>>>>> a80baca3
 {
     VALUE *argv = cfp->sp - argc;
     VALUE *sp = argv + param_size;
     cfp->sp = argv - 1 /* recv */;
 
-<<<<<<< HEAD
-    vm_push_frame(th, iseq, VM_FRAME_MAGIC_METHOD | VM_ENV_FLAG_LOCAL, recv,
-		  block_handler, (VALUE)me, pc, sp, local_size - param_size, stack_max);
-=======
-    vm_push_frame(ec, iseq, VM_FRAME_MAGIC_METHOD | VM_ENV_FLAG_LOCAL, calling->recv,
-		  calling->block_handler, (VALUE)me,
-		  iseq->body->iseq_encoded + opt_pc, sp,
+    vm_push_frame(ec, iseq, VM_FRAME_MAGIC_METHOD | VM_ENV_FLAG_LOCAL, recv,
+		  block_handler, (VALUE)me,
+		  pc, sp,
 		  local_size - param_size,
-		  iseq->body->stack_max);
->>>>>>> a80baca3
+		  stack_max);
     return Qundef;
 }
 
 static inline VALUE
-<<<<<<< HEAD
-vm_call_iseq_setup_normal(rb_thread_t *th, rb_control_frame_t *cfp, struct rb_calling_info *calling,
-			  const struct rb_call_info *ci, struct rb_call_cache *cc,
+vm_call_iseq_setup_normal(rb_execution_context_t *ec, rb_control_frame_t *cfp, struct rb_calling_info *calling, const struct rb_call_info *ci, struct rb_call_cache *cc,
 			  int opt_pc, int param_size, int local_size)
 {
     const rb_callable_method_entry_t *me = cc->me;
     const rb_iseq_t *iseq = def_iseq_ptr(me->def);
-    return vm_call_iseq_setup_normal_0(th, cfp, me, iseq, calling->recv, calling->argc, calling->block_handler,
+    return vm_call_iseq_setup_normal_0(ec, cfp, me, iseq, calling->recv, calling->argc, calling->block_handler,
 				       iseq->body->rtl_encoded + opt_pc, param_size, local_size,
 				       iseq->body->stack_max);
 }
 
 static inline VALUE
-vm_call_iseq_setup_tailcall(rb_thread_t *th, rb_control_frame_t *cfp, struct rb_calling_info *calling, const struct rb_call_info *ci, struct rb_call_cache *cc,
-=======
 vm_call_iseq_setup_tailcall(rb_execution_context_t *ec, rb_control_frame_t *cfp, struct rb_calling_info *calling, const struct rb_call_info *ci, struct rb_call_cache *cc,
->>>>>>> a80baca3
 			    int opt_pc)
 {
     unsigned int i;
@@ -2093,33 +2013,19 @@
     return &me->def->body.cfunc;
 }
 
-<<<<<<< HEAD
 /* This variant is used to generate a better JIT code.  */
 static inline VALUE
-vm_call_cfunc_with_frame_0(rb_thread_t *th, rb_control_frame_t *reg_cfp, VALUE recv, VALUE block_handler, int argc,
+vm_call_cfunc_with_frame_0(rb_execution_context_t *ec, rb_control_frame_t *reg_cfp, VALUE recv, VALUE block_handler, int argc,
 			   ID mid, const rb_callable_method_entry_t *me)
-=======
-static VALUE
-vm_call_cfunc_with_frame(rb_execution_context_t *ec, rb_control_frame_t *reg_cfp, struct rb_calling_info *calling, const struct rb_call_info *ci, struct rb_call_cache *cc)
->>>>>>> a80baca3
 {
     VALUE val;
     const rb_method_cfunc_t *cfunc = vm_method_cfunc_entry(me);
     int len = cfunc->argc;
 
-<<<<<<< HEAD
     if (mjit_trace_p) {
-	RUBY_DTRACE_CMETHOD_ENTRY_HOOK(th, me->owner, me->def->original_id);
-	EXEC_EVENT_HOOK(th, RUBY_EVENT_C_CALL, recv, me->def->original_id, mid, me->owner, Qundef);
-    }
-=======
-    VALUE recv = calling->recv;
-    VALUE block_handler = calling->block_handler;
-    int argc = calling->argc;
-
-    RUBY_DTRACE_CMETHOD_ENTRY_HOOK(ec, me->owner, me->def->original_id);
-    EXEC_EVENT_HOOK(ec, RUBY_EVENT_C_CALL, recv, me->def->original_id, ci->mid, me->owner, Qundef);
->>>>>>> a80baca3
+	RUBY_DTRACE_CMETHOD_ENTRY_HOOK(ec, me->owner, me->def->original_id);
+	EXEC_EVENT_HOOK(ec, RUBY_EVENT_C_CALL, recv, me->def->original_id, mid, me->owner, Qundef);
+    }
 
     vm_push_frame(ec, NULL, VM_FRAME_MAGIC_CFUNC | VM_FRAME_FLAG_CFRAME | VM_ENV_FLAG_LOCAL, recv,
 		  block_handler, (VALUE)me,
@@ -2131,143 +2037,49 @@
     VM_PROFILE_UP(R2C_CALL);
     val = (*cfunc->invoker)(cfunc->func, recv, argc, reg_cfp->sp + 1);
 
-<<<<<<< HEAD
-    if (reg_cfp != th->cfp + 1) {
-	rb_bug("vm_call_cfunc - cfp consistency error");
-    }
-
-    rb_vm_pop_frame(th);
+    CHECK_CFP_CONSISTENCY("vm_call_cfunc");
+
+    rb_vm_pop_frame(ec);
 
     if (mjit_trace_p) {
-	EXEC_EVENT_HOOK(th, RUBY_EVENT_C_RETURN, recv, me->def->original_id, mid, me->owner, val);
-	RUBY_DTRACE_CMETHOD_RETURN_HOOK(th, me->owner, me->def->original_id);
+	EXEC_EVENT_HOOK(ec, RUBY_EVENT_C_RETURN, recv, me->def->original_id, mid, me->owner, val);
+	RUBY_DTRACE_CMETHOD_RETURN_HOOK(ec, me->owner, me->def->original_id);
     }
 
     return val;
 }
 
 static inline VALUE
-vm_call_cfunc_with_frame(rb_thread_t *th, rb_control_frame_t *reg_cfp, struct rb_calling_info *calling, const struct rb_call_info *ci, struct rb_call_cache *cc)
-{
-    return vm_call_cfunc_with_frame_0(th, reg_cfp, calling->recv, calling->block_handler, calling->argc, ci->mid, cc->me);
-}
-
-#if OPT_CALL_CFUNC_WITHOUT_FRAME
-static VALUE
-vm_call_cfunc_latter(rb_thread_t *th, rb_control_frame_t *reg_cfp, struct rb_calling_info *calling)
-{
-    VALUE val;
-    int argc = calling->argc;
-    VALUE *argv = STACK_ADDR_FROM_TOP(argc);
-    VALUE recv = calling->recv;
-    const rb_method_cfunc_t *cfunc = vm_method_cfunc_entry(cc->me);
-
-    th->passed_calling = calling;
-    reg_cfp->sp -= argc + 1;
-    ci->aux.inc_sp = argc + 1;
-    VM_PROFILE_UP(R2C_CALL);
-    val = (*cfunc->invoker)(cfunc->func, recv, argc, argv);
-
-    /* check */
-    if (reg_cfp == th->cfp) { /* no frame push */
-	if (UNLIKELY(th->passed_ci != ci)) {
-	    rb_bug("vm_call_cfunc_latter: passed_ci error (ci: %p, passed_ci: %p)", ci, th->passed_ci);
-	}
-	th->passed_ci = 0;
-    }
-    else {
-	if (UNLIKELY(reg_cfp != RUBY_VM_PREVIOUS_CONTROL_FRAME(th->cfp))) {
-	    rb_bug("vm_call_cfunc_latter: cfp consistency error (%p, %p)", reg_cfp, th->cfp+1);
-	}
-	vm_pop_frame(th, reg_cfp, reg_cfp->ep);
-	VM_PROFILE_UP(R2C_POPF);
-    }
-
-    return val;
-}
-
-VALUE
-vm_call_cfunc(rb_thread_t *th, rb_control_frame_t *reg_cfp, struct rb_calling_info *calling, const struct rb_call_info *ci)
-{
-    VALUE val;
-    const rb_callable_method_entry_t *me = cc->me;
-    int len = vm_method_cfunc_entry(me)->argc;
-    VALUE recv = calling->recv;
-
-    CALLER_SETUP_ARG(reg_cfp, calling, ci);
-    if (len >= 0) rb_check_arity(calling->argc, len, len);
-
-    RUBY_DTRACE_CMETHOD_ENTRY_HOOK(th, me->owner, me->called_id);
-    EXEC_EVENT_HOOK(th, RUBY_EVENT_C_CALL, recv, me->called_id, me->owner, Qnil);
-=======
-    CHECK_CFP_CONSISTENCY("vm_call_cfunc");
->>>>>>> a80baca3
-
-    rb_vm_pop_frame(ec);
-
-    EXEC_EVENT_HOOK(ec, RUBY_EVENT_C_RETURN, recv, me->def->original_id, ci->mid, me->owner, val);
-    RUBY_DTRACE_CMETHOD_RETURN_HOOK(ec, me->owner, me->def->original_id);
-
-    return val;
-}
-
-<<<<<<< HEAD
-void
-rb_vm_call_cfunc_push_frame(rb_thread_t *th)
-{
-    struct rb_calling_info *calling = th->passed_calling;
-    const rb_callable_method_entry_t *me = calling->me;
-    th->passed_ci = 0;
-
-    vm_push_frame(th, 0, VM_FRAME_MAGIC_CFUNC | VM_FRAME_FLAG_CFRAME | VM_ENV_FLAG_LOCAL,
-		  calling->recv, calling->block_handler, (VALUE)me /* cref */,
-		  0, th->cfp->sp + cc->aux.inc_sp, 0, 0);
-
-    if (calling->call != vm_call_general) {
-	calling->call = vm_call_cfunc_with_frame;
-    }
-}
-#else /* OPT_CALL_CFUNC_WITHOUT_FRAME */
+vm_call_cfunc_with_frame(rb_execution_context_t *ec, rb_control_frame_t *reg_cfp, struct rb_calling_info *calling, const struct rb_call_info *ci, struct rb_call_cache *cc)
+{
+    return vm_call_cfunc_with_frame_0(ec, reg_cfp, calling->recv, calling->block_handler, calling->argc, ci->mid, cc->me);
+}
 
 /* As vm_call_cfunc but used to generate a better JIT code. */
 inline VALUE
-vm_call_cfunc_0(rb_thread_t *th, rb_control_frame_t *reg_cfp, VALUE recv, VALUE block_handler, int argc,
+vm_call_cfunc_0(rb_execution_context_t *ec, rb_control_frame_t *reg_cfp, VALUE recv, VALUE block_handler, int argc,
 		unsigned int flag, struct rb_call_info_kw_arg **kw_arg, ID mid, const rb_callable_method_entry_t *me)
 {
     CALLER_SETUP_ARG_0(reg_cfp, flag, argc, kw_arg);
-    return vm_call_cfunc_with_frame_0(th, reg_cfp, recv, block_handler, argc, mid, me);
-}
-
-inline VALUE
-vm_call_cfunc(rb_thread_t *th, rb_control_frame_t *reg_cfp, struct rb_calling_info *calling, const struct rb_call_info *ci, struct rb_call_cache *cc)
-=======
-static VALUE
+    return vm_call_cfunc_with_frame_0(ec, reg_cfp, recv, block_handler, argc, mid, me);
+}
+
+VALUE
 vm_call_cfunc(rb_execution_context_t *ec, rb_control_frame_t *reg_cfp, struct rb_calling_info *calling, const struct rb_call_info *ci, struct rb_call_cache *cc)
->>>>>>> a80baca3
 {
     CALLER_SETUP_ARG(reg_cfp, calling, ci);
     return vm_call_cfunc_with_frame(ec, reg_cfp, calling, ci, cc);
 }
 
-<<<<<<< HEAD
 VALUE
-vm_call_ivar(rb_thread_t *th, rb_control_frame_t *cfp, struct rb_calling_info *calling, const struct rb_call_info *ci, struct rb_call_cache *cc)
-=======
-static VALUE
 vm_call_ivar(rb_execution_context_t *ec, rb_control_frame_t *cfp, struct rb_calling_info *calling, const struct rb_call_info *ci, struct rb_call_cache *cc)
->>>>>>> a80baca3
 {
     cfp->sp -= 1;
     return vm_getivar(calling->recv, cc->me->def->body.attr.id, NULL, cc, 1);
 }
 
-<<<<<<< HEAD
 VALUE
-vm_call_attrset(rb_thread_t *th, rb_control_frame_t *cfp, struct rb_calling_info *calling, const struct rb_call_info *ci, struct rb_call_cache *cc)
-=======
-static VALUE
 vm_call_attrset(rb_execution_context_t *ec, rb_control_frame_t *cfp, struct rb_calling_info *calling, const struct rb_call_info *ci, struct rb_call_cache *cc)
->>>>>>> a80baca3
 {
     VALUE val = *(cfp->sp - 1);
     cfp->sp -= 2;
@@ -2745,13 +2557,8 @@
     }
 }
 
-<<<<<<< HEAD
-VALUE
-vm_call_general(rb_thread_t *th, rb_control_frame_t *reg_cfp, struct rb_calling_info *calling, const struct rb_call_info *ci, struct rb_call_cache *cc)
-=======
-static VALUE
+MJIT_FUNC_EXPORTED VALUE
 vm_call_general(rb_execution_context_t *ec, rb_control_frame_t *reg_cfp, struct rb_calling_info *calling, const struct rb_call_info *ci, struct rb_call_cache *cc)
->>>>>>> a80baca3
 {
     return vm_call_method(ec, reg_cfp, calling, ci, cc);
 }
@@ -2785,13 +2592,8 @@
     rb_raise(rb_eNoMethodError, "super called outside of method");
 }
 
-<<<<<<< HEAD
 void
-vm_search_super_method(rb_thread_t *th, rb_control_frame_t *reg_cfp,
-=======
-static void
 vm_search_super_method(const rb_execution_context_t *ec, rb_control_frame_t *reg_cfp,
->>>>>>> a80baca3
 		       struct rb_calling_info *calling, struct rb_call_info *ci, struct rb_call_cache *cc)
 {
     VALUE current_defined_class, klass;
@@ -3057,14 +2859,9 @@
     return Qundef;
 }
 
-<<<<<<< HEAD
-VALUE
-vm_invoke_block(rb_thread_t *th, rb_control_frame_t *reg_cfp, struct rb_calling_info *calling, const struct rb_call_info *ci)
-=======
 static inline VALUE
 vm_invoke_block(rb_execution_context_t *ec, rb_control_frame_t *reg_cfp,
 		struct rb_calling_info *calling, const struct rb_call_info *ci, VALUE block_handler)
->>>>>>> a80baca3
 {
     int is_lambda = FALSE;
 
@@ -3108,14 +2905,14 @@
     return rb_vm_make_proc(ec, captured, rb_cProc);
 }
 
-VALUE
+MJIT_FUNC_EXPORTED VALUE
 vm_once_exec(VALUE iseq)
 {
     VALUE proc = vm_make_proc_with_iseq((rb_iseq_t *)iseq);
     return rb_proc_call_with_block(proc, 0, 0, Qnil);
 }
 
-VALUE
+MJIT_FUNC_EXPORTED VALUE
 vm_once_clear(VALUE data)
 {
     union iseq_inline_storage_entry *is = (union iseq_inline_storage_entry *)data;
@@ -3155,13 +2952,8 @@
     }
 }
 
-<<<<<<< HEAD
-VALUE
-vm_defined(rb_thread_t *th, rb_control_frame_t *reg_cfp, rb_num_t op_type, VALUE obj, VALUE needstr, VALUE v)
-=======
-static VALUE
+MJIT_FUNC_EXPORTED VALUE
 vm_defined(rb_execution_context_t *ec, rb_control_frame_t *reg_cfp, rb_num_t op_type, VALUE obj, VALUE needstr, VALUE v)
->>>>>>> a80baca3
 {
     VALUE klass;
     enum defined_type expr_type = DEFINED_NOT_DEFINED;
@@ -3282,7 +3074,7 @@
     return ep;
 }
 
-static VALUE
+static do_inline VALUE
 vm_get_special_object(const VALUE *const reg_ep,
 		      enum vm_special_object_type type)
 {
@@ -3298,7 +3090,7 @@
     }
 }
 
-static void
+static do_inline void
 vm_freezestring(VALUE str, VALUE debug)
 {
     if (!NIL_P(debug)) {
@@ -3307,7 +3099,7 @@
     rb_str_freeze(str);
 }
 
-static VALUE
+static do_inline VALUE
 vm_concat_array(VALUE ary1, VALUE ary2st)
 {
     const VALUE ary2 = ary2st;
@@ -3328,7 +3120,7 @@
     return rb_ary_concat(tmp1, tmp2);
 }
 
-static VALUE
+static do_inline VALUE
 vm_splat_array(VALUE flag, VALUE ary)
 {
     VALUE tmp = rb_check_to_array(ary);
@@ -3343,7 +3135,7 @@
     }
 }
 
-static VALUE
+static do_inline VALUE
 vm_check_match(rb_execution_context_t *ec, VALUE target, VALUE pattern, rb_num_t flag)
 {
     enum vm_check_match_type type = ((int)flag) & VM_CHECKMATCH_TYPE_MASK;
@@ -3367,7 +3159,7 @@
     }
 }
 
-static VALUE
+static do_inline VALUE
 vm_check_keyword(lindex_t bits, lindex_t idx, const VALUE *ep)
 {
     const VALUE kw_bits = *(ep - bits);
@@ -3602,7 +3394,7 @@
 
 #undef id_cmp
 
-static int
+static do_inline int
 vm_ic_hit_p(IC ic, const VALUE *reg_ep)
 {
     if (ic->ic_serial == GET_GLOBAL_CONSTANT_STATE()) {
@@ -3611,7 +3403,7 @@
     return FALSE;
 }
 
-static void
+static do_inline void
 vm_ic_update(IC ic, VALUE val, const VALUE *reg_ep)
 {
     VM_ASSERT(ic->ic_value.value != Qundef);
@@ -3652,7 +3444,7 @@
     }
 }
 
-static OFFSET
+static do_inline OFFSET
 vm_case_dispatch(CDHASH hash, OFFSET else_offset, VALUE key)
 {
     switch (OBJ_BUILTIN_TYPE(key)) {
@@ -3703,12 +3495,14 @@
 #if defined RUBY_DEVEL
     VALUE mesg = rb_sprintf(stack_consistency_error, nsp, nbp);
     rb_str_cat_cstr(mesg, "\n");
-    rb_str_append(mesg, rb_iseq_disasm(cfp->iseq));
+    rb_str_append(mesg, rb_iseq_disasm(cfp->iseq, TRUE));
     rb_exc_fatal(rb_exc_new3(rb_eFatal, mesg));
 #else
     rb_bug(stack_consistency_error, nsp, nbp);
 #endif
 }
+
+#if STACK_INSN_CODE
 
 static VALUE
 vm_opt_plus(VALUE recv, VALUE obj)
@@ -3954,7 +3748,6 @@
 	return Qundef;
     }
 }
-
 
 static VALUE
 vm_opt_ltlt(VALUE recv, VALUE obj)
@@ -4085,6 +3878,8 @@
     }
 }
 
+#endif /* #if STACK_INSN_CODE */
+
 static VALUE
 vm_opt_succ(VALUE recv)
 {
@@ -4110,6 +3905,8 @@
     }
 }
 
+#if STACK_INSN_CODE
+
 static VALUE
 vm_opt_not(CALL_INFO ci, CALL_CACHE cc, VALUE recv)
 {
@@ -4120,6 +3917,8 @@
 	return Qundef;
     }
 }
+
+#endif /* #if STACK_INSN_CODE */
 
 static VALUE
 vm_opt_regexpmatch1(VALUE recv, VALUE obj)
@@ -4144,7 +3943,7 @@
     }
 }
 
-rb_event_flag_t rb_iseq_event_flags(const rb_iseq_t *iseq, size_t pos);
+rb_event_flag_t rb_iseq_event_flags(const rb_iseq_t *iseq, size_t pos, int rtl_p);
 
 NOINLINE(static void vm_trace(rb_execution_context_t *ec, rb_control_frame_t *reg_cfp, const VALUE *pc));
 
@@ -4158,8 +3957,8 @@
     }
     else {
 	const rb_iseq_t *iseq = reg_cfp->iseq;
-	size_t pos = pc - iseq->body->iseq_encoded;
-	rb_event_flag_t events = rb_iseq_event_flags(iseq, pos);
+	size_t pos = pc - iseq->body->rtl_encoded;
+	rb_event_flag_t events = rb_iseq_event_flags(iseq, pos, TRUE);
 	rb_event_flag_t event;
 
 	if ((events & vm_event_flags) == 0) {
@@ -4181,7 +3980,7 @@
 		    (int)pos,
 		    (int)events,
 		    RSTRING_PTR(rb_iseq_path(iseq)),
-		    (int)rb_iseq_line_no(iseq, pos),
+		    (int)rb_iseq_line_no(iseq, pos, TRUE),
 		    RSTRING_PTR(rb_iseq_label(iseq)));
 	}
 
