--- conflicted
+++ resolved
@@ -4035,19 +4035,13 @@
     }
     else {
 	const rb_iseq_t *iseq = reg_cfp->iseq;
-<<<<<<< HEAD
 	size_t pos = pc - iseq->body->rtl_encoded;
-	rb_event_flag_t events = rb_iseq_event_flags(iseq, pos, TRUE);
-	rb_event_flag_t event;
-=======
-	size_t pos = pc - iseq->body->iseq_encoded;
-        rb_event_flag_t pc_events = rb_iseq_event_flags(iseq, pos);
+        rb_event_flag_t pc_events = rb_iseq_event_flags(iseq, pos, TRUE);
         rb_hook_list_t *local_hooks = iseq->aux.exec.local_hooks;
         rb_event_flag_t local_hook_events = local_hooks != NULL ? local_hooks->events : 0;
         enabled_flags |= local_hook_events;
 
         VM_ASSERT((local_hook_events & ~ISEQ_TRACE_EVENTS) == 0);
->>>>>>> b824c871
 
         if ((pc_events & enabled_flags) == 0) {
 #if 0
@@ -4060,73 +4054,6 @@
 	     */
 #endif
 	    return;
-<<<<<<< HEAD
-	}
-
-	if (ec->trace_arg != NULL) return;
-
-	if (0) {
-	    fprintf(stderr, "vm_trace>>%4d (%4x) - %s:%d %s\n",
-		    (int)pos,
-		    (int)events,
-		    RSTRING_PTR(rb_iseq_path(iseq)),
-		    (int)rb_iseq_line_no(iseq, pos, TRUE),
-		    RSTRING_PTR(rb_iseq_label(iseq)));
-	}
-
-	VM_ASSERT(reg_cfp->pc == pc);
-	VM_ASSERT(events != 0);
-	VM_ASSERT(vm_event_flags & events);
-
-	/* increment PC because source line is calculated with PC-1 */
-        if ((event = (events & (RUBY_EVENT_CLASS | RUBY_EVENT_CALL | RUBY_EVENT_B_CALL))) != 0) {
-	    VM_ASSERT(event == RUBY_EVENT_CLASS ||
-		      event == RUBY_EVENT_CALL  ||
-		      event == RUBY_EVENT_B_CALL);
-	    reg_cfp->pc++;
-	    vm_dtrace(event, ec);
-	    EXEC_EVENT_HOOK(ec, event, GET_SELF(), 0, 0, 0, Qundef);
-	    reg_cfp->pc--;
-	}
-	if (events & RUBY_EVENT_LINE) {
-	    reg_cfp->pc++;
-	    vm_dtrace(RUBY_EVENT_LINE, ec);
- 	    EXEC_EVENT_HOOK(ec, RUBY_EVENT_LINE, GET_SELF(), 0, 0, 0, Qundef);
-	    reg_cfp->pc--;
-	}
-	if (events & RUBY_EVENT_COVERAGE_LINE) {
-	    reg_cfp->pc++;
-	    vm_dtrace(RUBY_EVENT_COVERAGE_LINE, ec);
- 	    EXEC_EVENT_HOOK(ec, RUBY_EVENT_COVERAGE_LINE, GET_SELF(), 0, 0, 0, Qundef);
-	    reg_cfp->pc--;
-	}
-	if ((event = (events & (RUBY_EVENT_END | RUBY_EVENT_RETURN | RUBY_EVENT_B_RETURN)))) {
-	    VALUE v;
-	    int insn;
-
-	    VM_ASSERT(event == RUBY_EVENT_END ||
-		      event == RUBY_EVENT_RETURN  ||
-		      event == RUBY_EVENT_B_RETURN);
-#if OPT_DIRECT_THREADED_CODE || OPT_CALL_THREADED_CODE
-            insn = rb_vm_insn_addr2insn((void *)reg_cfp->pc[0]);
-#else
-            insn = (int)reg_cfp->pc[0];
-#endif
-	    if (insn == BIN(trace_val_ret)) {
-	      v = reg_cfp->pc[1];
-	    } else if (insn == BIN(trace_loc_ret) || insn == BIN(trace_temp_ret)) {
-	      ptrdiff_t offset = reg_cfp->pc[1];
-	      
-	      v = *((offset < 0 ? reg_cfp->bp : reg_cfp->ep) - offset);
-	    } else {
-	      v = TOPN(0);
-	    }
-	    reg_cfp->pc += 2;
-	    vm_dtrace(event, ec);
-	    EXEC_EVENT_HOOK(ec, event, GET_SELF(), 0, 0, 0, v);
-	    reg_cfp->pc -= 2;
-	}
-=======
         }
         else if (ec->trace_arg != NULL) {
             /* already tracing */
@@ -4140,7 +4067,7 @@
                         (int)pos,
                         (int)pc_events,
                         RSTRING_PTR(rb_iseq_path(iseq)),
-                        (int)rb_iseq_line_no(iseq, pos),
+                        (int)rb_iseq_line_no(iseq, pos, TRUE),
                         RSTRING_PTR(rb_iseq_label(iseq)));
             }
             VM_ASSERT(reg_cfp->pc == pc);
@@ -4152,9 +4079,28 @@
             VM_TRACE_HOOK(RUBY_EVENT_LINE,                                          Qundef);
             VM_TRACE_HOOK(RUBY_EVENT_COVERAGE_LINE,                                 Qundef);
             VM_TRACE_HOOK(RUBY_EVENT_COVERAGE_BRANCH,                               Qundef);
-            VM_TRACE_HOOK(RUBY_EVENT_END | RUBY_EVENT_RETURN | RUBY_EVENT_B_RETURN, TOPN(0));
+	    if ((pc_events & (RUBY_EVENT_END | RUBY_EVENT_RETURN | RUBY_EVENT_B_RETURN)) & enabled_flags) {
+	      VALUE val;
+	      int insn;
+
+#if OPT_DIRECT_THREADED_CODE || OPT_CALL_THREADED_CODE
+	      insn = rb_vm_insn_addr2insn((void *)reg_cfp->pc[0]);
+#else
+	      insn = (int)reg_cfp->pc[0];
+#endif
+	      if (insn == BIN(trace_val_ret)) {
+		val = reg_cfp->pc[1];
+	      } else if (insn == BIN(trace_loc_ret) || insn == BIN(trace_temp_ret)) {
+		ptrdiff_t offset = reg_cfp->pc[1];
+		
+		val = *((offset < 0 ? reg_cfp->bp : reg_cfp->ep) - offset);
+	      } else {
+		val = TOPN(0);
+	      }
+	      vm_trace_hook(ec, reg_cfp, pc, pc_events, (RUBY_EVENT_END | RUBY_EVENT_RETURN | RUBY_EVENT_B_RETURN),
+			    global_hooks, local_hooks, val);
+	    }
         }
->>>>>>> b824c871
     }
 }
 
