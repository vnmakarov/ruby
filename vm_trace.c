--- conflicted
+++ resolved
@@ -63,29 +63,7 @@
 /* ruby_vm_event_flags management */
 
 static void
-<<<<<<< HEAD
-recalc_add_ruby_vm_event_flags(rb_event_flag_t events)
-{
-    int i;
-    ruby_vm_event_flags = 0;
-
-    for (i=0; i<MAX_EVENT_NUM; i++) {
-	if (events & ((rb_event_flag_t)1 << i)) {
-	    ruby_event_flag_count[i]++;
-	}
-	ruby_vm_event_flags |= ruby_event_flag_count[i] ? (1<<i) : 0;
-    }
-
-    if (ruby_vm_event_flags != 0)
-        mjit_cancel_all();
-    rb_objspace_set_event_hook(ruby_vm_event_flags);
-}
-
-static void
-recalc_remove_ruby_vm_event_flags(rb_event_flag_t events)
-=======
 update_global_event_hook(rb_event_flag_t vm_events)
->>>>>>> a80baca3
 {
     rb_event_flag_t new_iseq_events = vm_events & ISEQ_TRACE_EVENTS;
     rb_event_flag_t enabled_iseq_events = ruby_vm_event_enabled_flags & ISEQ_TRACE_EVENTS;
@@ -95,15 +73,11 @@
 	rb_iseq_trace_set_all(new_iseq_events | enabled_iseq_events);
     }
 
-<<<<<<< HEAD
+    ruby_vm_event_flags = vm_events;
     if (ruby_vm_event_flags != 0)
         mjit_cancel_all();
-    rb_objspace_set_event_hook(ruby_vm_event_flags);
-=======
-    ruby_vm_event_flags = vm_events;
     ruby_vm_event_enabled_flags |= vm_events;
     rb_objspace_set_event_hook(vm_events);
->>>>>>> a80baca3
 }
 
 /* add/remove hooks */
@@ -403,23 +377,6 @@
     }
 }
 
-<<<<<<< HEAD
-RUBY_SYMBOL_EXPORT_BEGIN
-void
-rb_threadptr_exec_event_hooks_and_pop_frame(rb_trace_arg_t *trace_arg)
-{
-    rb_threadptr_exec_event_hooks_orig(trace_arg, 1);
-}
-
-void
-rb_threadptr_exec_event_hooks(rb_trace_arg_t *trace_arg)
-{
-    rb_threadptr_exec_event_hooks_orig(trace_arg, 0);
-}
-RUBY_SYMBOL_EXPORT_END
-
-=======
->>>>>>> a80baca3
 VALUE
 rb_suppress_tracing(VALUE (*func)(VALUE), VALUE arg)
 {
