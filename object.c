--- conflicted
+++ resolved
@@ -199,19 +199,12 @@
  * \private
  *++
  */
-<<<<<<< HEAD
-
-RUBY_SYMBOL_EXPORT_BEGIN
-VALUE
-=======
 MJIT_FUNC_EXPORTED VALUE
->>>>>>> a80baca3
 rb_obj_equal(VALUE obj1, VALUE obj2)
 {
     if (obj1 == obj2) return Qtrue;
     return Qfalse;
 }
-RUBY_SYMBOL_EXPORT_END
 
 VALUE rb_obj_hash(VALUE obj);
 
@@ -225,17 +218,11 @@
  *++
  */
 
-<<<<<<< HEAD
-RUBY_SYMBOL_EXPORT_BEGIN
-VALUE
-=======
 MJIT_FUNC_EXPORTED VALUE
->>>>>>> a80baca3
 rb_obj_not(VALUE obj)
 {
     return RTEST(obj) ? Qfalse : Qtrue;
 }
-RUBY_SYMBOL_EXPORT_END
 
 /**
  *  call-seq:
