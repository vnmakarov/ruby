--- conflicted
+++ resolved
@@ -6,233 +6,16 @@
 
 **********************************************************************/
 
-<<<<<<< HEAD
-/* We utilize widely used C compilers (GCC and LLVM Clang) to
-   implement MJIT.  We feed them a C code generated from ISEQ.  The
-   industrial C compilers are slower than regular JIT engines.
-   Generated code performance of the used C compilers has a higher
-   priority over the compilation speed.
-
-   So our major goal is to minimize the ISEQ compilation time when we
-   use widely optimization level (-O2).  It is achieved by
-
-   o Minimizing C code header needed for RTL insns (a special Ruby
-     script is used for this)
-   o Using a precompiled version of the header
-   o Keeping all files in `/tmp`.  On modern Linux `/tmp` is a file
-     system in memory. So it is pretty fast
-   o Implementing MJIT as a multi-threaded code because we want to
-     compile ISEQs in parallel with iseq execution to speed up Ruby
-     code execution.  MJIT has one thread (*worker*) to do
-     parallel compilations:
-      o It prepares a precompiled code of the minimized header.
-        It starts at the MRI execution start
-      o It generates PIC object files of ISEQs
-      o It takes one JIT unit from a priority queue unless it is empty.
-      o It translates the JIT unit ISEQ into C-code using the precompiled
-        header, calls CC and load PIC code when it is ready
-      o Currently MJIT put ISEQ in the queue when ISEQ is called
-      o MJIT can reorder ISEQs in the queue if some ISEQ has been called
-        many times and its compilation did not start yet
-      o MRI reuses the machine code if it already exists for ISEQ
-      o The machine code we generate can stop and switch to the ISEQ
-        interpretation if some condition is not satisfied as the machine
-        code can be speculative or some exception raises
-      o Speculative machine code can be canceled, and a new
-        mutated machine code can be queued for creation.  It can
-        happen when insn speculation was wrong.  There is a constraint
-        on the mutation number.  The last mutation will contain the
-        code without speculation
-
-   Here is a diagram showing the MJIT organization:
-
-       _______     _________________
-      |header |-->| minimized header|
-      |_______|   |_________________|
-                    |                         MRI building
-      --------------|----------------------------------------
-                    |                         MRI execution
-     	            |
-       _____________|_____
-      |             |     |
-      |          ___V__   |  CC      ____________________
-      |         |      |----------->| precompiled header |
-      |         |      |  |         |____________________|
-      |         |      |  |              |
-      |         | MJIT |  |              |
-      |         |      |  |              |
-      |         |      |  |          ____V___  CC  __________
-      |         |______|----------->| C code |--->| .so file |
-      |                   |         |________|    |__________|
-      |                   |                              |
-      |                   |                              |
-      | MRI machine code  |<-----------------------------
-      |___________________|             loading
-
-
-   We don't use SIGCHLD signal and WNOHANG waitpid in MJIT as it
-   might mess with ruby code dealing with signals.  Also as SIGCHLD
-   signal can be delivered to non-main thread, the stack might have a
-   constraint.  So the correct version of code based on SIGCHLD and
-   WNOHANG waitpid would be very complicated.  */
-
-/* Numbers of the interpreted insns and JIT executed insns when
-   MJIT_INSN_STATISTICS is non-zero.  */
-unsigned long byte_code_insns_num;
-unsigned long jit_insns_num;
-
-#ifdef __sun
-#define __EXTENSIONS__ 1
-#endif
-=======
 /* Functions in this file are never executed on MJIT worker thread.
    So you can safely use Ruby methods and GC in this file. */
 
 /* To share variables privately, include mjit_worker.c instead of linking. */
 #include "mjit_worker.c"
->>>>>>> 7a14608e
 
 #include "constant.h"
 #include "id_table.h"
 
-<<<<<<< HEAD
-#ifdef _WIN32
-#define dlopen(name,flag) ((void*)LoadLibrary(name))
-#define dlerror() strerror(rb_w32_map_errno(GetLastError()))
-#define dlsym(handle,name) ((void*)GetProcAddress((handle),(name)))
-#define dlclose(handle) (CloseHandle(handle))
-#define RTLD_NOW  -1
-
-#define waitpid(pid,stat_loc,options) (WaitForSingleObject((HANDLE)(pid), INFINITE), GetExitCodeProcess((HANDLE)(pid), (LPDWORD)(stat_loc)))
-#define WIFEXITED(S) ((S) != STILL_ACTIVE)
-#define WEXITSTATUS(S) (S)
-#define WIFSIGNALED(S) (0)
-typedef intptr_t pid_t;
-#endif
-
-/* Atomically set function pointer if possible. */
-#ifdef _WIN32
-# ifdef InterlockedExchangePointer
-#  define MJIT_ATOMIC_SET(var, val) InterlockedExchangePointer((void **)&(var), (void *)val)
-# else
-#  define MJIT_ATOMIC_SET(var, val) (void)((var) = (val))
-# endif
-#else
-# define MJIT_ATOMIC_SET(var, val) ATOMIC_SET(var, val)
-#endif
-
-/* A copy of MJIT portion of MRI options since MJIT initialization.  We
-   need them as MJIT threads still can work when the most MRI data were
-   freed. */
-struct mjit_options mjit_opts;
-
-struct rb_mjit_unit_node;
-
-/* The unit structure that holds metadata of ISeq for MJIT.  */
-struct rb_mjit_unit {
-    /* Unique order number of unit.  */
-    int id;
-    /* How much the unit was compiled.  */
-    int compile_nums;
-    /* Dlopen handle of the loaded object file.  */
-    void *handle;
-    const rb_iseq_t *iseq;
-    /* Only used by unload_units. Flag to check this unit is currently on stack or not. */
-    char used_code_p;
-    struct rb_mjit_unit_node *node;
-    /* Compilation related information. */
-    struct rb_mjit_compile_info *compile_info;
-};
-
-/* Return compile info of ISEQ.  */
-struct rb_mjit_compile_info *
-mjit_iseq_compile_info(const rb_iseq_t *iseq) {
-    return iseq->body->jit_unit->compile_info;
-}
-
-/* Node of linked list in struct rb_mjit_unit_list.
-   TODO: use ccan/list for this */
-struct rb_mjit_unit_node {
-    struct rb_mjit_unit *unit;
-    struct rb_mjit_unit_node *next, *prev;
-};
-
-/* Linked list of struct rb_mjit_unit.  */
-struct rb_mjit_unit_list {
-    struct rb_mjit_unit_node *head;
-    int length; /* the list length */
-};
-
-/* TRUE if MJIT is initialized and will be used.  */
-int mjit_init_p = FALSE;
-
-/* Priority queue of iseqs waiting for JIT compilation.
-   This variable is a pointer to head unit of the queue. */
-static struct rb_mjit_unit_list unit_queue;
-/* List of units which are successfully compiled. */
-static struct rb_mjit_unit_list active_units;
-/* The number of so far processed ISEQs, used to generate unique id.  */
-static int current_unit_num;
-/* A mutex for conitionals and critical sections.  */
-static rb_nativethread_lock_t mjit_engine_mutex;
-/* A thread conditional to wake up `mjit_finish` at the end of PCH thread.  */
-static rb_nativethread_cond_t mjit_pch_wakeup;
-/* A thread conditional to wake up the client if there is a change in
-   executed unit status.  */
-static rb_nativethread_cond_t mjit_client_wakeup;
-/* A thread conditional to wake up a worker if there we have something
-   to add or we need to stop MJIT engine.  */
-static rb_nativethread_cond_t mjit_worker_wakeup;
-/* A thread conditional to wake up workers if at the end of GC.  */
-static rb_nativethread_cond_t mjit_gc_wakeup;
-/* True when GC is working.  */
-static int in_gc;
-/* True when JIT is working.  */
-static int in_jit;
-
-/* Defined in the client thread before starting MJIT threads:  */
-/* Used C compiler path.  */
-static const char *cc_path;
-/* Name of the header file.  */
-static char *header_file;
-/* Name of the precompiled header file.  */
-static char *pch_file;
-/* Path of "/tmp", which can be changed to $TMP in MinGW. */
-static char *tmp_dir;
-/* Hash like { 1 => true, 2 => true, ... } whose keys are valid `class_serial`s.
-   This is used to invalidate obsoleted CALL_CACHE. */
-static VALUE valid_class_serials;
-/* Ruby level interface module.  */
-VALUE rb_mMJIT;
-
-#ifdef _WIN32
-/* Linker option to enable libruby in the build directory. */
-static char *libruby_build;
-/* Linker option to enable libruby in the directory after install. */
-static char *libruby_installed;
-#endif
-
-/* Return time in milliseconds as a double.  */
-static double
-real_ms_time(void)
-{
-    struct timeval  tv;
-
-    gettimeofday(&tv, NULL);
-    return tv.tv_usec / 1000.0 + tv.tv_sec * 1000.0;
-}
-
-/* Make and return copy of STR in the heap. */
-#define get_string ruby_strdup
-
-static int
-sprint_uniq_filename(char *str, size_t size, unsigned long id, unsigned long modificator, const char *prefix, const char *suffix)
-{
-    return snprintf(str, size, "%s/%sp%luu%lu_%lu%s", tmp_dir, prefix, (unsigned long) getpid(), id, modificator, suffix);
-}
-=======
 extern int rb_thread_create_mjit_thread(void (*worker_func)(void));
->>>>>>> 7a14608e
 
 /* Return an unique file name in /tmp with PREFIX and SUFFIX and
    number ID.  Use getpid if ID == 0.  The return file name exists
@@ -301,21 +84,7 @@
     CRITICAL_SECTION_FINISH(4, "mjit_free_iseq");
 }
 
-<<<<<<< HEAD
-static void
-free_unit(struct rb_mjit_unit *unit)
-{
-    if (unit->iseq) /* ISeq is not GCed */
-        unit->iseq->body->jit_func = 0;
-    if (unit->handle) /* handle is NULL if it's in queue */
-        dlclose(unit->handle);
-    mjit_free_rtl_compile_info(unit->compile_info);
-    xfree(unit);
-}
-
-=======
 /* Do we need this...? */
->>>>>>> 7a14608e
 static void
 init_list(struct rb_mjit_unit_list *list)
 {
@@ -323,89 +92,6 @@
     list->length = 0;
 }
 
-<<<<<<< HEAD
-/* Allocate struct rb_mjit_unit_node and return it. This MUST NOT be
-   called inside critical section because that causes deadlock. ZALLOC
-   may fire GC and GC hooks mjit_gc_start_hook that starts critical section. */
-static struct rb_mjit_unit_node *
-create_list_node(struct rb_mjit_unit *unit)
-{
-    struct rb_mjit_unit_node *node = ZALLOC(struct rb_mjit_unit_node);
-    node->unit = unit;
-    unit->node = node;
-    return node;
-}
-
-/* Add unit node to the tail of doubly linked LIST.  It should be not in
-   the list before.  */
-static void
-add_to_list(struct rb_mjit_unit_node *node, struct rb_mjit_unit_list *list)
-{
-    /* Append iseq to list */
-    if (list->head == NULL) {
-        list->head = node;
-    }
-    else {
-        struct rb_mjit_unit_node *tail = list->head;
-        while (tail->next != NULL) {
-            tail = tail->next;
-        }
-        tail->next = node;
-        node->prev = tail;
-    }
-    list->length++;
-}
-
-static void
-remove_from_list(struct rb_mjit_unit_node *node, struct rb_mjit_unit_list *list)
-{
-    if (node->prev && node->next) {
-        node->prev->next = node->next;
-        node->next->prev = node->prev;
-    }
-    else if (node->prev == NULL && node->next) {
-        list->head = node->next;
-        node->next->prev = NULL;
-    }
-    else if (node->prev && node->next == NULL) {
-        node->prev->next = NULL;
-    }
-    else {
-        list->head = NULL;
-    }
-    list->length--;
-    xfree(node);
-}
-
-/* Return the best unit from list.  The best is the first
-   high priority unit or the unit whose iseq has the biggest number
-   of calls so far.  */
-static struct rb_mjit_unit_node *
-get_from_list(struct rb_mjit_unit_list *list)
-{
-    struct rb_mjit_unit_node *node, *best = NULL;
-
-    if (list->head == NULL)
-        return NULL;
-
-    /* Find iseq with max total_calls */
-    for (node = list->head; node != NULL; node = node ? node->next : NULL) {
-        if (node->unit->iseq == NULL) { /* ISeq is GCed. */
-            free_unit(node->unit);
-            remove_from_list(node, list);
-            continue;
-        }
-
-        if (best == NULL || best->unit->iseq->body->total_calls < node->unit->iseq->body->total_calls) {
-            best = node;
-        }
-    }
-
-    return best;
-}
-
-=======
->>>>>>> 7a14608e
 /* Free unit list. This should be called only when worker is finished
    because node of unit_queue and one of active_units may have the same unit
    during proceeding unit. */
@@ -420,390 +106,6 @@
     }
 }
 
-<<<<<<< HEAD
-#include "mjit_config.h"
-
-static const char *const CC_DEBUG_ARGS[] = {MJIT_DEBUGFLAGS NULL};
-static const char *const CC_OPTIMIZE_ARGS[] = {MJIT_OPTFLAGS NULL};
-
-#if defined __GNUC__ && !defined __clang__
-#define GCC_PIC_FLAGS "-Wfatal-errors", "-fPIC", "-shared", "-w", \
-    "-pipe",
-#else
-#define GCC_PIC_FLAGS /* empty */
-#endif
-
-static const char *const CC_COMMON_ARGS[] = {
-    MJIT_CC_COMMON MJIT_CFLAGS GCC_PIC_FLAGS
-    NULL
-};
-
-static const char *const CC_LDSHARED_ARGS[] = {MJIT_LDSHARED GCC_PIC_FLAGS NULL};
-static const char *const CC_DLDFLAGS_ARGS[] = {
-    MJIT_DLDFLAGS
-#if defined __GNUC__ && !defined __clang__
-    "-nostartfiles",
-# ifndef _WIN32
-    "-nodefaultlibs", "-nostdlib",
-# endif
-#endif
-    NULL
-};
-
-#define CC_CODEFLAG_ARGS (mjit_opts.debug ? CC_DEBUG_ARGS : CC_OPTIMIZE_ARGS)
-/* Status of the precompiled header creation.  The status is
-   shared by the workers and the pch thread.  */
-static enum {PCH_NOT_READY, PCH_FAILED, PCH_SUCCESS} pch_status;
-
-/* The function producing the pre-compiled header. */
-static void
-make_pch(void)
-{
-    int exit_code;
-#ifdef _MSC_VER
-    /* XXX TODO */
-    exit_code = 0;
-#else
-    const char *rest_args[] = {
-# ifdef __clang__
-        "-emit-pch",
-# endif
-        "-o", NULL, NULL,
-        NULL,
-    };
-    char **args;
-    int len = sizeof(rest_args) / sizeof(const char *);
-
-    rest_args[len - 2] = header_file;
-    rest_args[len - 3] = pch_file;
-    verbose(2, "Creating precompiled header");
-    args = form_args(3, CC_COMMON_ARGS, CC_CODEFLAG_ARGS, rest_args);
-    if (args == NULL) {
-        if (mjit_opts.warnings || mjit_opts.verbose)
-            fprintf(stderr, "MJIT warning: making precompiled header failed on forming args\n");
-        CRITICAL_SECTION_START(3, "in make_pch");
-        pch_status = PCH_FAILED;
-        CRITICAL_SECTION_FINISH(3, "in make_pch");
-        return;
-    }
-
-    exit_code = exec_process(cc_path, args);
-    xfree(args);
-#endif
-
-    CRITICAL_SECTION_START(3, "in make_pch");
-    if (exit_code == 0) {
-        pch_status = PCH_SUCCESS;
-    } else {
-        if (mjit_opts.warnings || mjit_opts.verbose)
-            fprintf(stderr, "MJIT warning: Making precompiled header failed on compilation. Stopping MJIT worker...\n");
-        pch_status = PCH_FAILED;
-    }
-    /* wakeup `mjit_finish` */
-    rb_native_cond_broadcast(&mjit_pch_wakeup);
-    CRITICAL_SECTION_FINISH(3, "in make_pch");
-}
-
-#define append_str2(p, str, len) ((char *)memcpy((p), str, (len))+(len))
-#define append_str(p, str) append_str2(p, str, sizeof(str)-1)
-#define append_lit(p, str) append_str2(p, str, rb_strlen_lit(str))
-
-/* Compile C file to so. It returns 1 if it succeeds. */
-static int
-compile_c_to_so(const char *c_file, const char *so_file)
-{
-    int exit_code;
-    const char *files[] = {
-#ifdef __clang__
-        "-include-pch", NULL,
-#endif
-#ifndef _MSC_VER
-        "-o",
-#endif
-        NULL, NULL, NULL};
-    const char *libs[] = {
-#ifdef _WIN32
-# ifdef _MSC_VER
-        MJIT_LIBS
-        "-link",
-        libruby_installed,
-        libruby_build,
-# else
-        /* Look for ruby.dll.a in build and install directories. */
-        libruby_installed,
-        libruby_build,
-        MJIT_LIBS
-        "-lmsvcrt",
-        "-lgcc",
-# endif
-#endif
-        NULL};
-    char **args;
-#ifdef _MSC_VER
-    char *p;
-    int solen;
-#endif
-
-    files[numberof(files)-2] = c_file;
-#ifdef _MSC_VER
-    solen = strlen(so_file);
-    files[0] = p = xmalloc(rb_strlen_lit("-Fe") + solen + 1);
-    p = append_lit(p, "-Fe");
-    p = append_str2(p, so_file, solen);
-    *p = '\0';
-#else
-# ifdef __clang__
-    files[1] = pch_file;
-# endif
-    files[numberof(files)-3] = so_file;
-#endif
-    args = form_args(5, CC_LDSHARED_ARGS, CC_CODEFLAG_ARGS,
-                     files, libs, CC_DLDFLAGS_ARGS);
-    if (args == NULL)
-        return FALSE;
-
-    exit_code = exec_process(cc_path, args);
-    xfree(args);
-#ifdef _MSC_VER
-    xfree((char *)files[0]);
-#endif
-
-    if (exit_code != 0)
-        verbose(2, "compile_c_to_so: compile error: %d", exit_code);
-    return exit_code == 0;
-}
-
-static void *
-load_func_from_so(const char *so_file, const char *funcname, struct rb_mjit_unit *unit)
-{
-    void *handle, *func;
-
-    handle = dlopen(so_file, RTLD_NOW);
-    if (handle == NULL) {
-        if (mjit_opts.warnings || mjit_opts.verbose)
-            fprintf(stderr, "MJIT warning: failure in loading code from '%s': %s\n", so_file, dlerror());
-        return (void *)NOT_ADDED_JIT_ISEQ_FUNC;
-    }
-
-    func = dlsym(handle, funcname);
-    if (unit->handle != NULL) {
-	/* handle is NULL if it's in queue */
-	dlclose(unit->handle);
-    }
-    unit->handle = handle;
-    return func;
-}
-
-#define MJIT_TMP_PREFIX "_ruby_mjit_"
-
-#ifndef __clang__
-static const char *
-header_name_end(const char *s)
-{
-    const char *e = s + strlen(s);
-#ifdef __GNUC__
-    static const char suffix[] = ".gch";
-
-    /* chomp .gch suffix */
-    if (e > s+sizeof(suffix)-1 && strcmp(e-sizeof(suffix)+1, suffix) == 0) {
-        e -= sizeof(suffix)-1;
-    }
-#endif
-    return e;
-}
-#endif
-
-static void
-print_jit_result(const char *result, const struct rb_mjit_unit *unit, const double duration, const char *c_file)
-{
-    verbose(1, "JIT %s (%.1fms): %s@%s:%d -> %s", result,
-            duration, RSTRING_PTR(unit->iseq->body->location.label),
-            RSTRING_PTR(rb_iseq_path(unit->iseq)), FIX2INT(unit->iseq->body->location.first_lineno), c_file);
-}
-
-/* Compile ISeq in UNIT and return function pointer of JIT-ed code.
-   It may return NOT_COMPILABLE_JIT_ISEQ_FUNC if something went wrong. */
-static mjit_func_t
-convert_unit_to_func(struct rb_mjit_unit *unit)
-{
-    char c_file_buff[70], *c_file = c_file_buff, *so_file, funcname[35];
-    int success;
-    int fd;
-    FILE *f;
-    void *func;
-    double start_time, end_time;
-    int c_file_len = (int)sizeof(c_file_buff);
-    static const char c_ext[] = ".c";
-    static const char so_ext[] = DLEXT;
-    const int access_mode =
-#ifdef O_BINARY
-        O_BINARY|
-#endif
-        O_WRONLY|O_EXCL|O_CREAT;
-
-    c_file_len = sprint_uniq_filename(c_file_buff, c_file_len, unit->id, unit->compile_nums, MJIT_TMP_PREFIX, c_ext);
-    if (c_file_len >= (int)sizeof(c_file_buff)) {
-        ++c_file_len;
-        c_file = alloca(c_file_len);
-        c_file_len = sprint_uniq_filename(c_file, c_file_len, unit->id, unit->compile_nums, MJIT_TMP_PREFIX, c_ext);
-    }
-    ++c_file_len;
-    so_file = alloca(c_file_len - sizeof(c_ext) + sizeof(so_ext));
-    memcpy(so_file, c_file, c_file_len - sizeof(c_ext));
-    memcpy(&so_file[c_file_len - sizeof(c_ext)], so_ext, sizeof(so_ext));
-    sprintf(funcname, "_mjit%d", unit->id);
-
-    fd = rb_cloexec_open(c_file, access_mode, 0600);
-    if (fd < 0 || (f = fdopen(fd, "w")) == NULL) {
-        int e = errno;
-        if (fd >= 0) (void)close(fd);
-        verbose(1, "Failed to fopen '%s', giving up JIT for it (%s)", c_file, strerror(e));
-        return (mjit_func_t)NOT_COMPILABLE_JIT_ISEQ_FUNC;
-    }
-
-#ifdef __clang__
-    /* -include-pch is used for Clang */
-#else
-    {
-# ifdef __GNUC__
-        const char *s = pch_file;
-# else
-        const char *s = header_file;
-# endif
-        const char *e = header_name_end(s);
-
-        fprintf(f, "#include \"");
-        /* print pch_file except .gch */
-        for (; s < e; s++) {
-            switch(*s) {
-              case '\\': case '"':
-                fputc('\\', f);
-            }
-            fputc(*s, f);
-        }
-        fprintf(f, "\"\n");
-    }
-#endif
-
-#ifdef _WIN32
-    fprintf(f, "void _pei386_runtime_relocator(void){}\n");
-    fprintf(f, "int __stdcall DllMainCRTStartup(void* hinstDLL, unsigned int fdwReason, void* lpvReserved) { return 1; }\n");
-#endif
-
-    /* wait until mjit_gc_finish_hook is called */
-    CRITICAL_SECTION_START(3, "before mjit_compile to wait GC finish");
-    while (in_gc) {
-        verbose(3, "Waiting wakeup from GC");
-        rb_native_cond_wait(&mjit_gc_wakeup, &mjit_engine_mutex);
-    }
-    in_jit = TRUE;
-    CRITICAL_SECTION_FINISH(3, "before mjit_compile to wait GC finish");
-
-    {
-        VALUE s = rb_iseq_path(unit->iseq);
-        const char *label = RSTRING_PTR(unit->iseq->body->location.label);
-        const char *path = RSTRING_PTR(s);
-        int lineno = FIX2INT(unit->iseq->body->location.first_lineno);
-        verbose(2, "start compile: %s@%s:%d -> %s", label, path, lineno, c_file);
-        fprintf(f, "/* %s@%s:%d */\n\n", label, path, lineno);
-    }
-    success = mjit_rtl_compile(f, unit->iseq, unit->compile_info, funcname);
-
-    /* release blocking mjit_gc_start_hook */
-    CRITICAL_SECTION_START(3, "after mjit_compile to wakeup client for GC");
-    in_jit = FALSE;
-    verbose(3, "Sending wakeup signal to client in a mjit-worker for GC");
-    rb_native_cond_signal(&mjit_client_wakeup);
-    CRITICAL_SECTION_FINISH(3, "in worker to wakeup client for GC");
-
-    fclose(f);
-    if (!success) {
-        if (!mjit_opts.save_temps)
-            remove(c_file);
-        print_jit_result("failure", unit, 0, c_file);
-        return (mjit_func_t)NOT_COMPILABLE_JIT_ISEQ_FUNC;
-    }
-
-    start_time = real_ms_time();
-    success = compile_c_to_so(c_file, so_file);
-    end_time = real_ms_time();
-
-    if (!mjit_opts.save_temps)
-        remove(c_file);
-    if (!success) {
-        verbose(2, "Failed to generate so: %s", so_file);
-        return (mjit_func_t)NOT_COMPILABLE_JIT_ISEQ_FUNC;
-    }
-
-    func = load_func_from_so(so_file, funcname, unit);
-    if (!mjit_opts.save_temps)
-        remove(so_file);
-
-    if ((ptrdiff_t)func > (ptrdiff_t)LAST_JIT_ISEQ_FUNC) {
-        struct rb_mjit_unit_node *node = create_list_node(unit);
-        CRITICAL_SECTION_START(3, "end of jit");
-        add_to_list(node, &active_units);
-        if (unit->iseq)
-            print_jit_result("success", unit, end_time - start_time, c_file);
-        CRITICAL_SECTION_FINISH(3, "end of jit");
-    }
-    return (mjit_func_t)func;
-}
-
-/* Set to TRUE to finish worker.  */
-static int finish_worker_p;
-/* Set to TRUE if worker is finished.  */
-static int worker_finished;
-
-/* The function implementing a worker. It is executed in a separate
-   thread by rb_thread_create_mjit_thread. It compiles precompiled header
-   and then compiles requested ISeqs. */
-static void
-worker(void)
-{
-    make_pch();
-    if (pch_status == PCH_FAILED) {
-        mjit_init_p = FALSE;
-        CRITICAL_SECTION_START(3, "in worker to update worker_finished");
-        worker_finished = TRUE;
-        verbose(3, "Sending wakeup signal to client in a mjit-worker");
-        rb_native_cond_signal(&mjit_client_wakeup);
-        CRITICAL_SECTION_FINISH(3, "in worker to update worker_finished");
-        return; /* TODO: do the same thing in the latter half of mjit_finish */
-    }
-
-    /* main worker loop */
-    while (!finish_worker_p) {
-        struct rb_mjit_unit_node *node;
-
-        /* wait until unit is available */
-        CRITICAL_SECTION_START(3, "in worker dequeue");
-        while ((unit_queue.head == NULL || active_units.length > mjit_opts.max_cache_size) && !finish_worker_p) {
-            rb_native_cond_wait(&mjit_worker_wakeup, &mjit_engine_mutex);
-            verbose(3, "Getting wakeup from client");
-        }
-        node = get_from_list(&unit_queue);
-        CRITICAL_SECTION_FINISH(3, "in worker dequeue");
-
-        if (node) {
-            mjit_func_t func = convert_unit_to_func(node->unit);
-
-            CRITICAL_SECTION_START(3, "in jit func replace");
-            if (node->unit->iseq) { /* Check whether GCed or not */
-                /* Usage of jit_code might be not in a critical section.  */
-                MJIT_ATOMIC_SET(node->unit->iseq->body->jit_func, func);
-            }
-            remove_from_list(node, &unit_queue);
-            CRITICAL_SECTION_FINISH(3, "in jit func replace");
-        }
-    }
-
-    /* To keep mutex unlocked when it is destroyed by mjit_finish, don't wrap CRITICAL_SECTION here. */
-    worker_finished = TRUE;
-}
-
-=======
->>>>>>> 7a14608e
 /* MJIT info related to an existing continutaion.  */
 struct mjit_cont {
     rb_execution_context_t *ec; /* continuation ec */
@@ -1482,19 +784,6 @@
     CRITICAL_SECTION_START(3, "in mjit_remove_class_serial");
     rb_hash_delete_entry(valid_class_serials, LONG2FIX(class_serial));
     CRITICAL_SECTION_FINISH(3, "in mjit_remove_class_serial");
-<<<<<<< HEAD
-}
-
-/* Return TRUE if class_serial is not obsoleted. This can be used in MJIT worker. */
-int
-mjit_valid_class_serial_p(rb_serial_t class_serial)
-{
-    int found_p;
-
-    CRITICAL_SECTION_START(3, "in valid_class_serial_p");
-    found_p = st_lookup(RHASH_TBL_RAW(valid_class_serials), LONG2FIX(class_serial), NULL);
-    CRITICAL_SECTION_FINISH(3, "in valid_class_serial_p");
-    return found_p;
 }
 
 /* TODO: implement */
@@ -1518,6 +807,4 @@
     u->compile_nums++;
     CRITICAL_SECTION_FINISH(3, "in recompile iseq");
     mjit_add_iseq_to_process(iseq);
-=======
->>>>>>> 7a14608e
 }