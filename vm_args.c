--- conflicted
+++ resolved
@@ -8,9 +8,6 @@
 
 **********************************************************************/
 
-extern void
-vm_caller_setup_arg_block(const rb_execution_context_t *ec, rb_control_frame_t *reg_cfp,
-			  struct rb_calling_info *calling, const struct rb_call_info *ci, rb_iseq_t *blockiseq, const int is_super);
 NORETURN(static void raise_argument_error(rb_execution_context_t *ec, const rb_iseq_t *iseq, const VALUE exc));
 NORETURN(static void argument_arity_error(rb_execution_context_t *ec, const rb_iseq_t *iseq, const int miss_argc, const int min_argc, const int max_argc));
 NORETURN(static void argument_kw_error(rb_execution_context_t *ec, const rb_iseq_t *iseq, const char *error, const VALUE keys));
@@ -869,9 +866,9 @@
     }
 }
 
-extern VALUE refine_sym_proc_call(RB_BLOCK_CALL_FUNC_ARGLIST(yielded_arg, callback_arg));
-
-VALUE
+MJIT_STATIC VALUE refine_sym_proc_call(RB_BLOCK_CALL_FUNC_ARGLIST(yielded_arg, callback_arg));
+
+MJIT_STATIC VALUE
 refine_sym_proc_call(RB_BLOCK_CALL_FUNC_ARGLIST(yielded_arg, callback_arg))
 {
     VALUE obj;
@@ -895,35 +892,21 @@
     return rb_vm_call0(ec, obj, mid, argc, argv, me);
 }
 
-<<<<<<< HEAD
 /* We use the function to provide constant propagation of known parameters for MJIT.  */
 static inline void
 vm_caller_setup_arg_block_0(const rb_execution_context_t *ec, rb_control_frame_t *reg_cfp,
 			    VALUE *block_handler, unsigned int flag, rb_iseq_t *blockiseq,
 			    const int is_super)
-=======
-static VALUE
-vm_caller_setup_arg_block(const rb_execution_context_t *ec, rb_control_frame_t *reg_cfp,
-                          const struct rb_call_info *ci, rb_iseq_t *blockiseq, const int is_super)
->>>>>>> 7a14608e
 {
     if (flag & VM_CALL_ARGS_BLOCKARG) {
         VALUE block_code = *(--reg_cfp->sp);
 
 	if (NIL_P(block_code)) {
-<<<<<<< HEAD
 	    *block_handler = VM_BLOCK_HANDLER_NONE;
 	}
 	else if (block_code == rb_block_param_proxy) {
 	    *block_handler = VM_CF_BLOCK_HANDLER(reg_cfp);
 	}
-=======
-            return VM_BLOCK_HANDLER_NONE;
-        }
-	else if (block_code == rb_block_param_proxy) {
-            return VM_CF_BLOCK_HANDLER(reg_cfp);
-        }
->>>>>>> 7a14608e
 	else if (SYMBOL_P(block_code) && rb_method_basic_definition_p(rb_cSymbol, idTo_proc)) {
 	    const rb_cref_t *cref = vm_env_cref(reg_cfp->ep);
 	    if (cref && !NIL_P(cref->refinements)) {
@@ -936,24 +919,15 @@
 		}
 		block_code = func;
 	    }
-<<<<<<< HEAD
 	    *block_handler = block_code;
 	}
 	else {
 	    *block_handler = vm_to_proc(block_code);
 	}
-=======
-            return block_code;
-        }
-        else {
-            return vm_to_proc(block_code);
-        }
->>>>>>> 7a14608e
     }
     else if (blockiseq != NULL) { /* likely */
 	struct rb_captured_block *captured = VM_CFP_TO_CAPTURED_BLOCK(reg_cfp);
 	captured->code.iseq = blockiseq;
-<<<<<<< HEAD
 	*block_handler = VM_BH_FROM_ISEQ_BLOCK(captured);
     }
     else {
@@ -963,25 +937,15 @@
 	else {
 	    *block_handler = VM_BLOCK_HANDLER_NONE;
 	}
-=======
-        return VM_BH_FROM_ISEQ_BLOCK(captured);
-    }
-    else {
-	if (is_super) {
-            return GET_BLOCK_HANDLER();
-        }
-        else {
-            return VM_BLOCK_HANDLER_NONE;
-        }
->>>>>>> 7a14608e
-    }
-}
-
-void
+    }
+}
+
+static VALUE
 vm_caller_setup_arg_block(const rb_execution_context_t *ec, rb_control_frame_t *reg_cfp,
 			  struct rb_calling_info *calling, const struct rb_call_info *ci, rb_iseq_t *blockiseq, const int is_super)
 {
     vm_caller_setup_arg_block_0(ec, reg_cfp, &calling->block_handler, ci->flag, blockiseq, is_super);
+    return calling->block_handler;
 }
 
 #define IS_ARGS_SPLAT(ci)   ((ci)->flag & VM_CALL_ARGS_SPLAT)
