--- conflicted
+++ resolved
@@ -8,17 +8,12 @@
 
 **********************************************************************/
 
-<<<<<<< HEAD
-NORETURN(extern void argument_arity_error(rb_thread_t *th, const rb_iseq_t *iseq, const int miss_argc, const int min_argc, const int max_argc));
-extern void vm_caller_setup_arg_block(const rb_thread_t *th, rb_control_frame_t *reg_cfp,
-				      struct rb_calling_info *calling, const struct rb_call_info *ci, rb_iseq_t *blockiseq, const int is_super);
-NORETURN(static void raise_argument_error(rb_thread_t *th, const rb_iseq_t *iseq, const VALUE exc));
-NORETURN(static void argument_kw_error(rb_thread_t *th, const rb_iseq_t *iseq, const char *error, const VALUE keys));
-=======
+extern void
+vm_caller_setup_arg_block(const rb_execution_context_t *ec, rb_control_frame_t *reg_cfp,
+			  struct rb_calling_info *calling, const struct rb_call_info *ci, rb_iseq_t *blockiseq, const int is_super);
 NORETURN(static void raise_argument_error(rb_execution_context_t *ec, const rb_iseq_t *iseq, const VALUE exc));
 NORETURN(static void argument_arity_error(rb_execution_context_t *ec, const rb_iseq_t *iseq, const int miss_argc, const int min_argc, const int max_argc));
 NORETURN(static void argument_kw_error(rb_execution_context_t *ec, const rb_iseq_t *iseq, const char *error, const VALUE keys));
->>>>>>> a80baca3
 VALUE rb_keyword_error_new(const char *error, VALUE keys); /* class.c */
 static VALUE method_missing(VALUE obj, ID id, int argc, const VALUE *argv,
 			    enum method_missing_reason call_status);
@@ -715,17 +710,11 @@
     if (iseq) {
 	vm_push_frame(ec, iseq, VM_FRAME_MAGIC_DUMMY | VM_ENV_FLAG_LOCAL, Qnil /* self */,
 		      VM_BLOCK_HANDLER_NONE /* specval*/, Qfalse /* me or cref */,
-<<<<<<< HEAD
-		      iseq->body->rtl_encoded, th->cfp->sp, 0, 0 /* stack_max */);
-	at = rb_vm_backtrace_object();
-	rb_vm_pop_frame(th);
-=======
-		      iseq->body->iseq_encoded,
+		      iseq->body->rtl_encoded,
 		      ec->cfp->sp, 0, 0 /* stack_max */);
 	at = rb_ec_backtrace_object(ec);
 	rb_backtrace_use_iseq_first_lineno_for_last_location(at);
 	rb_vm_pop_frame(ec);
->>>>>>> a80baca3
     }
     else {
 	at = rb_ec_backtrace_object(ec);
@@ -736,13 +725,8 @@
     rb_exc_raise(exc);
 }
 
-<<<<<<< HEAD
-void
-argument_arity_error(rb_thread_t *th, const rb_iseq_t *iseq, const int miss_argc, const int min_argc, const int max_argc)
-=======
 static void
 argument_arity_error(rb_execution_context_t *ec, const rb_iseq_t *iseq, const int miss_argc, const int min_argc, const int max_argc)
->>>>>>> a80baca3
 {
     VALUE exc = rb_arity_error_new(miss_argc, min_argc, max_argc);
     if (iseq->body->param.flags.has_kw) {
@@ -775,7 +759,7 @@
 extern int vm_caller_setup_arg_splat_0(rb_control_frame_t *cfp, int argc);
 
 /* This variant is used to generate a better JIT code.  */
-inline int
+MJIT_FUNC_EXPORTED inline int
 vm_caller_setup_arg_splat_0(rb_control_frame_t *cfp, int argc)
 {
     VALUE *argv = cfp->sp - argc;
@@ -802,25 +786,18 @@
 inline void
 vm_caller_setup_arg_splat(rb_control_frame_t *cfp, struct rb_calling_info *calling)
 {
-<<<<<<< HEAD
     calling->argc = vm_caller_setup_arg_splat_0(cfp, calling->argc);
 }
 
 extern int vm_caller_setup_arg_kw_0(rb_control_frame_t *cfp, int argc, struct rb_call_info_kw_arg *kw_arg);
 
 /* This variant is used to generate a better JIT code.  */
-inline int
+MJIT_FUNC_EXPORTED inline int
 vm_caller_setup_arg_kw_0(rb_control_frame_t *cfp, int argc, struct rb_call_info_kw_arg *kw_arg)
 {
     const VALUE *const passed_keywords = kw_arg->keywords;
     const int kw_len = kw_arg->keyword_len;
-    const VALUE h = rb_hash_new();
-=======
-    struct rb_call_info_with_kwarg *ci_kw = (struct rb_call_info_with_kwarg *)ci;
-    const VALUE *const passed_keywords = ci_kw->kw_arg->keywords;
-    const int kw_len = ci_kw->kw_arg->keyword_len;
     const VALUE h = rb_hash_new_with_size(kw_len);
->>>>>>> a80baca3
     VALUE *sp = cfp->sp;
     int i;
 
@@ -896,17 +873,11 @@
     return vm_call0(ec, obj, mid, argc, argv, me);
 }
 
-<<<<<<< HEAD
 /* We use the function to provide constant propagation of known parameters for MJIT.  */
 static inline void
-vm_caller_setup_arg_block_0(const rb_thread_t *th, rb_control_frame_t *reg_cfp,
+vm_caller_setup_arg_block_0(const rb_execution_context_t *ec, rb_control_frame_t *reg_cfp,
 			    VALUE *block_handler, unsigned int flag, rb_iseq_t *blockiseq,
 			    const int is_super)
-=======
-static void
-vm_caller_setup_arg_block(const rb_execution_context_t *ec, rb_control_frame_t *reg_cfp,
-			  struct rb_calling_info *calling, const struct rb_call_info *ci, rb_iseq_t *blockiseq, const int is_super)
->>>>>>> a80baca3
 {
     if (flag & VM_CALL_ARGS_BLOCKARG) {
         VALUE block_code = *(--reg_cfp->sp);
@@ -915,7 +886,7 @@
 	    *block_handler = VM_BLOCK_HANDLER_NONE;
 	}
 	else if (block_code == rb_block_param_proxy) {
-	    calling->block_handler = VM_CF_BLOCK_HANDLER(reg_cfp);
+	    *block_handler = VM_CF_BLOCK_HANDLER(reg_cfp);
 	}
 	else if (SYMBOL_P(block_code) && rb_method_basic_definition_p(rb_cSymbol, idTo_proc)) {
 	    const rb_cref_t *cref = vm_env_cref(reg_cfp->ep);
@@ -927,19 +898,12 @@
 		    func = rb_func_proc_new(refine_sym_proc_call, block_code);
 		    rb_hash_aset(ref, block_code, func);
 		}
-<<<<<<< HEAD
-		*block_handler = block_code;
+		block_code = func;
 	    }
-	    else {
-		*block_handler = vm_to_proc(block_code);
-=======
-		block_code = func;
->>>>>>> a80baca3
-	    }
-	    calling->block_handler = block_code;
-	}
-	else {
-	    calling->block_handler = vm_to_proc(block_code);
+	    *block_handler = block_code;
+	}
+	else {
+	    *block_handler = vm_to_proc(block_code);
 	}
     }
     else if (blockiseq != NULL) { /* likely */
@@ -955,14 +919,13 @@
 	    *block_handler = VM_BLOCK_HANDLER_NONE;
 	}
     }
-<<<<<<< HEAD
 }
 
 void
-vm_caller_setup_arg_block(const rb_thread_t *th, rb_control_frame_t *reg_cfp,
+vm_caller_setup_arg_block(const rb_execution_context_t *ec, rb_control_frame_t *reg_cfp,
 			  struct rb_calling_info *calling, const struct rb_call_info *ci, rb_iseq_t *blockiseq, const int is_super)
 {
-    vm_caller_setup_arg_block_0(th, reg_cfp, &calling->block_handler, ci->flag, blockiseq, is_super);
+    vm_caller_setup_arg_block_0(ec, reg_cfp, &calling->block_handler, ci->flag, blockiseq, is_super);
 }
 
 #define IS_ARGS_SPLAT(ci)   ((ci)->flag & VM_CALL_ARGS_SPLAT)
@@ -977,7 +940,4 @@
 #define CALLER_SETUP_ARG_0(cfp, flag, argc, kw_arg) do {			\
     if (UNLIKELY((flag) & VM_CALL_ARGS_SPLAT)) argc = vm_caller_setup_arg_splat_0((cfp), argc); \
     if (UNLIKELY((flag) & VM_CALL_KWARG)) argc = vm_caller_setup_arg_kw_0((cfp), argc, *(kw_arg)); \
-} while (0)
-=======
-}
->>>>>>> a80baca3
+} while (0)