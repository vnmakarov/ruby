--- conflicted
+++ resolved
@@ -480,13 +480,8 @@
 
 static VALUE
 prepare_iseq_build(rb_iseq_t *iseq,
-<<<<<<< HEAD
-		   VALUE name, VALUE path, VALUE realpath, VALUE first_lineno, const rb_code_location_t *code_location,
+		   VALUE name, VALUE path, VALUE realpath, VALUE first_lineno, const rb_code_location_t *code_location, const int node_id,
 		   rb_iseq_t *parent, enum iseq_type type,
-=======
-                   VALUE name, VALUE path, VALUE realpath, VALUE first_lineno, const rb_code_location_t *code_location, const int node_id,
-		   const rb_iseq_t *parent, enum iseq_type type,
->>>>>>> b824c871
 		   const rb_compile_option_t *option)
 {
     VALUE coverage = Qfalse;
@@ -2061,21 +2056,11 @@
 	    slen = (slen > 70) ? 0 : (70 - slen);
 	    str = rb_str_catf(str, "%*s(%4d)", (int)slen, "", line_no);
 	}
-<<<<<<< HEAD
 	
 	if ((events & ~(rb_event_flag_t) RUBY_EVENT_LINE)
 	    || (events && (! iseq_rtl_p || line_no != prev))) {
-	    str = rb_str_catf(str, "[%s%s%s%s%s%s%s%s%s]",
+	    str = rb_str_catf(str, "[%s%s%s%s%s%s%s%s%s%s%s]",
 			      events & RUBY_EVENT_LINE    ? "Li" : "",
-=======
-    }
-
-    {
-	rb_event_flag_t events = rb_iseq_event_flags(iseq, pos);
-	if (events) {
-            str = rb_str_catf(str, "[%s%s%s%s%s%s%s%s%s%s%s]",
-			      events & RUBY_EVENT_LINE     ? "Li" : "",
->>>>>>> b824c871
 			      events & RUBY_EVENT_CLASS    ? "Cl" : "",
 			      events & RUBY_EVENT_END      ? "En" : "",
 			      events & RUBY_EVENT_CALL     ? "Ca" : "",
@@ -2306,51 +2291,6 @@
     return rb_iseq_disasm_recursive(iseq, rb_str_new(0, 0), iseq_rtl_p);
 }
 
-<<<<<<< HEAD
-static VALUE
-rb_iseq_all_children(const rb_iseq_t *iseq, int iseq_rtl_p)
-{
-    unsigned int i;
-    VALUE *code = rb_iseq_original_iseq(iseq, iseq_rtl_p);
-    VALUE all_children = rb_obj_hide(rb_ident_hash_new());
-    VALUE child;
-    const struct rb_iseq_constant_body *const body = iseq->body;
-    unsigned int iseq_size = iseq_rtl_p ? body->rtl_size : body->iseq_size;
-    const struct iseq_catch_table *catch_table = (iseq_rtl_p ? body->rtl_catch_table : body->catch_table);
-    if (catch_table) {
-	for (i = 0; i < catch_table->size; i++) {
-	    const struct iseq_catch_table_entry *entry = &catch_table->entries[i];
-	    child = (VALUE)entry->iseq;
-	    if (child) {
-		rb_hash_aset(all_children, child, Qtrue);
-	    }
-	}
-    }
-    for (i=0; i<iseq_size;) {
-	VALUE insn = code[i];
-	int len = insn_len(insn);
-	const char *types = insn_op_types(insn);
-	int j;
-
-	for (j=0; types[j]; j++) {
-	    switch (types[j]) {
-	      case TS_ISEQ:
-		child = code[i+j+1];
-		if (child) {
-		    rb_hash_aset(all_children, child, Qtrue);
-		}
-		break;
-	      default:
-		break;
-	    }
-	}
-	i += len;
-    }
-    return all_children;
-}
-
-=======
->>>>>>> b824c871
 /*
  *  call-seq:
  *     iseq.disasm -> str
@@ -2376,17 +2316,19 @@
 }
 
 static int
-iseq_iterate_children(const rb_iseq_t *iseq, void (*iter_func)(const rb_iseq_t *child_iseq, void *data), void *data)
+iseq_iterate_children(const rb_iseq_t *iseq, int iseq_rtl_p, void (*iter_func)(const rb_iseq_t *child_iseq, void *data), void *data)
 {
     unsigned int i;
-    VALUE *code = rb_iseq_original_iseq(iseq);
+    VALUE *code = rb_iseq_original_iseq(iseq, iseq_rtl_p);
     const struct rb_iseq_constant_body *const body = iseq->body;
     const rb_iseq_t *child;
     VALUE all_children = rb_obj_hide(rb_ident_hash_new());
-
-    if (body->catch_table) {
-        for (i = 0; i < body->catch_table->size; i++) {
-            const struct iseq_catch_table_entry *entry = &body->catch_table->entries[i];
+    unsigned int iseq_size = iseq_rtl_p ? body->rtl_size : body->iseq_size;
+    const struct iseq_catch_table *catch_table = (iseq_rtl_p ? body->rtl_catch_table : body->catch_table);
+
+    if (catch_table) {
+        for (i = 0; i < catch_table->size; i++) {
+            const struct iseq_catch_table_entry *entry = &catch_table->entries[i];
             child = entry->iseq;
             if (child) {
                 if (rb_hash_aref(all_children, (VALUE)child) == Qnil) {
@@ -2397,7 +2339,7 @@
         }
     }
 
-    for (i=0; i<body->iseq_size;) {
+    for (i=0; i<iseq_size;) {
         VALUE insn = code[i];
         int len = insn_len(insn);
         const char *types = insn_op_types(insn);
@@ -2442,12 +2384,7 @@
 iseqw_each_child(VALUE self)
 {
     const rb_iseq_t *iseq = iseqw_check(self);
-<<<<<<< HEAD
-    VALUE all_children = rb_iseq_all_children(iseq, FALSE);
-    rb_hash_foreach(all_children, iseqw_each_child_i, Qnil);
-=======
-    iseq_iterate_children(iseq, yield_each_children, NULL);
->>>>>>> b824c871
+    iseq_iterate_children(iseq, FALSE, yield_each_children, NULL);
     return self;
 }
 
@@ -3362,25 +3299,15 @@
     else {
         unsigned int pc;
 	const struct rb_iseq_constant_body *const body = iseq->body;
-<<<<<<< HEAD
 	VALUE *iseq_encoded = (VALUE *)body->rtl_encoded;
-	((rb_iseq_t *)iseq)->aux.trace_events = turnon_events;
-
-	for (i=0; i<body->rtl_size;) {
-	    rb_event_flag_t events = rb_iseq_event_flags(iseq, i, TRUE);
-
-            i += encoded_iseq_trace_instrument(&iseq_encoded[i], events & turnon_events);
-=======
-	VALUE *iseq_encoded = (VALUE *)body->iseq_encoded;
         rb_event_flag_t enabled_events;
         rb_event_flag_t local_events = iseq->aux.exec.local_hooks ? iseq->aux.exec.local_hooks->events : 0;
         ((rb_iseq_t *)iseq)->aux.exec.global_trace_events = turnon_events;
         enabled_events = turnon_events | local_events;
 
-        for (pc=0; pc<body->iseq_size;) {
-            rb_event_flag_t pc_events = rb_iseq_event_flags(iseq, pc);
+        for (pc=0; pc<body->rtl_size;) {
+	  rb_event_flag_t pc_events = rb_iseq_event_flags(iseq, pc, TRUE);
             pc += encoded_iseq_trace_instrument(&iseq_encoded[pc], pc_events & enabled_events);
->>>>>>> b824c871
 	}
     }
 }
