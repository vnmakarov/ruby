--- conflicted
+++ resolved
@@ -16,13 +16,6 @@
 };
 
 static inline VALUE method_missing(VALUE obj, ID id, int argc, const VALUE *argv, enum method_missing_reason call_status);
-<<<<<<< HEAD
-static inline VALUE vm_yield_with_cref(rb_thread_t *th, int argc, const VALUE *argv, const rb_cref_t *cref, int is_lambda);
-static inline VALUE vm_yield(rb_thread_t *th, int argc, const VALUE *argv);
-static inline VALUE vm_yield_with_block(rb_thread_t *th, int argc, const VALUE *argv, VALUE block_handler);
-static void vm_set_eval_stack(rb_thread_t * th, const rb_iseq_t *iseq, const rb_cref_t *cref, const struct rb_block *base_block);
-static int vm_collect_local_variables_in_heap(rb_thread_t *th, const VALUE *dfp, const struct local_var_list *vars);
-=======
 static inline VALUE vm_yield_with_cref(rb_execution_context_t *ec, int argc, const VALUE *argv, const rb_cref_t *cref, int is_lambda);
 static inline VALUE vm_yield(rb_execution_context_t *ec, int argc, const VALUE *argv);
 static inline VALUE vm_yield_with_block(rb_execution_context_t *ec, int argc, const VALUE *argv, VALUE block_handler);
@@ -30,7 +23,6 @@
 VALUE vm_exec(rb_execution_context_t *ec, int mjit_enable_p);
 static void vm_set_eval_stack(rb_execution_context_t * th, const rb_iseq_t *iseq, const rb_cref_t *cref, const struct rb_block *base_block);
 static int vm_collect_local_variables_in_heap(const VALUE *dfp, const struct local_var_list *vars);
->>>>>>> a80baca3
 
 static VALUE rb_eUncaughtThrow;
 static ID id_result, id_tag, id_value;
@@ -132,15 +124,9 @@
 		*reg_cfp->sp++ = argv[i];
 	    }
 
-<<<<<<< HEAD
-	    vm_call_iseq_setup(th, reg_cfp, calling, ci, cc);
-	    VM_ENV_FLAGS_SET(th->cfp->ep, VM_FRAME_FLAG_FINISH);
-	    return vm_exec(th, FALSE); /* CHECK_INTS in this function */
-=======
 	    vm_call_iseq_setup(ec, reg_cfp, calling, ci, cc);
 	    VM_ENV_FLAGS_SET(ec->cfp->ep, VM_FRAME_FLAG_FINISH);
 	    return vm_exec(ec, TRUE); /* CHECK_INTS in this function */
->>>>>>> a80baca3
 	}
       case VM_METHOD_TYPE_NOTIMPLEMENTED:
       case VM_METHOD_TYPE_CFUNC:
@@ -653,27 +639,11 @@
     UNREACHABLE;
 }
 
-<<<<<<< HEAD
-VALUE
-make_no_method_exception(VALUE exc, VALUE format, VALUE obj,
-			 int argc, const VALUE *argv, int priv)
-{
-    int n = 0;
-    enum {
-	arg_mesg,
-	arg_name,
-	arg_args,
-	arg_priv,
-	args_size
-    };
-    VALUE args[args_size];
-=======
 MJIT_FUNC_EXPORTED VALUE
 rb_make_no_method_exception(VALUE exc, VALUE format, VALUE obj,
 			    int argc, const VALUE *argv, int priv)
 {
     VALUE name = argv[0];
->>>>>>> a80baca3
 
     if (!format) {
 	format = rb_fstring_cstr("undefined method `%s' for %s%s%s");
@@ -1313,7 +1283,7 @@
     rb_ast_dispose(ast);
 
     if (0 && iseq) {		/* for debug */
-	VALUE disasm = rb_iseq_disasm(iseq);
+	VALUE disasm = rb_iseq_disasm(iseq, TRUE);
 	printf("%s\n", StringValuePtr(disasm));
     }
 
@@ -1331,16 +1301,6 @@
 	rb_raise(rb_eRuntimeError, "Can't eval on top of Fiber or Thread");
     }
 
-<<<<<<< HEAD
-    if (file != Qundef) {
-	/* kick */
-	return vm_exec(th, FALSE);
-    }
-
-    TH_PUSH_TAG(th);
-    if ((state = TH_EXEC_TAG()) == 0) {
-	result = vm_exec(th, FALSE);
-=======
     block.as.captured = *VM_CFP_TO_CAPTURED_BLOCK(cfp);
     block.as.captured.self = self;
     block.as.captured.code.iseq = cfp->iseq;
@@ -1349,7 +1309,6 @@
     iseq = eval_make_iseq(src, file, line, NULL, &block);
     if (!iseq) {
 	rb_exc_raise(ec->errinfo);
->>>>>>> a80baca3
     }
 
     /* TODO: what the code checking? */
