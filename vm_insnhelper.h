/**********************************************************************

  insnhelper.h - helper macros to implement each instructions

  $Author$
  created at: 04/01/01 15:50:34 JST

  Copyright (C) 2004-2007 Koichi Sasada

**********************************************************************/

#ifndef RUBY_INSNHELPER_H
#define RUBY_INSNHELPER_H

RUBY_SYMBOL_EXPORT_BEGIN

RUBY_EXTERN VALUE ruby_vm_const_missing_count;
RUBY_EXTERN rb_serial_t ruby_vm_global_method_state;
RUBY_EXTERN rb_serial_t ruby_vm_global_constant_state;
RUBY_EXTERN rb_serial_t ruby_vm_class_serial;

RUBY_SYMBOL_EXPORT_END

#if VM_COLLECT_USAGE_DETAILS
#define COLLECT_USAGE_INSN(insn)           vm_collect_usage_insn(insn)
#define COLLECT_USAGE_OPERAND(insn, n, op) vm_collect_usage_operand((insn), (n), ((VALUE)(op)))

#define COLLECT_USAGE_REGISTER(reg, s)     vm_collect_usage_register((reg), (s))
#else
#if MJIT_INSN_STATISTICS
#define COLLECT_USAGE_INSN(insn)	   byte_code_insns_num++
#else
#define COLLECT_USAGE_INSN(insn)		/* none */
#endif
#define COLLECT_USAGE_OPERAND(insn, n, op)	/* none */
#define COLLECT_USAGE_REGISTER(reg, s)		/* none */
#endif

/**********************************************************/
/* deal with stack                                        */
/**********************************************************/

static inline int
rb_obj_hidden_p(VALUE obj)
{
    if (SPECIAL_CONST_P(obj)) {
        return FALSE;
    }
    else {
        return RBASIC_CLASS(obj) ? FALSE : TRUE;
    }
}

#define PUSH(x) (SET_SV(x), INC_SP(1))
#define TOPN(n) (*(GET_SP()-(n)-1))
#define POPN(n) (DEC_SP(n))
#define POP()   (DEC_SP(1))
#define STACK_ADDR_FROM_TOP(n) (GET_SP()-(n))

#define GET_TOS()  (tos)	/* dummy */

/**********************************************************/
/* deal with registers                                    */
/**********************************************************/

#define VM_REG_CFP (reg_cfp)
#define VM_REG_PC  (VM_REG_CFP->pc)
#define VM_REG_SP  (VM_REG_CFP->sp)
#define VM_REG_BP  (VM_REG_CFP->bp)
#define VM_REG_EP  (VM_REG_CFP->ep)

#define RESTORE_REGS() do { \
    VM_REG_CFP = ec->cfp; \
} while (0)

#define REG_A   reg_a
#define REG_B   reg_b

enum vm_regan_regtype {
    VM_REGAN_PC = 0,
    VM_REGAN_SP = 1,
    VM_REGAN_EP = 2,
    VM_REGAN_CFP = 3,
    VM_REGAN_SELF = 4,
    VM_REGAN_ISEQ = 5
};
enum vm_regan_acttype {
    VM_REGAN_ACT_GET = 0,
    VM_REGAN_ACT_SET = 1
};

#if VM_COLLECT_USAGE_DETAILS
#define COLLECT_USAGE_REGISTER_HELPER(a, b, v) \
  (COLLECT_USAGE_REGISTER((VM_REGAN_##a), (VM_REGAN_ACT_##b)), (v))
#else
#define COLLECT_USAGE_REGISTER_HELPER(a, b, v) (v)
#endif

/* PC */
#define GET_PC()           (COLLECT_USAGE_REGISTER_HELPER(PC, GET, VM_REG_PC))
#define SET_PC(x)          (VM_REG_PC = (COLLECT_USAGE_REGISTER_HELPER(PC, SET, (x))))
#define GET_CURRENT_INSN() (*GET_PC())
#define GET_OPERAND(n)     (GET_PC()[(n)])
#define ADD_PC(n)          (SET_PC(VM_REG_PC + (n)))
#define JUMP(dst)          (SET_PC(VM_REG_PC + (dst)))

/* frame pointer, environment pointer */
#define GET_CFP()  (COLLECT_USAGE_REGISTER_HELPER(CFP, GET, VM_REG_CFP))
#define GET_EP()   (COLLECT_USAGE_REGISTER_HELPER(EP, GET, VM_REG_EP))
#define SET_EP(x)  (VM_REG_EP = (COLLECT_USAGE_REGISTER_HELPER(EP, SET, (x))))
#define GET_LEP()  (VM_EP_LEP(GET_EP()))
#define GET_BP()   (COLLECT_USAGE_REGISTER_HELPER(SP, GET, REG_BP))

/* SP */
#define GET_SP()   (COLLECT_USAGE_REGISTER_HELPER(SP, GET, VM_REG_SP))
#define SET_SP(x)  (VM_REG_SP  = (COLLECT_USAGE_REGISTER_HELPER(SP, SET, (x))))
#define INC_SP(x)  (VM_REG_SP += (COLLECT_USAGE_REGISTER_HELPER(SP, SET, (x))))
#define DEC_SP(x)  (VM_REG_SP -= (COLLECT_USAGE_REGISTER_HELPER(SP, SET, (x))))
#define SET_SV(x)  (*GET_SP() = (x))
  /* set current stack value as x */

/* instruction sequence C struct */
#define GET_ISEQ() (GET_CFP()->iseq)

/**********************************************************/
/* deal with variables                                    */
/**********************************************************/

#define GET_PREV_EP(ep)                ((VALUE *)((ep)[VM_ENV_DATA_INDEX_SPECVAL] & ~0x03))

#define GET_GLOBAL(entry)       rb_gvar_get((struct rb_global_entry*)(entry))
#define SET_GLOBAL(entry, val)  rb_gvar_set((struct rb_global_entry*)(entry), (val))

#define GET_CONST_INLINE_CACHE(dst) ((IC) * (GET_PC() + (dst) + 2))

/**********************************************************/
/* deal with values                                       */
/**********************************************************/

#define GET_SELF() (COLLECT_USAGE_REGISTER_HELPER(SELF, GET, GET_CFP()->self))

/**********************************************************/
/* deal with control flow 2: method/iterator              */
/**********************************************************/

#ifdef MJIT_HEADER
/* When calling ISeq which may catch an exception from JIT-ed code, we should not call
   mjit_exec directly to prevent the caller frame from being canceled. That's because
   the caller frame may have stack values in the local variables and the cancelling
   the caller frame will purge them. But directly calling mjit_exec is faster... */
#define EXEC_EC_CFP(val) do { \
    if (ec->cfp->iseq->body->catch_except_p) { \
        VM_ENV_FLAGS_SET(ec->cfp->ep, VM_FRAME_FLAG_FINISH); \
        val = vm_exec(ec, TRUE); \
    } \
    else if ((val = mjit_exec(ec)) == Qundef) { \
        VM_ENV_FLAGS_SET(ec->cfp->ep, VM_FRAME_FLAG_FINISH); \
        val = vm_exec(ec, FALSE); \
    } \
} while (0)
#else
/* When calling from VM, longjmp in the callee won't purge any JIT-ed caller frames.
   So it's safe to directly call mjit_exec. */
#define EXEC_EC_CFP(val) do { \
    if ((val = mjit_exec(ec)) == Qundef) { \
        RESTORE_REGS(); \
        NEXT_INSN(); \
    } \
} while (0)
#endif

#define CALL_METHOD(calling, ci, cc) do { \
    VALUE v = (*(cc)->call)(ec, GET_CFP(), (calling), (ci), (cc)); \
    if (v == Qundef) { \
        EXEC_EC_CFP(val); \
    } \
    else { \
	val = v; \
    } \
} while (0)

/* RTL_EXEC_EC_CFP and RTL_CALL_METHOD are always called from the
   interpreter */
#define RTL_EXEC_EC_CFP(val) do { \
    if ((val = mjit_exec(ec)) == Qundef) { \
        RESTORE_REGS(); \
	set_default_sp(reg_cfp, reg_cfp->bp);		\
        NEXT_INSN(); \
    } \
} while (0)

#define RTL_CALL_METHOD(calling, cd) do {				\
    VALUE v = ((cd)->call_cache.call)(ec, GET_CFP(), (calling), &(cd)->call_info, &(cd)->call_cache); \
    if (v == Qundef && (v = mjit_exec(ec)) == Qundef) {	\
	RESTORE_REGS(); \
	set_default_sp(reg_cfp, reg_cfp->bp);		\
	NEXT_INSN(); \
    } \
    else { \
        set_default_sp(reg_cfp, reg_cfp->bp);		\
        *get_temp_addr(reg_cfp, (cd)->call_start) = v;	\
    } \
} while (0)

/* set fastpath when cached method is *NOT* protected
 * because inline method cache does not care about receiver.
 */

#define CC_SET_FASTPATH(cc, func, enabled) do { \
    if (LIKELY(enabled)) ((cc)->call = (func)); \
} while (0)

#define GET_BLOCK_HANDLER() (GET_LEP()[VM_ENV_DATA_INDEX_SPECVAL])

/**********************************************************/
/* deal with control flow 3: exception                    */
/**********************************************************/


/**********************************************************/
/* deal with stack canary                                 */
/**********************************************************/

#if VM_CHECK_MODE > 0
#define SETUP_CANARY() \
    if (leaf) { \
        canary = GET_SP(); \
        SET_SV(vm_stack_canary); \
    }
#define CHECK_CANARY() \
    if (leaf && (*canary != vm_stack_canary)) { \
        vm_canary_is_found_dead(INSN_ATTR(bin), *canary); \
    }
#else
#define SETUP_CANARY()          /* void */
#define CHECK_CANARY()          /* void */
#endif

/**********************************************************/
/* others                                                 */
/**********************************************************/

/* optimize insn */
#define FIXNUM_2_P(a, b) ((a) & (b) & 1)
#if USE_FLONUM
#define FLONUM_2_P(a, b) (((((a)^2) | ((b)^2)) & 3) == 0) /* (FLONUM_P(a) && FLONUM_P(b)) */
#else
#define FLONUM_2_P(a, b) 0
#endif
#define FLOAT_HEAP_P(x) (!SPECIAL_CONST_P(x) && RBASIC_CLASS(x) == rb_cFloat)
#define FLOAT_INSTANCE_P(x) (FLONUM_P(x) || FLOAT_HEAP_P(x))

#ifndef USE_IC_FOR_SPECIALIZED_METHOD
#define USE_IC_FOR_SPECIALIZED_METHOD 1
#endif

<<<<<<< HEAD
#define CALL_SIMPLE_METHOD(recv_) do { \
    struct rb_calling_info calling; \
    calling.block_handler = VM_BLOCK_HANDLER_NONE; \
    calling.argc = ci->orig_argc; \
    vm_search_method(ci, cc, calling.recv = (recv_)); \
    CALL_METHOD(&calling, ci, cc); \
} while (0)
=======
#ifndef MJIT_HEADER
#define CALL_SIMPLE_METHOD() do { \
    rb_snum_t x = leaf ? INSN_ATTR(width) : 0; \
    rb_snum_t y = attr_width_opt_send_without_block(0, 0); \
    rb_snum_t z = x - y; \
    ADD_PC(z); \
    DISPATCH_ORIGINAL_INSN(opt_send_without_block); \
} while (0)
#endif
>>>>>>> 7a14608e

#define NEXT_CLASS_SERIAL() (++ruby_vm_class_serial)
#define GET_GLOBAL_METHOD_STATE() (ruby_vm_global_method_state)
#define INC_GLOBAL_METHOD_STATE() (++ruby_vm_global_method_state)
#define GET_GLOBAL_CONSTANT_STATE() (ruby_vm_global_constant_state)
#define INC_GLOBAL_CONSTANT_STATE() (++ruby_vm_global_constant_state)

extern rb_method_definition_t *rb_method_definition_create(rb_method_type_t type, ID mid);
extern void rb_method_definition_set(const rb_method_entry_t *me, rb_method_definition_t *def, void *opts);
extern int rb_method_definition_eq(const rb_method_definition_t *d1, const rb_method_definition_t *d2);

extern VALUE rb_make_no_method_exception(VALUE exc, VALUE format, VALUE obj,
					 int argc, const VALUE *argv, int priv);

static do_inline struct vm_throw_data *
THROW_DATA_NEW(VALUE val, const rb_control_frame_t *cf, VALUE st)
{
    return (struct vm_throw_data *)rb_imemo_new(imemo_throw_data, val, (VALUE)cf, st, 0);
}

static do_inline VALUE
THROW_DATA_VAL(const struct vm_throw_data *obj)
{
    VM_ASSERT(THROW_DATA_P(obj));
    return obj->throw_obj;
}

static do_inline const rb_control_frame_t *
THROW_DATA_CATCH_FRAME(const struct vm_throw_data *obj)
{
    VM_ASSERT(THROW_DATA_P(obj));
    return obj->catch_frame;
}

static do_inline int
THROW_DATA_STATE(const struct vm_throw_data *obj)
{
    VM_ASSERT(THROW_DATA_P(obj));
    return (int)obj->throw_state;
}

extern rb_cref_t *rb_vm_get_cref(const VALUE *ep);

extern const rb_cref_t *vm_get_const_key_cref(const VALUE *ep);

extern VALUE lep_svar_get(const rb_execution_context_t *ec, const VALUE *lep, rb_num_t key);
extern void lep_svar_set(const rb_execution_context_t *ec, const VALUE *lep, rb_num_t key, VALUE val);

extern VALUE vm_defined(rb_execution_context_t *ec, rb_control_frame_t *reg_cfp, rb_num_t op_type, VALUE obj, VALUE needstr, VALUE v);
extern void vm_search_super_method(const rb_execution_context_t *ec, rb_control_frame_t *reg_cfp,
				   struct rb_calling_info *calling, struct rb_call_info *ci, struct rb_call_cache *cc);

extern VALUE check_match(rb_execution_context_t *ec, VALUE pattern, VALUE target, enum vm_check_match_type type);
extern VALUE vm_throw(const rb_execution_context_t *ec, rb_control_frame_t *reg_cfp, rb_num_t throw_state, VALUE throwobj);
extern VALUE vm_search_const_defined_class(const VALUE cbase, ID id);

#if VM_CHECK_MODE > 0
extern void vm_check_frame(VALUE type, VALUE specval, VALUE cref_or_me, const rb_iseq_t *iseq);
#else
#define vm_check_frame(a, b, c, d)
#endif

extern void vm_stackoverflow(void);

extern rb_cref_t *vm_cref_push(const rb_execution_context_t *ec, VALUE klass, const VALUE *ep, int pushed_by_eval);
extern VALUE vm_once_exec(VALUE iseq);
extern VALUE vm_once_clear(VALUE data);
extern VALUE vm_exec(rb_execution_context_t *ec, int mjit_enable_p);

MJIT_FUNC_EXPORTED VALUE *vm_exec_insn_address_table;

static inline void
vm_change_insn(rb_iseq_t *iseq, VALUE *pc, int insn_id) {
    VALUE addr = vm_exec_insn_address_table[insn_id];
    
    if (mjit_init_p && *pc != addr)
        mjit_change_iseq(iseq, FALSE);
    *pc = addr;
}

static inline int
THROW_DATA_CONSUMED_P(const struct vm_throw_data *obj)
{
    VM_ASSERT(THROW_DATA_P(obj));
    return obj->flags & THROW_DATA_CONSUMED;
}

static do_inline void
THROW_DATA_CATCH_FRAME_SET(struct vm_throw_data *obj, const rb_control_frame_t *cfp)
{
    VM_ASSERT(THROW_DATA_P(obj));
    obj->catch_frame = cfp;
}

static do_inline void
THROW_DATA_STATE_SET(struct vm_throw_data *obj, int st)
{
    VM_ASSERT(THROW_DATA_P(obj));
    obj->throw_state = (VALUE)st;
}

static inline void
THROW_DATA_CONSUMED_SET(struct vm_throw_data *obj)
{
    if (THROW_DATA_P(obj) &&
	THROW_DATA_STATE(obj) == TAG_BREAK) {
	obj->flags |= THROW_DATA_CONSUMED;
    }
}

#define IS_ARGS_SPLAT(ci)   ((ci)->flag & VM_CALL_ARGS_SPLAT)
#define IS_ARGS_KEYWORD(ci) ((ci)->flag & VM_CALL_KWARG)

#define CALLER_SETUP_ARG(cfp, calling, ci) do { \
    if (UNLIKELY(IS_ARGS_SPLAT(ci))) vm_caller_setup_arg_splat((cfp), (calling)); \
    if (UNLIKELY(IS_ARGS_KEYWORD(ci))) vm_caller_setup_arg_kw((cfp), (calling), (ci)); \
} while (0)

#endif /* RUBY_INSNHELPER_H */<|MERGE_RESOLUTION|>--- conflicted
+++ resolved
@@ -254,15 +254,6 @@
 #define USE_IC_FOR_SPECIALIZED_METHOD 1
 #endif
 
-<<<<<<< HEAD
-#define CALL_SIMPLE_METHOD(recv_) do { \
-    struct rb_calling_info calling; \
-    calling.block_handler = VM_BLOCK_HANDLER_NONE; \
-    calling.argc = ci->orig_argc; \
-    vm_search_method(ci, cc, calling.recv = (recv_)); \
-    CALL_METHOD(&calling, ci, cc); \
-} while (0)
-=======
 #ifndef MJIT_HEADER
 #define CALL_SIMPLE_METHOD() do { \
     rb_snum_t x = leaf ? INSN_ATTR(width) : 0; \
@@ -272,7 +263,6 @@
     DISPATCH_ORIGINAL_INSN(opt_send_without_block); \
 } while (0)
 #endif
->>>>>>> 7a14608e
 
 #define NEXT_CLASS_SERIAL() (++ruby_vm_class_serial)
 #define GET_GLOBAL_METHOD_STATE() (ruby_vm_global_method_state)
@@ -318,14 +308,14 @@
 
 extern const rb_cref_t *vm_get_const_key_cref(const VALUE *ep);
 
-extern VALUE lep_svar_get(const rb_execution_context_t *ec, const VALUE *lep, rb_num_t key);
-extern void lep_svar_set(const rb_execution_context_t *ec, const VALUE *lep, rb_num_t key, VALUE val);
+MJIT_STATIC VALUE lep_svar_get(const rb_execution_context_t *ec, const VALUE *lep, rb_num_t key);
+MJIT_STATIC void lep_svar_set(const rb_execution_context_t *ec, const VALUE *lep, rb_num_t key, VALUE val);
 
 extern VALUE vm_defined(rb_execution_context_t *ec, rb_control_frame_t *reg_cfp, rb_num_t op_type, VALUE obj, VALUE needstr, VALUE v);
 extern void vm_search_super_method(const rb_execution_context_t *ec, rb_control_frame_t *reg_cfp,
 				   struct rb_calling_info *calling, struct rb_call_info *ci, struct rb_call_cache *cc);
 
-extern VALUE check_match(rb_execution_context_t *ec, VALUE pattern, VALUE target, enum vm_check_match_type type);
+MJIT_STATIC VALUE check_match(rb_execution_context_t *ec, VALUE pattern, VALUE target, enum vm_check_match_type type);
 extern VALUE vm_throw(const rb_execution_context_t *ec, rb_control_frame_t *reg_cfp, rb_num_t throw_state, VALUE throwobj);
 extern VALUE vm_search_const_defined_class(const VALUE cbase, ID id);
 
@@ -348,7 +338,12 @@
 vm_change_insn(rb_iseq_t *iseq, VALUE *pc, int insn_id) {
     VALUE addr = vm_exec_insn_address_table[insn_id];
     
-    if (mjit_init_p && *pc != addr)
+
+#ifndef MJIT_HEADER
+    if (mjit_enabled && *pc != addr)
+#else
+    if (*pc != addr)
+#endif
         mjit_change_iseq(iseq, FALSE);
     *pc = addr;
 }
