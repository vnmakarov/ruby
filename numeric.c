/**********************************************************************

  numeric.c -

  $Author$
  created at: Fri Aug 13 18:33:09 JST 1993

  Copyright (C) 1993-2007 Yukihiro Matsumoto

**********************************************************************/

#include "ruby/encoding.h"
#include "ruby/util.h"
#include "internal.h"
#include "id.h"
#include <assert.h>
#include <ctype.h>
#include <math.h>
#include <stdio.h>

#ifdef HAVE_FLOAT_H
#include <float.h>
#endif

#ifdef HAVE_IEEEFP_H
#include <ieeefp.h>
#endif

/* use IEEE 64bit values if not defined */
#ifndef FLT_RADIX
#define FLT_RADIX 2
#endif
#ifndef FLT_ROUNDS
#define FLT_ROUNDS 1
#endif
#ifndef DBL_MIN
#define DBL_MIN 2.2250738585072014e-308
#endif
#ifndef DBL_MAX
#define DBL_MAX 1.7976931348623157e+308
#endif
#ifndef DBL_MIN_EXP
#define DBL_MIN_EXP (-1021)
#endif
#ifndef DBL_MAX_EXP
#define DBL_MAX_EXP 1024
#endif
#ifndef DBL_MIN_10_EXP
#define DBL_MIN_10_EXP (-307)
#endif
#ifndef DBL_MAX_10_EXP
#define DBL_MAX_10_EXP 308
#endif
#ifndef DBL_DIG
#define DBL_DIG 15
#endif
#ifndef DBL_MANT_DIG
#define DBL_MANT_DIG 53
#endif
#ifndef DBL_EPSILON
#define DBL_EPSILON 2.2204460492503131e-16
#endif

#ifndef USE_RB_INFINITY
#elif !defined(WORDS_BIGENDIAN) /* BYTE_ORDER == LITTLE_ENDIAN */
const union bytesequence4_or_float rb_infinity = {{0x00, 0x00, 0x80, 0x7f}};
#else
const union bytesequence4_or_float rb_infinity = {{0x7f, 0x80, 0x00, 0x00}};
#endif

#ifndef USE_RB_NAN
#elif !defined(WORDS_BIGENDIAN) /* BYTE_ORDER == LITTLE_ENDIAN */
const union bytesequence4_or_float rb_nan = {{0x00, 0x00, 0xc0, 0x7f}};
#else
const union bytesequence4_or_float rb_nan = {{0x7f, 0xc0, 0x00, 0x00}};
#endif

#ifndef HAVE_ROUND
double
round(double x)
{
    double f;

    if (x > 0.0) {
	f = floor(x);
	x = f + (x - f >= 0.5);
    }
    else if (x < 0.0) {
	f = ceil(x);
	x = f - (f - x >= 0.5);
    }
    return x;
}
#endif

static double
round_half_up(double x, double s)
{
    double f, xs = x * s;

    f = round(xs);
    if (s == 1.0) return f;
    if (x > 0) {
	if ((double)((f + 0.5) / s) <= x) f += 1;
	x = f;
    }
    else {
	if ((double)((f - 0.5) / s) >= x) f -= 1;
	x = f;
    }
    return x;
}

static double
round_half_down(double x, double s)
{
    double f, xs = x * s;

    f = round(xs);
    if (x > 0) {
	if ((double)((f - 0.5) / s) >= x) f -= 1;
	x = f;
    }
    else {
	if ((double)((f + 0.5) / s) <= x) f += 1;
	x = f;
    }
    return x;
}

static double
round_half_even(double x, double s)
{
    double f, d, xs = x * s;

    if (x > 0.0) {
	f = floor(xs);
	d = xs - f;
	if (d > 0.5)
	    d = 1.0;
	else if (d == 0.5 || ((double)((f + 0.5) / s) <= x))
	    d = fmod(f, 2.0);
	else
	    d = 0.0;
	x = f + d;
    }
    else if (x < 0.0) {
	f = ceil(xs);
	d = f - xs;
	if (d > 0.5)
	    d = 1.0;
	else if (d == 0.5 || ((double)((f - 0.5) / s) >= x))
	    d = fmod(-f, 2.0);
	else
	    d = 0.0;
	x = f - d;
    }
    return x;
}

static VALUE fix_uminus(VALUE num);
static VALUE fix_mul(VALUE x, VALUE y);
static VALUE fix_lshift(long, unsigned long);
static VALUE fix_rshift(long, unsigned long);
static VALUE int_pow(long x, unsigned long y);
static VALUE int_even_p(VALUE x);
static int int_round_zero_p(VALUE num, int ndigits);
VALUE rb_int_floor(VALUE num, int ndigits);
VALUE rb_int_ceil(VALUE num, int ndigits);
static VALUE flo_to_i(VALUE num);
static int float_round_overflow(int ndigits, int binexp);
static int float_round_underflow(int ndigits, int binexp);

static ID id_coerce, id_div, id_divmod;
#define id_to_i idTo_i
#define id_eq  idEq
#define id_cmp idCmp

VALUE rb_cNumeric;
VALUE rb_cFloat;
VALUE rb_cInteger;
#ifndef RUBY_INTEGER_UNIFICATION
VALUE rb_cFixnum;
#endif

VALUE rb_eZeroDivError;
VALUE rb_eFloatDomainError;

static ID id_to, id_by;

void
rb_num_zerodiv(void)
{
    rb_raise(rb_eZeroDivError, "divided by 0");
}

enum ruby_num_rounding_mode
rb_num_get_rounding_option(VALUE opts)
{
    static ID round_kwds[1];
    VALUE rounding;
    VALUE str;
    const char *s;

    if (!NIL_P(opts)) {
	if (!round_kwds[0]) {
	    round_kwds[0] = rb_intern_const("half");
	}
	if (!rb_get_kwargs(opts, round_kwds, 0, 1, &rounding)) goto noopt;
	if (SYMBOL_P(rounding)) {
	    str = rb_sym2str(rounding);
	}
	else if (NIL_P(rounding)) {
	    goto noopt;
	}
	else if (!RB_TYPE_P(str = rounding, T_STRING)) {
	    str = rb_check_string_type(rounding);
	    if (NIL_P(str)) goto invalid;
	}
	s = RSTRING_PTR(str);
	switch (RSTRING_LEN(str)) {
	  case 2:
	    if (rb_memcicmp(s, "up", 2) == 0)
		return RUBY_NUM_ROUND_HALF_UP;
	    break;
	  case 4:
	    if (rb_memcicmp(s, "even", 4) == 0)
		return RUBY_NUM_ROUND_HALF_EVEN;
	    if (strncasecmp(s, "down", 4) == 0)
		return RUBY_NUM_ROUND_HALF_DOWN;
	    break;
	}
      invalid:
	rb_raise(rb_eArgError, "invalid rounding mode: % "PRIsVALUE, rounding);
    }
  noopt:
    return RUBY_NUM_ROUND_DEFAULT;
}

/* experimental API */
int
rb_num_to_uint(VALUE val, unsigned int *ret)
{
#define NUMERR_TYPE     1
#define NUMERR_NEGATIVE 2
#define NUMERR_TOOLARGE 3
    if (FIXNUM_P(val)) {
	long v = FIX2LONG(val);
#if SIZEOF_INT < SIZEOF_LONG
	if (v > (long)UINT_MAX) return NUMERR_TOOLARGE;
#endif
	if (v < 0) return NUMERR_NEGATIVE;
	*ret = (unsigned int)v;
	return 0;
    }

    if (RB_TYPE_P(val, T_BIGNUM)) {
	if (BIGNUM_NEGATIVE_P(val)) return NUMERR_NEGATIVE;
#if SIZEOF_INT < SIZEOF_LONG
	/* long is 64bit */
	return NUMERR_TOOLARGE;
#else
	/* long is 32bit */
	if (rb_absint_size(val, NULL) > sizeof(int)) return NUMERR_TOOLARGE;
	*ret = (unsigned int)rb_big2ulong((VALUE)val);
	return 0;
#endif
    }
    return NUMERR_TYPE;
}

#define method_basic_p(klass) rb_method_basic_definition_p(klass, mid)

static inline int
int_pos_p(VALUE num)
{
    if (FIXNUM_P(num)) {
	return FIXNUM_POSITIVE_P(num);
    }
    else if (RB_TYPE_P(num, T_BIGNUM)) {
	return BIGNUM_POSITIVE_P(num);
    }
    rb_raise(rb_eTypeError, "not an Integer");
}

static inline int
int_neg_p(VALUE num)
{
    if (FIXNUM_P(num)) {
	return FIXNUM_NEGATIVE_P(num);
    }
    else if (RB_TYPE_P(num, T_BIGNUM)) {
	return BIGNUM_NEGATIVE_P(num);
    }
    rb_raise(rb_eTypeError, "not an Integer");
}

int
rb_num_negative_p(VALUE num)
{
    return rb_num_negative_int_p(num);
}

static VALUE
num_funcall_op_0(VALUE x, VALUE arg, int recursive)
{
    ID func = (ID)arg;
    if (recursive) {
	const char *name = rb_id2name(func);
	if (ISALNUM(name[0])) {
	    rb_name_error(func, "%"PRIsVALUE".%"PRIsVALUE,
			  x, ID2SYM(func));
	}
	else if (name[0] && name[1] == '@' && !name[2]) {
	    rb_name_error(func, "%c%"PRIsVALUE,
			  name[0], x);
	}
	else {
	    rb_name_error(func, "%"PRIsVALUE"%"PRIsVALUE,
			  ID2SYM(func), x);
	}
    }
    return rb_funcallv(x, func, 0, 0);
}

static VALUE
num_funcall0(VALUE x, ID func)
{
    return rb_exec_recursive(num_funcall_op_0, x, (VALUE)func);
}

NORETURN(static void num_funcall_op_1_recursion(VALUE x, ID func, VALUE y));

static void
num_funcall_op_1_recursion(VALUE x, ID func, VALUE y)
{
    const char *name = rb_id2name(func);
    if (ISALNUM(name[0])) {
	rb_name_error(func, "%"PRIsVALUE".%"PRIsVALUE"(%"PRIsVALUE")",
		      x, ID2SYM(func), y);
    }
    else {
	rb_name_error(func, "%"PRIsVALUE"%"PRIsVALUE"%"PRIsVALUE,
		      x, ID2SYM(func), y);
    }
}

static VALUE
num_funcall_op_1(VALUE y, VALUE arg, int recursive)
{
    ID func = (ID)((VALUE *)arg)[0];
    VALUE x = ((VALUE *)arg)[1];
    if (recursive) {
	num_funcall_op_1_recursion(x, func, y);
    }
    return rb_funcall(x, func, 1, y);
}

static VALUE
num_funcall1(VALUE x, ID func, VALUE y)
{
    VALUE args[2];
    args[0] = (VALUE)func;
    args[1] = x;
    return rb_exec_recursive_paired(num_funcall_op_1, y, x, (VALUE)args);
}

/*
 *  call-seq:
 *     num.coerce(numeric)  ->  array
 *
 *  If +numeric+ is the same type as +num+, returns an array
 *  <code>[numeric, num]</code>. Otherwise, returns an array with both
 *  +numeric+ and +num+ represented as Float objects.
 *
 *  This coercion mechanism is used by Ruby to handle mixed-type numeric
 *  operations: it is intended to find a compatible common type between the two
 *  operands of the operator.
 *
 *     1.coerce(2.5)   #=> [2.5, 1.0]
 *     1.2.coerce(3)   #=> [3.0, 1.2]
 *     1.coerce(2)     #=> [2, 1]
 */

static VALUE
num_coerce(VALUE x, VALUE y)
{
    if (CLASS_OF(x) == CLASS_OF(y))
	return rb_assoc_new(y, x);
    x = rb_Float(x);
    y = rb_Float(y);
    return rb_assoc_new(y, x);
}

NORETURN(static void coerce_failed(VALUE x, VALUE y));
static void
coerce_failed(VALUE x, VALUE y)
{
    if (SPECIAL_CONST_P(y) || BUILTIN_TYPE(y) == T_FLOAT) {
	y = rb_inspect(y);
    }
    else {
	y = rb_obj_class(y);
    }
    rb_raise(rb_eTypeError, "%"PRIsVALUE" can't be coerced into %"PRIsVALUE,
	     y, rb_obj_class(x));
}

static int
do_coerce(VALUE *x, VALUE *y, int err)
{
    VALUE ary = rb_check_funcall(*y, id_coerce, 1, x);
    if (ary == Qundef) {
	if (err) {
	    coerce_failed(*x, *y);
	}
	return FALSE;
    }
    if (!err && NIL_P(ary)) {
	return FALSE;
    }
    if (!RB_TYPE_P(ary, T_ARRAY) || RARRAY_LEN(ary) != 2) {
	rb_raise(rb_eTypeError, "coerce must return [x, y]");
    }

    *x = RARRAY_AREF(ary, 0);
    *y = RARRAY_AREF(ary, 1);
    return TRUE;
}

VALUE
rb_num_coerce_bin(VALUE x, VALUE y, ID func)
{
    do_coerce(&x, &y, TRUE);
    return rb_funcall(x, func, 1, y);
}

VALUE
rb_num_coerce_cmp(VALUE x, VALUE y, ID func)
{
    if (do_coerce(&x, &y, FALSE))
	return rb_funcall(x, func, 1, y);
    return Qnil;
}

VALUE
rb_num_coerce_relop(VALUE x, VALUE y, ID func)
{
    VALUE c, x0 = x, y0 = y;

    if (!do_coerce(&x, &y, FALSE) ||
	NIL_P(c = rb_funcall(x, func, 1, y))) {
	rb_cmperr(x0, y0);
	return Qnil;		/* not reached */
    }
    return c;
}

/*
 * :nodoc:
 *
 * Trap attempts to add methods to Numeric objects. Always raises a TypeError.
 *
 * Numerics should be values; singleton_methods should not be added to them.
 */

static VALUE
num_sadded(VALUE x, VALUE name)
{
    ID mid = rb_to_id(name);
    /* ruby_frame = ruby_frame->prev; */ /* pop frame for "singleton_method_added" */
    rb_remove_method_id(rb_singleton_class(x), mid);
    rb_raise(rb_eTypeError,
	     "can't define singleton method \"%"PRIsVALUE"\" for %"PRIsVALUE,
	     rb_id2str(mid),
	     rb_obj_class(x));

    UNREACHABLE;
}

#if 0
/*
 *  call-seq:
 *     num.clone(freeze: true)  ->  num
 *
 *  Returns the receiver.  +freeze+ cannot be +false+.
 */
static VALUE
num_clone(int argc, VALUE *argv, VALUE x)
{
    return rb_immutable_obj_clone(argc, argv, x);
}
#else
# define num_clone rb_immutable_obj_clone
#endif

#if 0
/*
 *  call-seq:
 *     num.dup  ->  num
 *
 *  Returns the receiver.
 */
static VALUE
num_dup(VALUE x)
{
    return x;
}
#else
# define num_dup num_uplus
#endif

/*
 *  call-seq:
 *     +num  ->  num
 *
 *  Unary Plus---Returns the receiver.
 */

static VALUE
num_uplus(VALUE num)
{
    return num;
}

/*
 *  call-seq:
 *     num.i  ->  Complex(0, num)
 *
 *  Returns the corresponding imaginary number.
 *  Not available for complex numbers.
 *
 *     -42.i  #=> (0-42i)
 *     2.0.i  #=> (0+2.0i)
 */

static VALUE
num_imaginary(VALUE num)
{
    return rb_complex_new(INT2FIX(0), num);
}

/*
 *  call-seq:
 *     -num  ->  numeric
 *
 *  Unary Minus---Returns the receiver, negated.
 */

static VALUE
num_uminus(VALUE num)
{
    VALUE zero;

    zero = INT2FIX(0);
    do_coerce(&zero, &num, TRUE);

    return num_funcall1(zero, '-', num);
}

/*
 *  call-seq:
 *     num.fdiv(numeric)  ->  float
 *
 *  Returns float division.
 */

static VALUE
num_fdiv(VALUE x, VALUE y)
{
    return rb_funcall(rb_Float(x), '/', 1, y);
}

/*
 *  call-seq:
 *     num.div(numeric)  ->  integer
 *
 *  Uses +/+ to perform division, then converts the result to an integer.
 *  Numeric does not define the +/+ operator; this is left to subclasses.
 *
 *  Equivalent to <code>num.divmod(numeric)[0]</code>.
 *
 *  See Numeric#divmod.
 */

static VALUE
num_div(VALUE x, VALUE y)
{
    if (rb_equal(INT2FIX(0), y)) rb_num_zerodiv();
    return rb_funcall(num_funcall1(x, '/', y), rb_intern("floor"), 0);
}

/*
 *  call-seq:
 *     num.modulo(numeric)  ->  real
 *
 *  <code>x.modulo(y)</code> means <code>x-y*(x/y).floor</code>.
 *
 *  Equivalent to <code>num.divmod(numeric)[1]</code>.
 *
 *  See Numeric#divmod.
 */

static VALUE
num_modulo(VALUE x, VALUE y)
{
    VALUE q = num_funcall1(x, id_div, y);
    return rb_funcall(x, '-', 1,
		      rb_funcall(y, '*', 1, q));
}

/*
 *  call-seq:
 *     num.remainder(numeric)  ->  real
 *
 *  <code>x.remainder(y)</code> means <code>x-y*(x/y).truncate</code>.
 *
 *  See Numeric#divmod.
 */

static VALUE
num_remainder(VALUE x, VALUE y)
{
    VALUE z = num_funcall1(x, '%', y);

    if ((!rb_equal(z, INT2FIX(0))) &&
	((rb_num_negative_int_p(x) &&
	  rb_num_positive_int_p(y)) ||
	 (rb_num_positive_int_p(x) &&
	  rb_num_negative_int_p(y)))) {
	return rb_funcall(z, '-', 1, y);
    }
    return z;
}

/*
 *  call-seq:
 *     num.divmod(numeric)  ->  array
 *
 *  Returns an array containing the quotient and modulus obtained by dividing
 *  +num+ by +numeric+.
 *
 *  If <code>q, r = x.divmod(y)</code>, then
 *
 *      q = floor(x/y)
 *      x = q*y + r
 *
 *  The quotient is rounded toward negative infinity, as shown in the
 *  following table:
 *
 *     a    |  b  |  a.divmod(b)  |   a/b   | a.modulo(b) | a.remainder(b)
 *    ------+-----+---------------+---------+-------------+---------------
 *     13   |  4  |   3,    1     |   3     |    1        |     1
 *    ------+-----+---------------+---------+-------------+---------------
 *     13   | -4  |  -4,   -3     |  -4     |   -3        |     1
 *    ------+-----+---------------+---------+-------------+---------------
 *    -13   |  4  |  -4,    3     |  -4     |    3        |    -1
 *    ------+-----+---------------+---------+-------------+---------------
 *    -13   | -4  |   3,   -1     |   3     |   -1        |    -1
 *    ------+-----+---------------+---------+-------------+---------------
 *     11.5 |  4  |   2,    3.5   |   2.875 |    3.5      |     3.5
 *    ------+-----+---------------+---------+-------------+---------------
 *     11.5 | -4  |  -3,   -0.5   |  -2.875 |   -0.5      |     3.5
 *    ------+-----+---------------+---------+-------------+---------------
 *    -11.5 |  4  |  -3,    0.5   |  -2.875 |    0.5      |    -3.5
 *    ------+-----+---------------+---------+-------------+---------------
 *    -11.5 | -4  |   2,   -3.5   |   2.875 |   -3.5      |    -3.5
 *
 *
 *  Examples
 *
 *     11.divmod(3)        #=> [3, 2]
 *     11.divmod(-3)       #=> [-4, -1]
 *     11.divmod(3.5)      #=> [3, 0.5]
 *     (-11).divmod(3.5)   #=> [-4, 3.0]
 *     11.5.divmod(3.5)    #=> [3, 1.0]
 */

static VALUE
num_divmod(VALUE x, VALUE y)
{
    return rb_assoc_new(num_div(x, y), num_modulo(x, y));
}

/*
 *  call-seq:
 *     num.real?  ->  true or false
 *
 *  Returns +true+ if +num+ is a real number (i.e. not Complex).
 */

static VALUE
num_real_p(VALUE num)
{
    return Qtrue;
}

/*
 *  call-seq:
 *     num.integer?  ->  true or false
 *
 *  Returns +true+ if +num+ is an Integer.
 *
 *      1.0.integer?   #=> false
 *      1.integer?     #=> true
 */

static VALUE
num_int_p(VALUE num)
{
    return Qfalse;
}

/*
 *  call-seq:
 *     num.abs        ->  numeric
 *     num.magnitude  ->  numeric
 *
 *  Returns the absolute value of +num+.
 *
 *     12.abs         #=> 12
 *     (-34.56).abs   #=> 34.56
 *     -34.56.abs     #=> 34.56
 *
 *  Numeric#magnitude is an alias for Numeric#abs.
 */

static VALUE
num_abs(VALUE num)
{
    if (rb_num_negative_int_p(num)) {
	return num_funcall0(num, idUMinus);
    }
    return num;
}

/*
 *  call-seq:
 *     num.zero?  ->  true or false
 *
 *  Returns +true+ if +num+ has a zero value.
 */

static VALUE
num_zero_p(VALUE num)
{
    if (FIXNUM_P(num)) {
	if (FIXNUM_ZERO_P(num)) {
	    return Qtrue;
	}
    }
    else if (RB_TYPE_P(num, T_BIGNUM)) {
	if (rb_bigzero_p(num)) {
	    /* this should not happen usually */
	    return Qtrue;
	}
    }
    else if (rb_equal(num, INT2FIX(0))) {
	return Qtrue;
    }
    return Qfalse;
}

/*
 *  call-seq:
 *     num.nonzero?  ->  self or nil
 *
 *  Returns +self+ if +num+ is not zero, +nil+ otherwise.
 *
 *  This behavior is useful when chaining comparisons:
 *
 *     a = %w( z Bb bB bb BB a aA Aa AA A )
 *     b = a.sort {|a,b| (a.downcase <=> b.downcase).nonzero? || a <=> b }
 *     b   #=> ["A", "a", "AA", "Aa", "aA", "BB", "Bb", "bB", "bb", "z"]
 */

static VALUE
num_nonzero_p(VALUE num)
{
    if (RTEST(num_funcall0(num, rb_intern("zero?")))) {
	return Qnil;
    }
    return num;
}

/*
 *  call-seq:
 *     num.finite?  ->  true or false
 *
 *  Returns +true+ if +num+ is a finite number, otherwise returns +false+.
 */
static VALUE
num_finite_p(VALUE num)
{
    return Qtrue;
}

/*
 *  call-seq:
 *     num.infinite?  ->  -1, 1, or nil
 *
 *  Returns +nil+, -1, or 1 depending on whether the value is
 *  finite, <code>-Infinity</code>, or <code>+Infinity</code>.
 */
static VALUE
num_infinite_p(VALUE num)
{
    return Qnil;
}

/*
 *  call-seq:
 *     num.to_int  ->  integer
 *
 *  Invokes the child class's +to_i+ method to convert +num+ to an integer.
 *
 *      1.0.class          #=> Float
 *      1.0.to_int.class   #=> Integer
 *      1.0.to_i.class     #=> Integer
 */

static VALUE
num_to_int(VALUE num)
{
    return num_funcall0(num, id_to_i);
}

/*
 *  call-seq:
 *     num.positive?  ->  true or false
 *
 *  Returns +true+ if +num+ is greater than 0.
 */

static VALUE
num_positive_p(VALUE num)
{
    const ID mid = '>';

    if (FIXNUM_P(num)) {
	if (method_basic_p(rb_cInteger))
	    return (SIGNED_VALUE)num > (SIGNED_VALUE)INT2FIX(0) ? Qtrue : Qfalse;
    }
    else if (RB_TYPE_P(num, T_BIGNUM)) {
	if (method_basic_p(rb_cInteger))
	    return BIGNUM_POSITIVE_P(num) && !rb_bigzero_p(num) ? Qtrue : Qfalse;
    }
    return rb_num_compare_with_zero(num, mid);
}

/*
 *  call-seq:
 *     num.negative?  ->  true or false
 *
 *  Returns +true+ if +num+ is less than 0.
 */

static VALUE
num_negative_p(VALUE num)
{
    return rb_num_negative_int_p(num) ? Qtrue : Qfalse;
}


/********************************************************************
 *
 * Document-class: Float
 *
 *  Float objects represent inexact real numbers using the native
 *  architecture's double-precision floating point representation.
 *
 *  Floating point has a different arithmetic and is an inexact number.
 *  So you should know its esoteric system. See following:
 *
 *  - http://docs.sun.com/source/806-3568/ncg_goldberg.html
 *  - http://wiki.github.com/rdp/ruby_tutorials_core/ruby-talk-faq#wiki-floats_imprecise
 *  - http://en.wikipedia.org/wiki/Floating_point#Accuracy_problems
 */

VALUE
rb_float_new_in_heap(double d)
{
    NEWOBJ_OF(flt, struct RFloat, rb_cFloat, T_FLOAT | (RGENGC_WB_PROTECTED_FLOAT ? FL_WB_PROTECTED : 0));

    flt->float_value = d;
    OBJ_FREEZE(flt);
    return (VALUE)flt;
}

/*
 *  call-seq:
 *     float.to_s  ->  string
 *
 *  Returns a string containing a representation of +self+.
 *  As well as a fixed or exponential form of the +float+,
 *  the call may return +NaN+, +Infinity+, and +-Infinity+.
 */

static VALUE
flo_to_s(VALUE flt)
{
    enum {decimal_mant = DBL_MANT_DIG-DBL_DIG};
    enum {float_dig = DBL_DIG+1};
    char buf[float_dig + (decimal_mant + CHAR_BIT - 1) / CHAR_BIT + 10];
    double value = RFLOAT_VALUE(flt);
    VALUE s;
    char *p, *e;
    int sign, decpt, digs;

    if (isinf(value)) {
	static const char minf[] = "-Infinity";
	const int pos = (value > 0); /* skip "-" */
	return rb_usascii_str_new(minf+pos, strlen(minf)-pos);
    }
    else if (isnan(value))
	return rb_usascii_str_new2("NaN");

    p = ruby_dtoa(value, 0, 0, &decpt, &sign, &e);
    s = sign ? rb_usascii_str_new_cstr("-") : rb_usascii_str_new(0, 0);
    if ((digs = (int)(e - p)) >= (int)sizeof(buf)) digs = (int)sizeof(buf) - 1;
    memcpy(buf, p, digs);
    xfree(p);
    if (decpt > 0) {
	if (decpt < digs) {
	    memmove(buf + decpt + 1, buf + decpt, digs - decpt);
	    buf[decpt] = '.';
	    rb_str_cat(s, buf, digs + 1);
	}
	else if (decpt <= DBL_DIG) {
	    long len;
	    char *ptr;
	    rb_str_cat(s, buf, digs);
	    rb_str_resize(s, (len = RSTRING_LEN(s)) + decpt - digs + 2);
	    ptr = RSTRING_PTR(s) + len;
	    if (decpt > digs) {
		memset(ptr, '0', decpt - digs);
		ptr += decpt - digs;
	    }
	    memcpy(ptr, ".0", 2);
	}
	else {
	    goto exp;
	}
    }
    else if (decpt > -4) {
	long len;
	char *ptr;
	rb_str_cat(s, "0.", 2);
	rb_str_resize(s, (len = RSTRING_LEN(s)) - decpt + digs);
	ptr = RSTRING_PTR(s);
	memset(ptr += len, '0', -decpt);
	memcpy(ptr -= decpt, buf, digs);
    }
    else {
      exp:
	if (digs > 1) {
	    memmove(buf + 2, buf + 1, digs - 1);
	}
	else {
	    buf[2] = '0';
	    digs++;
	}
	buf[1] = '.';
	rb_str_cat(s, buf, digs + 1);
	rb_str_catf(s, "e%+03d", decpt - 1);
    }
    return s;
}

/*
 *  call-seq:
 *     float.coerce(numeric)  ->  array
 *
 *  Returns an array with both +numeric+ and +float+ represented as Float
 *  objects.
 *
 *  This is achieved by converting +numeric+ to a Float.
 *
 *     1.2.coerce(3)       #=> [3.0, 1.2]
 *     2.5.coerce(1.1)     #=> [1.1, 2.5]
 */

static VALUE
flo_coerce(VALUE x, VALUE y)
{
    return rb_assoc_new(rb_Float(y), x);
}

/*
 * call-seq:
 *    -float  ->  float
 *
 * Returns +float+, negated.
 */

VALUE
rb_float_uminus(VALUE flt)
{
    return DBL2NUM(-RFLOAT_VALUE(flt));
}

/*
 * call-seq:
 *   float + other  ->  float
 *
 * Returns a new Float which is the sum of +float+ and +other+.
 */

static VALUE
flo_plus(VALUE x, VALUE y)
{
    if (RB_TYPE_P(y, T_FIXNUM)) {
	return DBL2NUM(RFLOAT_VALUE(x) + (double)FIX2LONG(y));
    }
    else if (RB_TYPE_P(y, T_BIGNUM)) {
	return DBL2NUM(RFLOAT_VALUE(x) + rb_big2dbl(y));
    }
    else if (RB_TYPE_P(y, T_FLOAT)) {
	return DBL2NUM(RFLOAT_VALUE(x) + RFLOAT_VALUE(y));
    }
    else {
	return rb_num_coerce_bin(x, y, '+');
    }
}

/*
 * call-seq:
 *   float - other  ->  float
 *
 * Returns a new Float which is the difference of +float+ and +other+.
 */

static VALUE
flo_minus(VALUE x, VALUE y)
{
    if (RB_TYPE_P(y, T_FIXNUM)) {
	return DBL2NUM(RFLOAT_VALUE(x) - (double)FIX2LONG(y));
    }
    else if (RB_TYPE_P(y, T_BIGNUM)) {
	return DBL2NUM(RFLOAT_VALUE(x) - rb_big2dbl(y));
    }
    else if (RB_TYPE_P(y, T_FLOAT)) {
	return DBL2NUM(RFLOAT_VALUE(x) - RFLOAT_VALUE(y));
    }
    else {
	return rb_num_coerce_bin(x, y, '-');
    }
}

/*
 * call-seq:
 *   float * other  ->  float
 *
 * Returns a new Float which is the product of +float+ and +other+.
 */

static VALUE
flo_mul(VALUE x, VALUE y)
{
    if (RB_TYPE_P(y, T_FIXNUM)) {
	return DBL2NUM(RFLOAT_VALUE(x) * (double)FIX2LONG(y));
    }
    else if (RB_TYPE_P(y, T_BIGNUM)) {
	return DBL2NUM(RFLOAT_VALUE(x) * rb_big2dbl(y));
    }
    else if (RB_TYPE_P(y, T_FLOAT)) {
	return DBL2NUM(RFLOAT_VALUE(x) * RFLOAT_VALUE(y));
    }
    else {
	return rb_num_coerce_bin(x, y, '*');
    }
}

/*
 * call-seq:
 *   float / other  ->  float
 *
 * Returns a new Float which is the result of dividing +float+ by +other+.
 */

static VALUE
flo_div(VALUE x, VALUE y)
{
    long f_y;
    double d;

    if (RB_TYPE_P(y, T_FIXNUM)) {
	f_y = FIX2LONG(y);
	return DBL2NUM(RFLOAT_VALUE(x) / (double)f_y);
    }
    else if (RB_TYPE_P(y, T_BIGNUM)) {
	d = rb_big2dbl(y);
	return DBL2NUM(RFLOAT_VALUE(x) / d);
    }
    else if (RB_TYPE_P(y, T_FLOAT)) {
	return DBL2NUM(RFLOAT_VALUE(x) / RFLOAT_VALUE(y));
    }
    else {
	return rb_num_coerce_bin(x, y, '/');
    }
}

/*
 *  call-seq:
 *     float.fdiv(numeric)  ->  float
 *     float.quo(numeric)   ->  float
 *
 *  Returns <code>float / numeric</code>, same as Float#/.
 */

static VALUE
flo_quo(VALUE x, VALUE y)
{
    return num_funcall1(x, '/', y);
}

static void
flodivmod(double x, double y, double *divp, double *modp)
{
    double div, mod;

    if (isnan(y)) {
	/* y is NaN so all results are NaN */
	if (modp) *modp = y;
	if (divp) *divp = y;
	return;
    }
    if (y == 0.0) rb_num_zerodiv();
    if ((x == 0.0) || (isinf(y) && !isinf(x)))
        mod = x;
    else {
#ifdef HAVE_FMOD
	mod = fmod(x, y);
#else
	double z;

	modf(x/y, &z);
	mod = x - z * y;
#endif
    }
    if (isinf(x) && !isinf(y))
	div = x;
    else {
	div = (x - mod) / y;
	if (modp && divp) div = round(div);
    }
    if (y*mod < 0) {
	mod += y;
	div -= 1.0;
    }
    if (modp) *modp = mod;
    if (divp) *divp = div;
}

/*
 * Returns the modulo of division of x by y.
 * An error will be raised if y == 0.
 */

<<<<<<< HEAD
RUBY_SYMBOL_EXPORT_BEGIN
double
=======
MJIT_FUNC_EXPORTED double
>>>>>>> a80baca3
ruby_float_mod(double x, double y)
{
    double mod;
    flodivmod(x, y, 0, &mod);
    return mod;
}
RUBY_SYMBOL_EXPORT_END

/*
 *  call-seq:
 *     float % other        ->  float
 *     float.modulo(other)  ->  float
 *
 *  Returns the modulo after division of +float+ by +other+.
 *
 *     6543.21.modulo(137)      #=> 104.21000000000004
 *     6543.21.modulo(137.24)   #=> 92.92999999999961
 */

static VALUE
flo_mod(VALUE x, VALUE y)
{
    double fy;

    if (RB_TYPE_P(y, T_FIXNUM)) {
	fy = (double)FIX2LONG(y);
    }
    else if (RB_TYPE_P(y, T_BIGNUM)) {
	fy = rb_big2dbl(y);
    }
    else if (RB_TYPE_P(y, T_FLOAT)) {
	fy = RFLOAT_VALUE(y);
    }
    else {
	return rb_num_coerce_bin(x, y, '%');
    }
    return DBL2NUM(ruby_float_mod(RFLOAT_VALUE(x), fy));
}

static VALUE
dbl2ival(double d)
{
    if (FIXABLE(d)) {
	return LONG2FIX((long)d);
    }
    return rb_dbl2big(d);
}

/*
 *  call-seq:
 *     float.divmod(numeric)  ->  array
 *
 *  See Numeric#divmod.
 *
 *     42.0.divmod(6)   #=> [7, 0.0]
 *     42.0.divmod(5)   #=> [8, 2.0]
 */

static VALUE
flo_divmod(VALUE x, VALUE y)
{
    double fy, div, mod;
    volatile VALUE a, b;

    if (RB_TYPE_P(y, T_FIXNUM)) {
	fy = (double)FIX2LONG(y);
    }
    else if (RB_TYPE_P(y, T_BIGNUM)) {
	fy = rb_big2dbl(y);
    }
    else if (RB_TYPE_P(y, T_FLOAT)) {
	fy = RFLOAT_VALUE(y);
    }
    else {
	return rb_num_coerce_bin(x, y, id_divmod);
    }
    flodivmod(RFLOAT_VALUE(x), fy, &div, &mod);
    a = dbl2ival(div);
    b = DBL2NUM(mod);
    return rb_assoc_new(a, b);
}

/*
 * call-seq:
 *    float ** other  ->  float
 *
 * Raises +float+ to the power of +other+.
 *
 *    2.0**3   #=> 8.0
 */

VALUE
rb_float_pow(VALUE x, VALUE y)
{
    double dx, dy;
    if (RB_TYPE_P(y, T_FIXNUM)) {
	dx = RFLOAT_VALUE(x);
	dy = (double)FIX2LONG(y);
    }
    else if (RB_TYPE_P(y, T_BIGNUM)) {
	dx = RFLOAT_VALUE(x);
	dy = rb_big2dbl(y);
    }
    else if (RB_TYPE_P(y, T_FLOAT)) {
	dx = RFLOAT_VALUE(x);
	dy = RFLOAT_VALUE(y);
	if (dx < 0 && dy != round(dy))
	    return num_funcall1(rb_complex_raw1(x), idPow, y);
    }
    else {
	return rb_num_coerce_bin(x, y, idPow);
    }
    return DBL2NUM(pow(dx, dy));
}

/*
 *  call-seq:
 *     num.eql?(numeric)  ->  true or false
 *
 *  Returns +true+ if +num+ and +numeric+ are the same type and have equal
 *  values.  Contrast this with Numeric#==, which performs type conversions.
 *
 *     1 == 1.0        #=> true
 *     1.eql?(1.0)     #=> false
 *     1.0.eql?(1.0)   #=> true
 */

static VALUE
num_eql(VALUE x, VALUE y)
{
    if (TYPE(x) != TYPE(y)) return Qfalse;

    if (RB_TYPE_P(x, T_BIGNUM)) {
	return rb_big_eql(x, y);
    }

    return rb_equal(x, y);
}

/*
 *  call-seq:
 *     number <=> other  ->  0 or nil
 *
 *  Returns zero if +number+ equals +other+, otherwise returns +nil+.
 */

static VALUE
num_cmp(VALUE x, VALUE y)
{
    if (x == y) return INT2FIX(0);
    return Qnil;
}

static VALUE
num_equal(VALUE x, VALUE y)
{
    VALUE result;
    if (x == y) return Qtrue;
    result = num_funcall1(y, id_eq, x);
    if (RTEST(result)) return Qtrue;
    return Qfalse;
}

/*
 *  call-seq:
 *     float == obj  ->  true or false
 *
 *  Returns +true+ only if +obj+ has the same value as +float+.
 *  Contrast this with Float#eql?, which requires +obj+ to be a Float.
 *
 *     1.0 == 1   #=> true
 *
 *  The result of <code>NaN == NaN</code> is undefined,
 *  so an implementation-dependent value is returned.
 */

MJIT_FUNC_EXPORTED VALUE
rb_float_equal(VALUE x, VALUE y)
{
    volatile double a, b;

    if (RB_TYPE_P(y, T_FIXNUM) || RB_TYPE_P(y, T_BIGNUM)) {
        return rb_integer_float_eq(y, x);
    }
    else if (RB_TYPE_P(y, T_FLOAT)) {
	b = RFLOAT_VALUE(y);
#if defined(_MSC_VER) && _MSC_VER < 1300
	if (isnan(b)) return Qfalse;
#endif
    }
    else {
	return num_equal(x, y);
    }
    a = RFLOAT_VALUE(x);
#if defined(_MSC_VER) && _MSC_VER < 1300
    if (isnan(a)) return Qfalse;
#endif
    return (a == b)?Qtrue:Qfalse;
}

#define flo_eq rb_float_equal

/*
 * call-seq:
 *    float.hash  ->  integer
 *
 * Returns a hash code for this float.
 *
 * See also Object#hash.
 */

static VALUE
flo_hash(VALUE num)
{
    return rb_dbl_hash(RFLOAT_VALUE(num));
}

VALUE
rb_dbl_hash(double d)
{
    return LONG2FIX(rb_dbl_long_hash(d));
}

VALUE
rb_dbl_cmp(double a, double b)
{
    if (isnan(a) || isnan(b)) return Qnil;
    if (a == b) return INT2FIX(0);
    if (a > b) return INT2FIX(1);
    if (a < b) return INT2FIX(-1);
    return Qnil;
}

/*
 *  call-seq:
 *     float <=> real  ->  -1, 0, +1, or nil
 *
 *  Returns -1, 0, or +1 depending on whether +float+ is
 *  less than, equal to, or greater than +real+.
 *  This is the basis for the tests in the Comparable module.
 *
 *  The result of <code>NaN <=> NaN</code> is undefined,
 *  so an implementation-dependent value is returned.
 *
 *  +nil+ is returned if the two values are incomparable.
 */

static VALUE
flo_cmp(VALUE x, VALUE y)
{
    double a, b;
    VALUE i;

    a = RFLOAT_VALUE(x);
    if (isnan(a)) return Qnil;
    if (RB_TYPE_P(y, T_FIXNUM) || RB_TYPE_P(y, T_BIGNUM)) {
        VALUE rel = rb_integer_float_cmp(y, x);
        if (FIXNUM_P(rel))
            return INT2FIX(-FIX2INT(rel));
        return rel;
    }
    else if (RB_TYPE_P(y, T_FLOAT)) {
	b = RFLOAT_VALUE(y);
    }
    else {
	if (isinf(a) && (i = rb_check_funcall(y, rb_intern("infinite?"), 0, 0)) != Qundef) {
	    if (RTEST(i)) {
		int j = rb_cmpint(i, x, y);
		j = (a > 0.0) ? (j > 0 ? 0 : +1) : (j < 0 ? 0 : -1);
		return INT2FIX(j);
	    }
	    if (a > 0.0) return INT2FIX(1);
	    return INT2FIX(-1);
	}
	return rb_num_coerce_cmp(x, y, id_cmp);
    }
    return rb_dbl_cmp(a, b);
}

MJIT_FUNC_EXPORTED int
rb_float_cmp(VALUE x, VALUE y)
{
    return NUM2INT(flo_cmp(x, y));
}

/*
 * call-seq:
 *   float > real  ->  true or false
 *
 * Returns +true+ if +float+ is greater than +real+.
 *
 * The result of <code>NaN > NaN</code> is undefined,
 * so an implementation-dependent value is returned.
 */

VALUE
rb_float_gt(VALUE x, VALUE y)
{
    double a, b;

    a = RFLOAT_VALUE(x);
    if (RB_TYPE_P(y, T_FIXNUM) || RB_TYPE_P(y, T_BIGNUM)) {
        VALUE rel = rb_integer_float_cmp(y, x);
        if (FIXNUM_P(rel))
            return -FIX2INT(rel) > 0 ? Qtrue : Qfalse;
        return Qfalse;
    }
    else if (RB_TYPE_P(y, T_FLOAT)) {
	b = RFLOAT_VALUE(y);
#if defined(_MSC_VER) && _MSC_VER < 1300
	if (isnan(b)) return Qfalse;
#endif
    }
    else {
	return rb_num_coerce_relop(x, y, '>');
    }
#if defined(_MSC_VER) && _MSC_VER < 1300
    if (isnan(a)) return Qfalse;
#endif
    return (a > b)?Qtrue:Qfalse;
}

/*
 * call-seq:
 *   float >= real  ->  true or false
 *
 * Returns +true+ if +float+ is greater than or equal to +real+.
 *
 * The result of <code>NaN >= NaN</code> is undefined,
 * so an implementation-dependent value is returned.
 */

static VALUE
flo_ge(VALUE x, VALUE y)
{
    double a, b;

    a = RFLOAT_VALUE(x);
    if (RB_TYPE_P(y, T_FIXNUM) || RB_TYPE_P(y, T_BIGNUM)) {
        VALUE rel = rb_integer_float_cmp(y, x);
        if (FIXNUM_P(rel))
            return -FIX2INT(rel) >= 0 ? Qtrue : Qfalse;
        return Qfalse;
    }
    else if (RB_TYPE_P(y, T_FLOAT)) {
	b = RFLOAT_VALUE(y);
#if defined(_MSC_VER) && _MSC_VER < 1300
	if (isnan(b)) return Qfalse;
#endif
    }
    else {
	return rb_num_coerce_relop(x, y, idGE);
    }
#if defined(_MSC_VER) && _MSC_VER < 1300
    if (isnan(a)) return Qfalse;
#endif
    return (a >= b)?Qtrue:Qfalse;
}

/*
 * call-seq:
 *   float < real  ->  true or false
 *
 * Returns +true+ if +float+ is less than +real+.
 *
 * The result of <code>NaN < NaN</code> is undefined,
 * so an implementation-dependent value is returned.
 */

static VALUE
flo_lt(VALUE x, VALUE y)
{
    double a, b;

    a = RFLOAT_VALUE(x);
    if (RB_TYPE_P(y, T_FIXNUM) || RB_TYPE_P(y, T_BIGNUM)) {
        VALUE rel = rb_integer_float_cmp(y, x);
        if (FIXNUM_P(rel))
            return -FIX2INT(rel) < 0 ? Qtrue : Qfalse;
        return Qfalse;
    }
    else if (RB_TYPE_P(y, T_FLOAT)) {
	b = RFLOAT_VALUE(y);
#if defined(_MSC_VER) && _MSC_VER < 1300
	if (isnan(b)) return Qfalse;
#endif
    }
    else {
	return rb_num_coerce_relop(x, y, '<');
    }
#if defined(_MSC_VER) && _MSC_VER < 1300
    if (isnan(a)) return Qfalse;
#endif
    return (a < b)?Qtrue:Qfalse;
}

/*
 * call-seq:
 *   float <= real  ->  true or false
 *
 * Returns +true+ if +float+ is less than or equal to +real+.
 *
 * The result of <code>NaN <= NaN</code> is undefined,
 * so an implementation-dependent value is returned.
 */

static VALUE
flo_le(VALUE x, VALUE y)
{
    double a, b;

    a = RFLOAT_VALUE(x);
    if (RB_TYPE_P(y, T_FIXNUM) || RB_TYPE_P(y, T_BIGNUM)) {
        VALUE rel = rb_integer_float_cmp(y, x);
        if (FIXNUM_P(rel))
            return -FIX2INT(rel) <= 0 ? Qtrue : Qfalse;
        return Qfalse;
    }
    else if (RB_TYPE_P(y, T_FLOAT)) {
	b = RFLOAT_VALUE(y);
#if defined(_MSC_VER) && _MSC_VER < 1300
	if (isnan(b)) return Qfalse;
#endif
    }
    else {
	return rb_num_coerce_relop(x, y, idLE);
    }
#if defined(_MSC_VER) && _MSC_VER < 1300
    if (isnan(a)) return Qfalse;
#endif
    return (a <= b)?Qtrue:Qfalse;
}

/*
 *  call-seq:
 *     float.eql?(obj)  ->  true or false
 *
 *  Returns +true+ only if +obj+ is a Float with the same value as +float+.
 *  Contrast this with Float#==, which performs type conversions.
 *
 *     1.0.eql?(1)   #=> false
 *
 *  The result of <code>NaN.eql?(NaN)</code> is undefined,
 *  so an implementation-dependent value is returned.
 */

MJIT_FUNC_EXPORTED VALUE
rb_float_eql(VALUE x, VALUE y)
{
    if (RB_TYPE_P(y, T_FLOAT)) {
	double a = RFLOAT_VALUE(x);
	double b = RFLOAT_VALUE(y);
#if defined(_MSC_VER) && _MSC_VER < 1300
	if (isnan(a) || isnan(b)) return Qfalse;
#endif
	if (a == b)
	    return Qtrue;
    }
    return Qfalse;
}

#define flo_eql rb_float_eql

/*
 * call-seq:
 *    float.to_f  ->  self
 *
 * Since +float+ is already a Float, returns +self+.
 */

static VALUE
flo_to_f(VALUE num)
{
    return num;
}

/*
 *  call-seq:
 *     float.abs        ->  float
 *     float.magnitude  ->  float
 *
 *  Returns the absolute value of +float+.
 *
 *     (-34.56).abs   #=> 34.56
 *     -34.56.abs     #=> 34.56
 *     34.56.abs      #=> 34.56
 *
 *  Float#magnitude is an alias for Float#abs.
 */

VALUE
rb_float_abs(VALUE flt)
{
    double val = fabs(RFLOAT_VALUE(flt));
    return DBL2NUM(val);
}

/*
 *  call-seq:
 *     float.zero?  ->  true or false
 *
 *  Returns +true+ if +float+ is 0.0.
 */

static VALUE
flo_zero_p(VALUE num)
{
    if (RFLOAT_VALUE(num) == 0.0) {
	return Qtrue;
    }
    return Qfalse;
}

/*
 *  call-seq:
 *     float.nan?  ->  true or false
 *
 *  Returns +true+ if +float+ is an invalid IEEE floating point number.
 *
 *     a = -1.0      #=> -1.0
 *     a.nan?        #=> false
 *     a = 0.0/0.0   #=> NaN
 *     a.nan?        #=> true
 */

static VALUE
flo_is_nan_p(VALUE num)
{
    double value = RFLOAT_VALUE(num);

    return isnan(value) ? Qtrue : Qfalse;
}

/*
 *  call-seq:
 *     float.infinite?  ->  -1, 1, or nil
 *
 *  Returns +nil+, -1, or 1 depending on whether the value is
 *  finite, <code>-Infinity</code>, or <code>+Infinity</code>.
 *
 *     (0.0).infinite?        #=> nil
 *     (-1.0/0.0).infinite?   #=> -1
 *     (+1.0/0.0).infinite?   #=> 1
 */

VALUE
rb_flo_is_infinite_p(VALUE num)
{
    double value = RFLOAT_VALUE(num);

    if (isinf(value)) {
	return INT2FIX( value < 0 ? -1 : 1 );
    }

    return Qnil;
}

/*
 *  call-seq:
 *     float.finite?  ->  true or false
 *
 *  Returns +true+ if +float+ is a valid IEEE floating point number,
 *  i.e. it is not infinite and Float#nan? is +false+.
 */

VALUE
rb_flo_is_finite_p(VALUE num)
{
    double value = RFLOAT_VALUE(num);

#ifdef HAVE_ISFINITE
    if (!isfinite(value))
	return Qfalse;
#else
    if (isinf(value) || isnan(value))
	return Qfalse;
#endif

    return Qtrue;
}

/*
 *  call-seq:
 *     float.next_float  ->  float
 *
 *  Returns the next representable floating point number.
 *
 *  Float::MAX.next_float and Float::INFINITY.next_float is Float::INFINITY.
 *
 *  Float::NAN.next_float is Float::NAN.
 *
 *  For example:
 *
 *    0.01.next_float    #=> 0.010000000000000002
 *    1.0.next_float     #=> 1.0000000000000002
 *    100.0.next_float   #=> 100.00000000000001
 *
 *    0.01.next_float - 0.01     #=> 1.734723475976807e-18
 *    1.0.next_float - 1.0       #=> 2.220446049250313e-16
 *    100.0.next_float - 100.0   #=> 1.4210854715202004e-14
 *
 *    f = 0.01; 20.times { printf "%-20a %s\n", f, f.to_s; f = f.next_float }
 *    #=> 0x1.47ae147ae147bp-7 0.01
 *    #   0x1.47ae147ae147cp-7 0.010000000000000002
 *    #   0x1.47ae147ae147dp-7 0.010000000000000004
 *    #   0x1.47ae147ae147ep-7 0.010000000000000005
 *    #   0x1.47ae147ae147fp-7 0.010000000000000007
 *    #   0x1.47ae147ae148p-7  0.010000000000000009
 *    #   0x1.47ae147ae1481p-7 0.01000000000000001
 *    #   0x1.47ae147ae1482p-7 0.010000000000000012
 *    #   0x1.47ae147ae1483p-7 0.010000000000000014
 *    #   0x1.47ae147ae1484p-7 0.010000000000000016
 *    #   0x1.47ae147ae1485p-7 0.010000000000000018
 *    #   0x1.47ae147ae1486p-7 0.01000000000000002
 *    #   0x1.47ae147ae1487p-7 0.010000000000000021
 *    #   0x1.47ae147ae1488p-7 0.010000000000000023
 *    #   0x1.47ae147ae1489p-7 0.010000000000000024
 *    #   0x1.47ae147ae148ap-7 0.010000000000000026
 *    #   0x1.47ae147ae148bp-7 0.010000000000000028
 *    #   0x1.47ae147ae148cp-7 0.01000000000000003
 *    #   0x1.47ae147ae148dp-7 0.010000000000000031
 *    #   0x1.47ae147ae148ep-7 0.010000000000000033
 *
 *    f = 0.0
 *    100.times { f += 0.1 }
 *    f                           #=> 9.99999999999998       # should be 10.0 in the ideal world.
 *    10-f                        #=> 1.9539925233402755e-14 # the floating point error.
 *    10.0.next_float-10          #=> 1.7763568394002505e-15 # 1 ulp (unit in the last place).
 *    (10-f)/(10.0.next_float-10) #=> 11.0                   # the error is 11 ulp.
 *    (10-f)/(10*Float::EPSILON)  #=> 8.8                    # approximation of the above.
 *    "%a" % 10                   #=> "0x1.4p+3"
 *    "%a" % f                    #=> "0x1.3fffffffffff5p+3" # the last hex digit is 5.  16 - 5 = 11 ulp.
 */
static VALUE
flo_next_float(VALUE vx)
{
    double x, y;
    x = NUM2DBL(vx);
    y = nextafter(x, HUGE_VAL);
    return DBL2NUM(y);
}

/*
 *  call-seq:
 *     float.prev_float  ->  float
 *
 *  Returns the previous representable floating point number.
 *
 *  (-Float::MAX).prev_float and (-Float::INFINITY).prev_float is -Float::INFINITY.
 *
 *  Float::NAN.prev_float is Float::NAN.
 *
 *  For example:
 *
 *    0.01.prev_float    #=> 0.009999999999999998
 *    1.0.prev_float     #=> 0.9999999999999999
 *    100.0.prev_float   #=> 99.99999999999999
 *
 *    0.01 - 0.01.prev_float     #=> 1.734723475976807e-18
 *    1.0 - 1.0.prev_float       #=> 1.1102230246251565e-16
 *    100.0 - 100.0.prev_float   #=> 1.4210854715202004e-14
 *
 *    f = 0.01; 20.times { printf "%-20a %s\n", f, f.to_s; f = f.prev_float }
 *    #=> 0x1.47ae147ae147bp-7 0.01
 *    #   0x1.47ae147ae147ap-7 0.009999999999999998
 *    #   0x1.47ae147ae1479p-7 0.009999999999999997
 *    #   0x1.47ae147ae1478p-7 0.009999999999999995
 *    #   0x1.47ae147ae1477p-7 0.009999999999999993
 *    #   0x1.47ae147ae1476p-7 0.009999999999999992
 *    #   0x1.47ae147ae1475p-7 0.00999999999999999
 *    #   0x1.47ae147ae1474p-7 0.009999999999999988
 *    #   0x1.47ae147ae1473p-7 0.009999999999999986
 *    #   0x1.47ae147ae1472p-7 0.009999999999999985
 *    #   0x1.47ae147ae1471p-7 0.009999999999999983
 *    #   0x1.47ae147ae147p-7  0.009999999999999981
 *    #   0x1.47ae147ae146fp-7 0.00999999999999998
 *    #   0x1.47ae147ae146ep-7 0.009999999999999978
 *    #   0x1.47ae147ae146dp-7 0.009999999999999976
 *    #   0x1.47ae147ae146cp-7 0.009999999999999974
 *    #   0x1.47ae147ae146bp-7 0.009999999999999972
 *    #   0x1.47ae147ae146ap-7 0.00999999999999997
 *    #   0x1.47ae147ae1469p-7 0.009999999999999969
 *    #   0x1.47ae147ae1468p-7 0.009999999999999967
 */
static VALUE
flo_prev_float(VALUE vx)
{
    double x, y;
    x = NUM2DBL(vx);
    y = nextafter(x, -HUGE_VAL);
    return DBL2NUM(y);
}

/*
 *  call-seq:
 *     float.floor([ndigits])  ->  integer or float
 *
 *  Returns the largest number less than or equal to +float+ with
 *  a precision of +ndigits+ decimal digits (default: 0).
 *
 *  When the precision is negative, the returned value is an integer
 *  with at least <code>ndigits.abs</code> trailing zeros.
 *
 *  Returns a floating point number when +ndigits+ is positive,
 *  otherwise returns an integer.
 *
 *     1.2.floor      #=> 1
 *     2.0.floor      #=> 2
 *     (-1.2).floor   #=> -2
 *     (-2.0).floor   #=> -2
 *
 *     1.234567.floor(2)   #=> 1.23
 *     1.234567.floor(3)   #=> 1.234
 *     1.234567.floor(4)   #=> 1.2345
 *     1.234567.floor(5)   #=> 1.23456
 *
 *     34567.89.floor(-5)  #=> 0
 *     34567.89.floor(-4)  #=> 30000
 *     34567.89.floor(-3)  #=> 34000
 *     34567.89.floor(-2)  #=> 34500
 *     34567.89.floor(-1)  #=> 34560
 *     34567.89.floor(0)   #=> 34567
 *     34567.89.floor(1)   #=> 34567.8
 *     34567.89.floor(2)   #=> 34567.89
 *     34567.89.floor(3)   #=> 34567.89
 *
 *  Note that the limited precision of floating point arithmetic
 *  might lead to surprising results:
 *
 *     (0.3 / 0.1).floor  #=> 2 (!)
 */

static VALUE
flo_floor(int argc, VALUE *argv, VALUE num)
{
    double number, f;
    int ndigits = 0;

    if (rb_check_arity(argc, 0, 1)) {
	ndigits = NUM2INT(argv[0]);
    }
    number = RFLOAT_VALUE(num);
    if (number == 0.0) {
	return ndigits > 0 ? DBL2NUM(number) : INT2FIX(0);
    }
    if (ndigits > 0) {
	int binexp;
	frexp(number, &binexp);
	if (float_round_overflow(ndigits, binexp)) return num;
	if (number > 0.0 && float_round_underflow(ndigits, binexp))
	    return DBL2NUM(0.0);
	f = pow(10, ndigits);
	f = floor(number * f) / f;
	return DBL2NUM(f);
    }
    else {
	num = dbl2ival(floor(number));
	if (ndigits < 0) num = rb_int_floor(num, ndigits);
	return num;
    }
}

/*
 *  call-seq:
 *     float.ceil([ndigits])  ->  integer or float
 *
 *  Returns the smallest number greater than or equal to +float+ with
 *  a precision of +ndigits+ decimal digits (default: 0).
 *
 *  When the precision is negative, the returned value is an integer
 *  with at least <code>ndigits.abs</code> trailing zeros.
 *
 *  Returns a floating point number when +ndigits+ is positive,
 *  otherwise returns an integer.
 *
 *     1.2.ceil      #=> 2
 *     2.0.ceil      #=> 2
 *     (-1.2).ceil   #=> -1
 *     (-2.0).ceil   #=> -2
 *
 *     1.234567.ceil(2)   #=> 1.24
 *     1.234567.ceil(3)   #=> 1.235
 *     1.234567.ceil(4)   #=> 1.2346
 *     1.234567.ceil(5)   #=> 1.23457
 *
 *     34567.89.ceil(-5)  #=> 100000
 *     34567.89.ceil(-4)  #=> 40000
 *     34567.89.ceil(-3)  #=> 35000
 *     34567.89.ceil(-2)  #=> 34600
 *     34567.89.ceil(-1)  #=> 34570
 *     34567.89.ceil(0)   #=> 34568
 *     34567.89.ceil(1)   #=> 34567.9
 *     34567.89.ceil(2)   #=> 34567.89
 *     34567.89.ceil(3)   #=> 34567.89
 *
 *  Note that the limited precision of floating point arithmetic
 *  might lead to surprising results:
 *
 *     (2.1 / 0.7).ceil  #=> 4 (!)
 */

static VALUE
flo_ceil(int argc, VALUE *argv, VALUE num)
{
    double number, f;
    int ndigits = 0;

    if (rb_check_arity(argc, 0, 1)) {
	ndigits = NUM2INT(argv[0]);
    }
    number = RFLOAT_VALUE(num);
    if (number == 0.0) {
	return ndigits > 0 ? DBL2NUM(number) : INT2FIX(0);
    }
    if (ndigits > 0) {
	int binexp;
	frexp(number, &binexp);
	if (float_round_overflow(ndigits, binexp)) return num;
	if (number < 0.0 && float_round_underflow(ndigits, binexp))
	    return DBL2NUM(0.0);
	f = pow(10, ndigits);
	f = ceil(number * f) / f;
	return DBL2NUM(f);
    }
    else {
	num = dbl2ival(ceil(number));
	if (ndigits < 0) num = rb_int_ceil(num, ndigits);
	return num;
    }
}

static int
int_round_zero_p(VALUE num, int ndigits)
{
    long bytes;
    /* If 10**N / 2 > num, then return 0 */
    /* We have log_256(10) > 0.415241 and log_256(1/2) = -0.125, so */
    if (FIXNUM_P(num)) {
	bytes = sizeof(long);
    }
    else if (RB_TYPE_P(num, T_BIGNUM)) {
	bytes = rb_big_size(num);
    }
    else {
	bytes = NUM2LONG(rb_funcall(num, idSize, 0));
    }
    return (-0.415241 * ndigits - 0.125 > bytes);
}

static SIGNED_VALUE
int_round_half_even(SIGNED_VALUE x, SIGNED_VALUE y)
{
    SIGNED_VALUE z = +(x + y / 2) / y;
    if ((z * y - x) * 2 == y) {
	z &= ~1;
    }
    return z * y;
}

static SIGNED_VALUE
int_round_half_up(SIGNED_VALUE x, SIGNED_VALUE y)
{
    return (x + y / 2) / y * y;
}

static SIGNED_VALUE
int_round_half_down(SIGNED_VALUE x, SIGNED_VALUE y)
{
    return (x + y / 2 - 1) / y * y;
}

static int
int_half_p_half_even(VALUE num, VALUE n, VALUE f)
{
    return (int)rb_int_odd_p(rb_int_idiv(n, f));
}

static int
int_half_p_half_up(VALUE num, VALUE n, VALUE f)
{
    return int_pos_p(num);
}

static int
int_half_p_half_down(VALUE num, VALUE n, VALUE f)
{
    return int_neg_p(num);
}

/*
 * Assumes num is an Integer, ndigits <= 0
 */
VALUE
rb_int_round(VALUE num, int ndigits, enum ruby_num_rounding_mode mode)
{
    VALUE n, f, h, r;

    if (int_round_zero_p(num, ndigits)) {
	return INT2FIX(0);
    }

    f = int_pow(10, -ndigits);
    if (FIXNUM_P(num) && FIXNUM_P(f)) {
	SIGNED_VALUE x = FIX2LONG(num), y = FIX2LONG(f);
	int neg = x < 0;
	if (neg) x = -x;
	x = ROUND_CALL(mode, int_round, (x, y));
	if (neg) x = -x;
	return LONG2NUM(x);
    }
    if (RB_TYPE_P(f, T_FLOAT)) {
	/* then int_pow overflow */
	return INT2FIX(0);
    }
    h = rb_int_idiv(f, INT2FIX(2));
    r = rb_int_modulo(num, f);
    n = rb_int_minus(num, r);
    r = rb_int_cmp(r, h);
    if (FIXNUM_POSITIVE_P(r) ||
	(FIXNUM_ZERO_P(r) && ROUND_CALL(mode, int_half_p, (num, n, f)))) {
	n = rb_int_plus(n, f);
    }
    return n;
}

VALUE
rb_int_floor(VALUE num, int ndigits)
{
    VALUE f;

    if (int_round_zero_p(num, ndigits))
	return INT2FIX(0);
    f = int_pow(10, -ndigits);
    if (FIXNUM_P(num) && FIXNUM_P(f)) {
	SIGNED_VALUE x = FIX2LONG(num), y = FIX2LONG(f);
	int neg = x < 0;
	if (neg) x = -x + y - 1;
	x = x / y * y;
	if (neg) x = -x;
	return LONG2NUM(x);
    }
    if (RB_TYPE_P(f, T_FLOAT)) {
	/* then int_pow overflow */
	return INT2FIX(0);
    }
    return rb_int_minus(num, rb_int_modulo(num, f));
}

VALUE
rb_int_ceil(VALUE num, int ndigits)
{
    VALUE f;

    if (int_round_zero_p(num, ndigits))
	return INT2FIX(0);
    f = int_pow(10, -ndigits);
    if (FIXNUM_P(num) && FIXNUM_P(f)) {
	SIGNED_VALUE x = FIX2LONG(num), y = FIX2LONG(f);
	int neg = x < 0;
	if (neg) x = -x;
	else x += y - 1;
	x = (x / y) * y;
	if (neg) x = -x;
	return LONG2NUM(x);
    }
    if (RB_TYPE_P(f, T_FLOAT)) {
	/* then int_pow overflow */
	return INT2FIX(0);
    }
    return rb_int_plus(num, rb_int_minus(f, rb_int_modulo(num, f)));
}

VALUE
rb_int_truncate(VALUE num, int ndigits)
{
    VALUE f;
    VALUE m;

    if (int_round_zero_p(num, ndigits))
	return INT2FIX(0);
    f = int_pow(10, -ndigits);
    if (FIXNUM_P(num) && FIXNUM_P(f)) {
	SIGNED_VALUE x = FIX2LONG(num), y = FIX2LONG(f);
	int neg = x < 0;
	if (neg) x = -x;
	x = x / y * y;
	if (neg) x = -x;
	return LONG2NUM(x);
    }
    if (RB_TYPE_P(f, T_FLOAT)) {
	/* then int_pow overflow */
	return INT2FIX(0);
    }
    m = rb_int_modulo(num, f);
    if (int_neg_p(num)) {
	return rb_int_plus(num, rb_int_minus(f, m));
    }
    else {
	return rb_int_minus(num, m);
    }
}

/*
 *  call-seq:
 *     float.round([ndigits] [, half: mode])  ->  integer or float
 *
 *  Returns +float+ rounded to the nearest value with
 *  a precision of +ndigits+ decimal digits (default: 0).
 *
 *  When the precision is negative, the returned value is an integer
 *  with at least <code>ndigits.abs</code> trailing zeros.
 *
 *  Returns a floating point number when +ndigits+ is positive,
 *  otherwise returns an integer.
 *
 *     1.4.round      #=> 1
 *     1.5.round      #=> 2
 *     1.6.round      #=> 2
 *     (-1.5).round   #=> -2
 *
 *     1.234567.round(2)   #=> 1.23
 *     1.234567.round(3)   #=> 1.235
 *     1.234567.round(4)   #=> 1.2346
 *     1.234567.round(5)   #=> 1.23457
 *
 *     34567.89.round(-5)  #=> 0
 *     34567.89.round(-4)  #=> 30000
 *     34567.89.round(-3)  #=> 35000
 *     34567.89.round(-2)  #=> 34600
 *     34567.89.round(-1)  #=> 34570
 *     34567.89.round(0)   #=> 34568
 *     34567.89.round(1)   #=> 34567.9
 *     34567.89.round(2)   #=> 34567.89
 *     34567.89.round(3)   #=> 34567.89
 *
 *  If the optional +half+ keyword argument is given,
 *  numbers that are half-way between two possible rounded values
 *  will be rounded according to the specified tie-breaking +mode+:
 *
 *  * <code>:up</code> or +nil+: round half away from zero (default)
 *  * <code>:down</code>: round half toward zero
 *  * <code>:even</code>: round half toward the nearest even number
 *
 *     2.5.round(half: :up)      #=> 3
 *     2.5.round(half: :down)    #=> 2
 *     2.5.round(half: :even)    #=> 2
 *     3.5.round(half: :up)      #=> 4
 *     3.5.round(half: :down)    #=> 3
 *     3.5.round(half: :even)    #=> 4
 *     (-2.5).round(half: :up)   #=> -3
 *     (-2.5).round(half: :down) #=> -2
 *     (-2.5).round(half: :even) #=> -2
 */

static VALUE
flo_round(int argc, VALUE *argv, VALUE num)
{
    double number, f, x;
    VALUE nd, opt;
    int ndigits = 0;
    enum ruby_num_rounding_mode mode;

    if (rb_scan_args(argc, argv, "01:", &nd, &opt)) {
	ndigits = NUM2INT(nd);
    }
    mode = rb_num_get_rounding_option(opt);
    number = RFLOAT_VALUE(num);
    if (number == 0.0) {
	return ndigits > 0 ? DBL2NUM(number) : INT2FIX(0);
    }
    if (ndigits < 0) {
	return rb_int_round(flo_to_i(num), ndigits, mode);
    }
    if (ndigits == 0) {
	x = ROUND_CALL(mode, round, (number, 1.0));
	return dbl2ival(x);
    }
    if (isfinite(number)) {
	int binexp;
	frexp(number, &binexp);
	if (float_round_overflow(ndigits, binexp)) return num;
	if (float_round_underflow(ndigits, binexp)) return DBL2NUM(0);
	f = pow(10, ndigits);
	x = ROUND_CALL(mode, round, (number, f));
	return DBL2NUM(x / f);
    }
    return num;
}

static int
float_round_overflow(int ndigits, int binexp)
{
    enum {float_dig = DBL_DIG+2};

/* Let `exp` be such that `number` is written as:"0.#{digits}e#{exp}",
   i.e. such that  10 ** (exp - 1) <= |number| < 10 ** exp
   Recall that up to float_dig digits can be needed to represent a double,
   so if ndigits + exp >= float_dig, the intermediate value (number * 10 ** ndigits)
   will be an integer and thus the result is the original number.
   If ndigits + exp <= 0, the result is 0 or "1e#{exp}", so
   if ndigits + exp < 0, the result is 0.
   We have:
	2 ** (binexp-1) <= |number| < 2 ** binexp
	10 ** ((binexp-1)/log_2(10)) <= |number| < 10 ** (binexp/log_2(10))
	If binexp >= 0, and since log_2(10) = 3.322259:
	   10 ** (binexp/4 - 1) < |number| < 10 ** (binexp/3)
	   floor(binexp/4) <= exp <= ceil(binexp/3)
	If binexp <= 0, swap the /4 and the /3
	So if ndigits + floor(binexp/(4 or 3)) >= float_dig, the result is number
	If ndigits + ceil(binexp/(3 or 4)) < 0 the result is 0
*/
    if (ndigits >= float_dig - (binexp > 0 ? binexp / 4 : binexp / 3 - 1)) {
	return TRUE;
    }
    return FALSE;
}

static int
float_round_underflow(int ndigits, int binexp)
{
    if (ndigits < - (binexp > 0 ? binexp / 3 + 1 : binexp / 4)) {
	return TRUE;
    }
    return FALSE;
}

/*
 *  call-seq:
 *     float.to_i    ->  integer
 *     float.to_int  ->  integer
 *
 *  Returns the +float+ truncated to an Integer.
 *
 *     1.2.to_i      #=> 1
 *     (-1.2).to_i   #=> -1
 *
 *  Note that the limited precision of floating point arithmetic
 *  might lead to surprising results:
 *
 *    (0.3 / 0.1).to_i  #=> 2 (!)
 *
 *  #to_int is an alias for #to_i.
 */

static VALUE
flo_to_i(VALUE num)
{
    double f = RFLOAT_VALUE(num);

    if (f > 0.0) f = floor(f);
    if (f < 0.0) f = ceil(f);

    return dbl2ival(f);
}

/*
 *  call-seq:
 *     float.truncate([ndigits])  ->  integer or float
 *
 *  Returns +float+ truncated (toward zero) to
 *  a precision of +ndigits+ decimal digits (default: 0).
 *
 *  When the precision is negative, the returned value is an integer
 *  with at least <code>ndigits.abs</code> trailing zeros.
 *
 *  Returns a floating point number when +ndigits+ is positive,
 *  otherwise returns an integer.
 *
 *     2.8.truncate           #=> 2
 *     (-2.8).truncate        #=> -2
 *     1.234567.truncate(2)   #=> 1.23
 *     34567.89.truncate(-2)  #=> 34500
 *
 *  Note that the limited precision of floating point arithmetic
 *  might lead to surprising results:
 *
 *     (0.3 / 0.1).truncate  #=> 2 (!)
 */
static VALUE
flo_truncate(int argc, VALUE *argv, VALUE num)
{
    if (signbit(RFLOAT_VALUE(num)))
	return flo_ceil(argc, argv, num);
    else
	return flo_floor(argc, argv, num);
}

/*
 *  call-seq:
 *     float.positive?  ->  true or false
 *
 *  Returns +true+ if +float+ is greater than 0.
 */

static VALUE
flo_positive_p(VALUE num)
{
    double f = RFLOAT_VALUE(num);
    return f > 0.0 ? Qtrue : Qfalse;
}

/*
 *  call-seq:
 *     float.negative?  ->  true or false
 *
 *  Returns +true+ if +float+ is less than 0.
 */

static VALUE
flo_negative_p(VALUE num)
{
    double f = RFLOAT_VALUE(num);
    return f < 0.0 ? Qtrue : Qfalse;
}

/*
 *  call-seq:
 *     num.floor([ndigits])  ->  integer or float
 *
 *  Returns the largest number less than or equal to +num+ with
 *  a precision of +ndigits+ decimal digits (default: 0).
 *
 *  Numeric implements this by converting its value to a Float and
 *  invoking Float#floor.
 */

static VALUE
num_floor(int argc, VALUE *argv, VALUE num)
{
    return flo_floor(argc, argv, rb_Float(num));
}

/*
 *  call-seq:
 *     num.ceil([ndigits])  ->  integer or float
 *
 *  Returns the smallest number greater than or equal to +num+ with
 *  a precision of +ndigits+ decimal digits (default: 0).
 *
 *  Numeric implements this by converting its value to a Float and
 *  invoking Float#ceil.
 */

static VALUE
num_ceil(int argc, VALUE *argv, VALUE num)
{
    return flo_ceil(argc, argv, rb_Float(num));
}

/*
 *  call-seq:
 *     num.round([ndigits])  ->  integer or float
 *
 *  Returns +num+ rounded to the nearest value with
 *  a precision of +ndigits+ decimal digits (default: 0).
 *
 *  Numeric implements this by converting its value to a Float and
 *  invoking Float#round.
 */

static VALUE
num_round(int argc, VALUE* argv, VALUE num)
{
    return flo_round(argc, argv, rb_Float(num));
}

/*
 *  call-seq:
 *     num.truncate([ndigits])  ->  integer or float
 *
 *  Returns +num+ truncated (toward zero) to
 *  a precision of +ndigits+ decimal digits (default: 0).
 *
 *  Numeric implements this by converting its value to a Float and
 *  invoking Float#truncate.
 */

static VALUE
num_truncate(int argc, VALUE *argv, VALUE num)
{
    return flo_truncate(argc, argv, rb_Float(num));
}

static double
ruby_float_step_size(double beg, double end, double unit, int excl)
{
    const double epsilon = DBL_EPSILON;
    double n = (end - beg)/unit;
    double err = (fabs(beg) + fabs(end) + fabs(end-beg)) / fabs(unit) * epsilon;

    if (isinf(unit)) {
	return unit > 0 ? beg <= end : beg >= end;
    }
    if (unit == 0) {
	return HUGE_VAL;
    }
    if (err>0.5) err=0.5;
    if (excl) {
	if (n<=0) return 0;
	if (n<1)
	    n = 0;
	else
	    n = floor(n - err);
    }
    else {
	if (n<0) return 0;
	n = floor(n + err);
    }
    return n+1;
}

int
ruby_float_step(VALUE from, VALUE to, VALUE step, int excl)
{
    if (RB_TYPE_P(from, T_FLOAT) || RB_TYPE_P(to, T_FLOAT) || RB_TYPE_P(step, T_FLOAT)) {
	double beg = NUM2DBL(from);
	double end = NUM2DBL(to);
	double unit = NUM2DBL(step);
	double n = ruby_float_step_size(beg, end, unit, excl);
	long i;

	if (isinf(unit)) {
	    /* if unit is infinity, i*unit+beg is NaN */
	    if (n) rb_yield(DBL2NUM(beg));
	}
	else if (unit == 0) {
	    VALUE val = DBL2NUM(beg);
	    for (;;)
		rb_yield(val);
	}
	else {
	    for (i=0; i<n; i++) {
		double d = i*unit+beg;
		if (unit >= 0 ? end < d : d < end) d = end;
		rb_yield(DBL2NUM(d));
	    }
	}
	return TRUE;
    }
    return FALSE;
}

VALUE
ruby_num_interval_step_size(VALUE from, VALUE to, VALUE step, int excl)
{
    if (FIXNUM_P(from) && FIXNUM_P(to) && FIXNUM_P(step)) {
	long delta, diff;

	diff = FIX2LONG(step);
	if (diff == 0) {
	    return DBL2NUM(HUGE_VAL);
	}
	delta = FIX2LONG(to) - FIX2LONG(from);
	if (diff < 0) {
	    diff = -diff;
	    delta = -delta;
	}
	if (excl) {
	    delta--;
	}
	if (delta < 0) {
	    return INT2FIX(0);
	}
	return ULONG2NUM(delta / diff + 1UL);
    }
    else if (RB_TYPE_P(from, T_FLOAT) || RB_TYPE_P(to, T_FLOAT) || RB_TYPE_P(step, T_FLOAT)) {
	double n = ruby_float_step_size(NUM2DBL(from), NUM2DBL(to), NUM2DBL(step), excl);

	if (isinf(n)) return DBL2NUM(n);
	if (POSFIXABLE(n)) return LONG2FIX(n);
	return rb_dbl2big(n);
    }
    else {
	VALUE result;
	ID cmp = '>';
	switch (rb_cmpint(rb_num_coerce_cmp(step, INT2FIX(0), id_cmp), step, INT2FIX(0))) {
	  case 0: return DBL2NUM(HUGE_VAL);
	  case -1: cmp = '<'; break;
	}
	if (RTEST(rb_funcall(from, cmp, 1, to))) return INT2FIX(0);
	result = rb_funcall(rb_funcall(to, '-', 1, from), id_div, 1, step);
	if (!excl || RTEST(rb_funcall(rb_funcall(from, '+', 1, rb_funcall(result, '*', 1, step)), cmp, 1, to))) {
	    result = rb_funcall(result, '+', 1, INT2FIX(1));
	}
	return result;
    }
}

static int
num_step_negative_p(VALUE num)
{
    const ID mid = '<';
    VALUE zero = INT2FIX(0);
    VALUE r;

    if (FIXNUM_P(num)) {
	if (method_basic_p(rb_cInteger))
	    return (SIGNED_VALUE)num < 0;
    }
    else if (RB_TYPE_P(num, T_BIGNUM)) {
	if (method_basic_p(rb_cInteger))
	    return BIGNUM_NEGATIVE_P(num);
    }

    r = rb_check_funcall(num, '>', 1, &zero);
    if (r == Qundef) {
	coerce_failed(num, INT2FIX(0));
    }
    return !RTEST(r);
}

static int
num_step_scan_args(int argc, const VALUE *argv, VALUE *to, VALUE *step)
{
    VALUE hash;
    int desc;

    argc = rb_scan_args(argc, argv, "02:", to, step, &hash);
    if (!NIL_P(hash)) {
	ID keys[2];
	VALUE values[2];
	keys[0] = id_to;
	keys[1] = id_by;
	rb_get_kwargs(hash, keys, 0, 2, values);
	if (values[0] != Qundef) {
	    if (argc > 0) rb_raise(rb_eArgError, "to is given twice");
	    *to = values[0];
	}
	if (values[1] != Qundef) {
	    if (argc > 1) rb_raise(rb_eArgError, "step is given twice");
	    *step = values[1];
	}
    }
    else {
	/* compatibility */
	if (argc > 1 && NIL_P(*step)) {
	    rb_raise(rb_eTypeError, "step must be numeric");
	}
	if (rb_equal(*step, INT2FIX(0))) {
	    rb_raise(rb_eArgError, "step can't be 0");
	}
    }
    if (NIL_P(*step)) {
	*step = INT2FIX(1);
    }
    desc = num_step_negative_p(*step);
    if (NIL_P(*to)) {
	*to = desc ? DBL2NUM(-HUGE_VAL) : DBL2NUM(HUGE_VAL);
    }
    return desc;
}

static VALUE
num_step_size(VALUE from, VALUE args, VALUE eobj)
{
    VALUE to, step;
    int argc = args ? RARRAY_LENINT(args) : 0;
    const VALUE *argv = args ? RARRAY_CONST_PTR(args) : 0;

    num_step_scan_args(argc, argv, &to, &step);

    return ruby_num_interval_step_size(from, to, step, FALSE);
}

/*
 *  call-seq:
 *     num.step(by: step, to: limit) {|i| block }   ->  self
 *     num.step(by: step, to: limit)		    ->  an_enumerator
 *     num.step(limit=nil, step=1) {|i| block }     ->  self
 *     num.step(limit=nil, step=1)                  ->  an_enumerator
 *
 *  Invokes the given block with the sequence of numbers starting at +num+,
 *  incremented by +step+ (defaulted to +1+) on each call.
 *
 *  The loop finishes when the value to be passed to the block is greater than
 *  +limit+ (if +step+ is positive) or less than +limit+ (if +step+ is
 *  negative), where +limit+ is defaulted to infinity.
 *
 *  In the recommended keyword argument style, either or both of
 *  +step+ and +limit+ (default infinity) can be omitted.  In the
 *  fixed position argument style, zero as a step
 *  (i.e. <code>num.step(limit, 0)</code>) is not allowed for historical
 *  compatibility reasons.
 *
 *  If all the arguments are integers, the loop operates using an integer
 *  counter.
 *
 *  If any of the arguments are floating point numbers, all are converted
 *  to floats, and the loop is executed
 *  <i>floor(n + n*Float::EPSILON) + 1</i> times,
 *  where <i>n = (limit - num)/step</i>.
 *
 *  Otherwise, the loop starts at +num+, uses either the
 *  less-than (<code><</code>) or greater-than (<code>></code>) operator
 *  to compare the counter against +limit+,
 *  and increments itself using the <code>+</code> operator.
 *
 *  If no block is given, an Enumerator is returned instead.
 *
 *  For example:
 *
 *     p 1.step.take(4)
 *     p 10.step(by: -1).take(4)
 *     3.step(to: 5) {|i| print i, " " }
 *     1.step(10, 2) {|i| print i, " " }
 *     Math::E.step(to: Math::PI, by: 0.2) {|f| print f, " " }
 *
 *  Will produce:
 *
 *     [1, 2, 3, 4]
 *     [10, 9, 8, 7]
 *     3 4 5
 *     1 3 5 7 9
 *     2.718281828459045 2.9182818284590453 3.118281828459045
 */

static VALUE
num_step(int argc, VALUE *argv, VALUE from)
{
    VALUE to, step;
    int desc, inf;

    RETURN_SIZED_ENUMERATOR(from, argc, argv, num_step_size);

    desc = num_step_scan_args(argc, argv, &to, &step);
    if (rb_equal(step, INT2FIX(0))) {
	inf = 1;
    }
    else if (RB_TYPE_P(to, T_FLOAT)) {
	double f = RFLOAT_VALUE(to);
	inf = isinf(f) && (signbit(f) ? desc : !desc);
    }
    else inf = 0;

    if (FIXNUM_P(from) && (inf || FIXNUM_P(to)) && FIXNUM_P(step)) {
	long i = FIX2LONG(from);
	long diff = FIX2LONG(step);

	if (inf) {
	    for (;; i += diff)
		rb_yield(LONG2FIX(i));
	}
	else {
	    long end = FIX2LONG(to);

	    if (desc) {
		for (; i >= end; i += diff)
		    rb_yield(LONG2FIX(i));
	    }
	    else {
		for (; i <= end; i += diff)
		    rb_yield(LONG2FIX(i));
	    }
	}
    }
    else if (!ruby_float_step(from, to, step, FALSE)) {
	VALUE i = from;

	if (inf) {
	    for (;; i = rb_funcall(i, '+', 1, step))
		rb_yield(i);
	}
	else {
	    ID cmp = desc ? '<' : '>';

	    for (; !RTEST(rb_funcall(i, cmp, 1, to)); i = rb_funcall(i, '+', 1, step))
		rb_yield(i);
	}
    }
    return from;
}

static char *
out_of_range_float(char (*pbuf)[24], VALUE val)
{
    char *const buf = *pbuf;
    char *s;

    snprintf(buf, sizeof(*pbuf), "%-.10g", RFLOAT_VALUE(val));
    if ((s = strchr(buf, ' ')) != 0) *s = '\0';
    return buf;
}

#define FLOAT_OUT_OF_RANGE(val, type) do { \
    char buf[24]; \
    rb_raise(rb_eRangeError, "float %s out of range of "type, \
	     out_of_range_float(&buf, (val))); \
} while (0)

#define LONG_MIN_MINUS_ONE ((double)LONG_MIN-1)
#define LONG_MAX_PLUS_ONE (2*(double)(LONG_MAX/2+1))
#define ULONG_MAX_PLUS_ONE (2*(double)(ULONG_MAX/2+1))
#define LONG_MIN_MINUS_ONE_IS_LESS_THAN(n) \
  (LONG_MIN_MINUS_ONE == (double)LONG_MIN ? \
   LONG_MIN <= (n): \
   LONG_MIN_MINUS_ONE < (n))

long
rb_num2long(VALUE val)
{
  again:
    if (NIL_P(val)) {
	rb_raise(rb_eTypeError, "no implicit conversion from nil to integer");
    }

    if (FIXNUM_P(val)) return FIX2LONG(val);

    else if (RB_TYPE_P(val, T_FLOAT)) {
	if (RFLOAT_VALUE(val) < LONG_MAX_PLUS_ONE
	    && LONG_MIN_MINUS_ONE_IS_LESS_THAN(RFLOAT_VALUE(val))) {
	    return (long)RFLOAT_VALUE(val);
	}
	else {
	    FLOAT_OUT_OF_RANGE(val, "integer");
	}
    }
    else if (RB_TYPE_P(val, T_BIGNUM)) {
	return rb_big2long(val);
    }
    else {
	val = rb_to_int(val);
	goto again;
    }
}

static unsigned long
rb_num2ulong_internal(VALUE val, int *wrap_p)
{
  again:
    if (NIL_P(val)) {
       rb_raise(rb_eTypeError, "no implicit conversion from nil to integer");
    }

    if (FIXNUM_P(val)) {
        long l = FIX2LONG(val); /* this is FIX2LONG, intended */
        if (wrap_p)
            *wrap_p = l < 0;
        return (unsigned long)l;
    }
    else if (RB_TYPE_P(val, T_FLOAT)) {
	double d = RFLOAT_VALUE(val);
	if (d < ULONG_MAX_PLUS_ONE && LONG_MIN_MINUS_ONE_IS_LESS_THAN(d)) {
	    if (wrap_p)
		*wrap_p = d <= -1.0; /* NUM2ULONG(v) uses v.to_int conceptually.  */
	    if (0 <= d)
		return (unsigned long)d;
	    return (unsigned long)(long)d;
	}
	else {
	    FLOAT_OUT_OF_RANGE(val, "integer");
	}
    }
    else if (RB_TYPE_P(val, T_BIGNUM)) {
        {
            unsigned long ul = rb_big2ulong(val);
            if (wrap_p)
                *wrap_p = BIGNUM_NEGATIVE_P(val);
            return ul;
        }
    }
    else {
        val = rb_to_int(val);
        goto again;
    }
}

unsigned long
rb_num2ulong(VALUE val)
{
    return rb_num2ulong_internal(val, NULL);
}

#if SIZEOF_INT < SIZEOF_LONG
void
rb_out_of_int(SIGNED_VALUE num)
{
    rb_raise(rb_eRangeError, "integer %"PRIdVALUE " too %s to convert to `int'",
	     num, num < 0 ? "small" : "big");
}

static void
check_int(long num)
{
    if ((long)(int)num != num) {
	rb_out_of_int(num);
    }
}

static void
check_uint(unsigned long num, int sign)
{
    if (sign) {
	/* minus */
	if (num < (unsigned long)INT_MIN)
	    rb_raise(rb_eRangeError, "integer %ld too small to convert to `unsigned int'", (long)num);
    }
    else {
	/* plus */
	if (UINT_MAX < num)
	    rb_raise(rb_eRangeError, "integer %lu too big to convert to `unsigned int'", num);
    }
}

long
rb_num2int(VALUE val)
{
    long num = rb_num2long(val);

    check_int(num);
    return num;
}

long
rb_fix2int(VALUE val)
{
    long num = FIXNUM_P(val)?FIX2LONG(val):rb_num2long(val);

    check_int(num);
    return num;
}

unsigned long
rb_num2uint(VALUE val)
{
    int wrap;
    unsigned long num = rb_num2ulong_internal(val, &wrap);

    check_uint(num, wrap);
    return num;
}

unsigned long
rb_fix2uint(VALUE val)
{
    unsigned long num;

    if (!FIXNUM_P(val)) {
	return rb_num2uint(val);
    }
    num = FIX2ULONG(val);

    check_uint(num, rb_num_negative_int_p(val));
    return num;
}
#else
long
rb_num2int(VALUE val)
{
    return rb_num2long(val);
}

long
rb_fix2int(VALUE val)
{
    return FIX2INT(val);
}
#endif

NORETURN(static void rb_out_of_short(SIGNED_VALUE num));
static void
rb_out_of_short(SIGNED_VALUE num)
{
    rb_raise(rb_eRangeError, "integer %"PRIdVALUE " too %s to convert to `short'",
	     num, num < 0 ? "small" : "big");
}

static void
check_short(long num)
{
    if ((long)(short)num != num) {
	rb_out_of_short(num);
    }
}

static void
check_ushort(unsigned long num, int sign)
{
    if (sign) {
	/* minus */
	if (num < (unsigned long)SHRT_MIN)
	    rb_raise(rb_eRangeError, "integer %ld too small to convert to `unsigned short'", (long)num);
    }
    else {
	/* plus */
	if (USHRT_MAX < num)
	    rb_raise(rb_eRangeError, "integer %lu too big to convert to `unsigned short'", num);
    }
}

short
rb_num2short(VALUE val)
{
    long num = rb_num2long(val);

    check_short(num);
    return num;
}

short
rb_fix2short(VALUE val)
{
    long num = FIXNUM_P(val)?FIX2LONG(val):rb_num2long(val);

    check_short(num);
    return num;
}

unsigned short
rb_num2ushort(VALUE val)
{
    int wrap;
    unsigned long num = rb_num2ulong_internal(val, &wrap);

    check_ushort(num, wrap);
    return num;
}

unsigned short
rb_fix2ushort(VALUE val)
{
    unsigned long num;

    if (!FIXNUM_P(val)) {
	return rb_num2ushort(val);
    }
    num = FIX2ULONG(val);

    check_ushort(num, rb_num_negative_int_p(val));
    return num;
}

VALUE
rb_num2fix(VALUE val)
{
    long v;

    if (FIXNUM_P(val)) return val;

    v = rb_num2long(val);
    if (!FIXABLE(v))
	rb_raise(rb_eRangeError, "integer %ld out of range of fixnum", v);
    return LONG2FIX(v);
}

#if HAVE_LONG_LONG

#define LLONG_MIN_MINUS_ONE ((double)LLONG_MIN-1)
#define LLONG_MAX_PLUS_ONE (2*(double)(LLONG_MAX/2+1))
#define ULLONG_MAX_PLUS_ONE (2*(double)(ULLONG_MAX/2+1))
#ifndef ULLONG_MAX
#define ULLONG_MAX ((unsigned LONG_LONG)LLONG_MAX*2+1)
#endif
#define LLONG_MIN_MINUS_ONE_IS_LESS_THAN(n) \
  (LLONG_MIN_MINUS_ONE == (double)LLONG_MIN ? \
   LLONG_MIN <= (n): \
   LLONG_MIN_MINUS_ONE < (n))

LONG_LONG
rb_num2ll(VALUE val)
{
    if (NIL_P(val)) {
	rb_raise(rb_eTypeError, "no implicit conversion from nil");
    }

    if (FIXNUM_P(val)) return (LONG_LONG)FIX2LONG(val);

    else if (RB_TYPE_P(val, T_FLOAT)) {
	double d = RFLOAT_VALUE(val);
	if (d < LLONG_MAX_PLUS_ONE && (LLONG_MIN_MINUS_ONE_IS_LESS_THAN(d))) {
	    return (LONG_LONG)d;
	}
	else {
	    FLOAT_OUT_OF_RANGE(val, "long long");
	}
    }
    else if (RB_TYPE_P(val, T_BIGNUM)) {
	return rb_big2ll(val);
    }
    else if (RB_TYPE_P(val, T_STRING)) {
	rb_raise(rb_eTypeError, "no implicit conversion from string");
    }
    else if (RB_TYPE_P(val, T_TRUE) || RB_TYPE_P(val, T_FALSE)) {
	rb_raise(rb_eTypeError, "no implicit conversion from boolean");
    }

    val = rb_to_int(val);
    return NUM2LL(val);
}

unsigned LONG_LONG
rb_num2ull(VALUE val)
{
    if (RB_TYPE_P(val, T_NIL)) {
	rb_raise(rb_eTypeError, "no implicit conversion from nil");
    }
    else if (RB_TYPE_P(val, T_FIXNUM)) {
	return (LONG_LONG)FIX2LONG(val); /* this is FIX2LONG, intended */
    }
    else if (RB_TYPE_P(val, T_FLOAT)) {
	double d = RFLOAT_VALUE(val);
	if (d < ULLONG_MAX_PLUS_ONE && LLONG_MIN_MINUS_ONE_IS_LESS_THAN(d)) {
	    if (0 <= d)
		return (unsigned LONG_LONG)d;
	    return (unsigned LONG_LONG)(LONG_LONG)d;
	}
	else {
	    FLOAT_OUT_OF_RANGE(val, "unsigned long long");
	}
    }
    else if (RB_TYPE_P(val, T_BIGNUM)) {
	return rb_big2ull(val);
    }
    else if (RB_TYPE_P(val, T_STRING)) {
	rb_raise(rb_eTypeError, "no implicit conversion from string");
    }
    else if (RB_TYPE_P(val, T_TRUE) || RB_TYPE_P(val, T_FALSE)) {
	rb_raise(rb_eTypeError, "no implicit conversion from boolean");
    }

    val = rb_to_int(val);
    return NUM2ULL(val);
}

#endif  /* HAVE_LONG_LONG */

/********************************************************************
 *
 * Document-class: Integer
 *
 *  Holds Integer values.  You cannot add a singleton method to an
 *  Integer object, any attempt to do so will raise a TypeError.
 *
 */

/*
 *  call-seq:
 *     int.to_i    ->  integer
 *     int.to_int  ->  integer
 *
 *  Since +int+ is already an Integer, returns +self+.
 *
 *  #to_int is an alias for #to_i.
 */

static VALUE
int_to_i(VALUE num)
{
    return num;
}

/*
 *  call-seq:
 *     int.integer?  ->  true
 *
 *  Since +int+ is already an Integer, this always returns +true+.
 */

static VALUE
int_int_p(VALUE num)
{
    return Qtrue;
}

/*
 *  call-seq:
 *     int.odd?  ->  true or false
 *
 *  Returns +true+ if +int+ is an odd number.
 */

VALUE
rb_int_odd_p(VALUE num)
{
    if (FIXNUM_P(num)) {
	if (num & 2) {
	    return Qtrue;
	}
    }
    else if (RB_TYPE_P(num, T_BIGNUM)) {
	return rb_big_odd_p(num);
    }
    else if (rb_funcall(num, '%', 1, INT2FIX(2)) != INT2FIX(0)) {
	return Qtrue;
    }
    return Qfalse;
}

/*
 *  call-seq:
 *     int.even?  ->  true or false
 *
 *  Returns +true+ if +int+ is an even number.
 */

static VALUE
int_even_p(VALUE num)
{
    if (FIXNUM_P(num)) {
	if ((num & 2) == 0) {
	    return Qtrue;
	}
    }
    else if (RB_TYPE_P(num, T_BIGNUM)) {
	return rb_big_even_p(num);
    }
    else if (rb_funcall(num, '%', 1, INT2FIX(2)) == INT2FIX(0)) {
	return Qtrue;
    }
    return Qfalse;
}

/*
 *  call-seq:
 *     int.allbits?(mask)  ->  true or false
 *
 *  Returns +true+ if all bits of <code>+int+ & +mask+</code> are 1.
 */

static VALUE
int_allbits_p(VALUE num, VALUE mask)
{
    mask = rb_to_int(mask);
    return rb_int_equal(rb_int_and(num, mask), mask);
}

/*
 *  call-seq:
 *     int.anybits?(mask)  ->  true or false
 *
 *  Returns +true+ if any bits of <code>+int+ & +mask+</code> are 1.
 */

static VALUE
int_anybits_p(VALUE num, VALUE mask)
{
    mask = rb_to_int(mask);
    return num_zero_p(rb_int_and(num, mask)) ? Qfalse : Qtrue;
}

/*
 *  call-seq:
 *     int.nobits?(mask)  ->  true or false
 *
 *  Returns +true+ if no bits of <code>+int+ & +mask+</code> are 1.
 */

static VALUE
int_nobits_p(VALUE num, VALUE mask)
{
    mask = rb_to_int(mask);
    return num_zero_p(rb_int_and(num, mask));
}

/*
 *  Document-method: Integer#succ
 *  Document-method: Integer#next
 *  call-seq:
 *     int.next  ->  integer
 *     int.succ  ->  integer
 *
 *  Returns the successor of +int+,
 *  i.e. the Integer equal to <code>int+1</code>.
 *
 *     1.next      #=> 2
 *     (-1).next   #=> 0
 *     1.succ      #=> 2
 *     (-1).succ   #=> 0
 */

VALUE
rb_int_succ(VALUE num)
{
    if (FIXNUM_P(num)) {
	long i = FIX2LONG(num) + 1;
	return LONG2NUM(i);
    }
    if (RB_TYPE_P(num, T_BIGNUM)) {
	return rb_big_plus(num, INT2FIX(1));
    }
    return num_funcall1(num, '+', INT2FIX(1));
}

#define int_succ rb_int_succ

/*
 *  call-seq:
 *     int.pred  ->  integer
 *
 *  Returns the predecessor of +int+,
 *  i.e. the Integer equal to <code>int-1</code>.
 *
 *     1.pred      #=> 0
 *     (-1).pred   #=> -2
 */

VALUE
rb_int_pred(VALUE num)
{
    if (FIXNUM_P(num)) {
	long i = FIX2LONG(num) - 1;
	return LONG2NUM(i);
    }
    if (RB_TYPE_P(num, T_BIGNUM)) {
	return rb_big_minus(num, INT2FIX(1));
    }
    return num_funcall1(num, '-', INT2FIX(1));
}

#define int_pred rb_int_pred

/*
 *  Document-method: Integer#chr
 *  call-seq:
 *     int.chr([encoding])  ->  string
 *
 *  Returns a string containing the character represented by the +int+'s value
 *  according to +encoding+.
 *
 *     65.chr    #=> "A"
 *     230.chr   #=> "\xE6"
 *     255.chr(Encoding::UTF_8)   #=> "\u00FF"
 */

VALUE
rb_enc_uint_chr(unsigned int code, rb_encoding *enc)
{
    int n;
    VALUE str;
    switch (n = rb_enc_codelen(code, enc)) {
      case ONIGERR_INVALID_CODE_POINT_VALUE:
	rb_raise(rb_eRangeError, "invalid codepoint 0x%X in %s", code, rb_enc_name(enc));
	break;
      case ONIGERR_TOO_BIG_WIDE_CHAR_VALUE:
      case 0:
	rb_raise(rb_eRangeError, "%u out of char range", code);
	break;
    }
    str = rb_enc_str_new(0, n, enc);
    rb_enc_mbcput(code, RSTRING_PTR(str), enc);
    if (rb_enc_precise_mbclen(RSTRING_PTR(str), RSTRING_END(str), enc) != n) {
	rb_raise(rb_eRangeError, "invalid codepoint 0x%X in %s", code, rb_enc_name(enc));
    }
    return str;
}

static VALUE
int_chr(int argc, VALUE *argv, VALUE num)
{
    char c;
    unsigned int i;
    rb_encoding *enc;

    if (rb_num_to_uint(num, &i) == 0) {
    }
    else if (FIXNUM_P(num)) {
	rb_raise(rb_eRangeError, "%ld out of char range", FIX2LONG(num));
    }
    else {
	rb_raise(rb_eRangeError, "bignum out of char range");
    }

    switch (argc) {
      case 0:
	if (0xff < i) {
	    enc = rb_default_internal_encoding();
	    if (!enc) {
		rb_raise(rb_eRangeError, "%d out of char range", i);
	    }
	    goto decode;
	}
	c = (char)i;
	if (i < 0x80) {
	    return rb_usascii_str_new(&c, 1);
	}
	else {
	    return rb_str_new(&c, 1);
	}
      case 1:
	break;
      default:
	rb_check_arity(argc, 0, 1);
	break;
    }
    enc = rb_to_encoding(argv[0]);
    if (!enc) enc = rb_ascii8bit_encoding();
  decode:
    return rb_enc_uint_chr(i, enc);
}

/*
 *  call-seq:
 *     int.ord  ->  self
 *
 *  Returns the +int+ itself.
 *
 *     97.ord   #=> 97
 *
 *  This method is intended for compatibility to character literals
 *  in Ruby 1.9.
 *
 *  For example, <code>?a.ord</code> returns 97 both in 1.8 and 1.9.
 */

static VALUE
int_ord(VALUE num)
{
    return num;
}

/*
 * Fixnum
 */


/*
 * Document-method: Integer#-@
 * call-seq:
 *    -int  ->  integer
 *
 * Returns +int+, negated.
 */

static VALUE
fix_uminus(VALUE num)
{
    return LONG2NUM(-FIX2LONG(num));
}

VALUE
rb_int_uminus(VALUE num)
{
    if (FIXNUM_P(num)) {
	return fix_uminus(num);
    }
    else if (RB_TYPE_P(num, T_BIGNUM)) {
	return rb_big_uminus(num);
    }
    return num_funcall0(num, idUMinus);
}

/*
 *  Document-method: Integer#to_s
 *  call-seq:
 *     int.to_s(base=10)  ->  string
 *
 *  Returns a string containing the place-value representation of +int+
 *  with radix +base+ (between 2 and 36).
 *
 *     12345.to_s       #=> "12345"
 *     12345.to_s(2)    #=> "11000000111001"
 *     12345.to_s(8)    #=> "30071"
 *     12345.to_s(10)   #=> "12345"
 *     12345.to_s(16)   #=> "3039"
 *     12345.to_s(36)   #=> "9ix"
 *     78546939656932.to_s(36)  #=> "rubyrules"
 */

VALUE
rb_fix2str(VALUE x, int base)
{
    char buf[SIZEOF_VALUE*CHAR_BIT + 1], *const e = buf + sizeof buf, *b = e;
    long val = FIX2LONG(x);
    unsigned long u;
    int neg = 0;

    if (base < 2 || 36 < base) {
	rb_raise(rb_eArgError, "invalid radix %d", base);
    }
#if SIZEOF_LONG < SIZEOF_VOIDP
# if SIZEOF_VOIDP == SIZEOF_LONG_LONG
    if ((val >= 0 && (x & 0xFFFFFFFF00000000ull)) ||
	(val < 0 && (x & 0xFFFFFFFF00000000ull) != 0xFFFFFFFF00000000ull)) {
	rb_bug("Unnormalized Fixnum value %p", (void *)x);
    }
# else
    /* should do something like above code, but currently ruby does not know */
    /* such platforms */
# endif
#endif
    if (val == 0) {
	return rb_usascii_str_new2("0");
    }
    if (val < 0) {
	u = 1 + (unsigned long)(-(val + 1)); /* u = -val avoiding overflow */
	neg = 1;
    }
    else {
	u = val;
    }
    do {
	*--b = ruby_digitmap[(int)(u % base)];
    } while (u /= base);
    if (neg) {
	*--b = '-';
    }

    return rb_usascii_str_new(b, e - b);
}

static VALUE
int_to_s(int argc, VALUE *argv, VALUE x)
{
    int base;

    if (rb_check_arity(argc, 0, 1))
	base = NUM2INT(argv[0]);
    else
	base = 10;
    return rb_int2str(x, base);
}

VALUE
rb_int2str(VALUE x, int base)
{
    if (FIXNUM_P(x)) {
	return rb_fix2str(x, base);
    }
    else if (RB_TYPE_P(x, T_BIGNUM)) {
	return rb_big2str(x, base);
    }

    return rb_any_to_s(x);
}

/*
 * Document-method: Integer#+
 * call-seq:
 *    int + numeric  ->  numeric_result
 *
 * Performs addition: the class of the resulting object depends on
 * the class of +numeric+.
 */

static VALUE
fix_plus(VALUE x, VALUE y)
{
    if (FIXNUM_P(y)) {
	return rb_fix_plus_fix(x, y);
    }
    else if (RB_TYPE_P(y, T_BIGNUM)) {
	return rb_big_plus(y, x);
    }
    else if (RB_TYPE_P(y, T_FLOAT)) {
	return DBL2NUM((double)FIX2LONG(x) + RFLOAT_VALUE(y));
    }
    else if (RB_TYPE_P(y, T_COMPLEX)) {
	return rb_complex_plus(y, x);
    }
    else {
	return rb_num_coerce_bin(x, y, '+');
    }
}

VALUE
rb_fix_plus(VALUE x, VALUE y)
{
    return fix_plus(x, y);
}

VALUE
rb_int_plus(VALUE x, VALUE y)
{
    if (FIXNUM_P(x)) {
	return fix_plus(x, y);
    }
    else if (RB_TYPE_P(x, T_BIGNUM)) {
	return rb_big_plus(x, y);
    }
    return rb_num_coerce_bin(x, y, '+');
}

/*
 * Document-method: Integer#-
 * call-seq:
 *    int - numeric  ->  numeric_result
 *
 * Performs subtraction: the class of the resulting object depends on
 * the class of +numeric+.
 */

static VALUE
fix_minus(VALUE x, VALUE y)
{
    if (FIXNUM_P(y)) {
	return rb_fix_minus_fix(x, y);
    }
    else if (RB_TYPE_P(y, T_BIGNUM)) {
	x = rb_int2big(FIX2LONG(x));
	return rb_big_minus(x, y);
    }
    else if (RB_TYPE_P(y, T_FLOAT)) {
	return DBL2NUM((double)FIX2LONG(x) - RFLOAT_VALUE(y));
    }
    else {
	return rb_num_coerce_bin(x, y, '-');
    }
}

VALUE
rb_int_minus(VALUE x, VALUE y)
{
    if (FIXNUM_P(x)) {
	return fix_minus(x, y);
    }
    else if (RB_TYPE_P(x, T_BIGNUM)) {
	return rb_big_minus(x, y);
    }
    return rb_num_coerce_bin(x, y, '-');
}


#define SQRT_LONG_MAX HALF_LONG_MSB
/*tests if N*N would overflow*/
#define FIT_SQRT_LONG(n) (((n)<SQRT_LONG_MAX)&&((n)>=-SQRT_LONG_MAX))

/*
 * Document-method: Integer#*
 * call-seq:
 *    int * numeric  ->  numeric_result
 *
 * Performs multiplication: the class of the resulting object depends on
 * the class of +numeric+.
 */

static VALUE
fix_mul(VALUE x, VALUE y)
{
    if (FIXNUM_P(y)) {
	return rb_fix_mul_fix(x, y);
    }
    else if (RB_TYPE_P(y, T_BIGNUM)) {
	switch (x) {
	  case INT2FIX(0): return x;
	  case INT2FIX(1): return y;
	}
	return rb_big_mul(y, x);
    }
    else if (RB_TYPE_P(y, T_FLOAT)) {
	return DBL2NUM((double)FIX2LONG(x) * RFLOAT_VALUE(y));
    }
    else if (RB_TYPE_P(y, T_COMPLEX)) {
	return rb_complex_mul(y, x);
    }
    else {
	return rb_num_coerce_bin(x, y, '*');
    }
}

VALUE
rb_int_mul(VALUE x, VALUE y)
{
    if (FIXNUM_P(x)) {
	return fix_mul(x, y);
    }
    else if (RB_TYPE_P(x, T_BIGNUM)) {
	return rb_big_mul(x, y);
    }
    return rb_num_coerce_bin(x, y, '*');
}

static double
fix_fdiv_double(VALUE x, VALUE y)
{
    if (FIXNUM_P(y)) {
        return (double)FIX2LONG(x) / (double)FIX2LONG(y);
    }
    else if (RB_TYPE_P(y, T_BIGNUM)) {
        return rb_big_fdiv_double(rb_int2big(FIX2LONG(x)), y);
    }
    else if (RB_TYPE_P(y, T_FLOAT)) {
        return (double)FIX2LONG(x) / RFLOAT_VALUE(y);
    }
    else {
        return NUM2DBL(rb_num_coerce_bin(x, y, rb_intern("fdiv")));
    }
}

double
rb_int_fdiv_double(VALUE x, VALUE y)
{
    if (RB_INTEGER_TYPE_P(y) && !FIXNUM_ZERO_P(y)) {
	VALUE gcd = rb_gcd(x, y);
	if (!FIXNUM_ZERO_P(gcd)) {
	    x = rb_int_idiv(x, gcd);
	    y = rb_int_idiv(y, gcd);
	}
    }
    if (FIXNUM_P(x)) {
        return fix_fdiv_double(x, y);
    }
    else if (RB_TYPE_P(x, T_BIGNUM)) {
        return rb_big_fdiv_double(x, y);
    }
    else {
        return nan("");
    }
}

/*
 *  Document-method: Integer#fdiv
 *  call-seq:
 *     int.fdiv(numeric)  ->  float
 *
 *  Returns the floating point result of dividing +int+ by +numeric+.
 *
 *     654321.fdiv(13731)      #=> 47.652829364212366
 *     654321.fdiv(13731.24)   #=> 47.65199646936475
 *     -654321.fdiv(13731)     #=> -47.652829364212366
 */

VALUE
rb_int_fdiv(VALUE x, VALUE y)
{
    if (RB_INTEGER_TYPE_P(x)) {
        return DBL2NUM(rb_int_fdiv_double(x, y));
    }
    return Qnil;
}

/*
 * Document-method: Integer#/
 * call-seq:
 *    int / numeric  ->  numeric_result
 *
 * Performs division: the class of the resulting object depends on
 * the class of +numeric+.
 */

static VALUE
fix_divide(VALUE x, VALUE y, ID op)
{
    if (FIXNUM_P(y)) {
	if (FIXNUM_ZERO_P(y)) rb_num_zerodiv();
	return rb_fix_div_fix(x, y);
    }
    else if (RB_TYPE_P(y, T_BIGNUM)) {
	x = rb_int2big(FIX2LONG(x));
	return rb_big_div(x, y);
    }
    else if (RB_TYPE_P(y, T_FLOAT)) {
	{
	    double div;

	    if (op == '/') {
		div = (double)FIX2LONG(x) / RFLOAT_VALUE(y);
		return DBL2NUM(div);
	    }
	    else {
		if (RFLOAT_VALUE(y) == 0) rb_num_zerodiv();
		div = (double)FIX2LONG(x) / RFLOAT_VALUE(y);
		return rb_dbl2big(floor(div));
	    }
	}
    }
    else {
	if (RB_TYPE_P(y, T_RATIONAL) &&
	    op == '/' && FIX2LONG(x) == 1)
	    return rb_rational_reciprocal(y);
	return rb_num_coerce_bin(x, y, op);
    }
}

static VALUE
fix_div(VALUE x, VALUE y)
{
    return fix_divide(x, y, '/');
}

VALUE
rb_int_div(VALUE x, VALUE y)
{
    if (FIXNUM_P(x)) {
	return fix_div(x, y);
    }
    else if (RB_TYPE_P(x, T_BIGNUM)) {
	return rb_big_div(x, y);
    }
    return Qnil;
}

/*
 * Document-method: Integer#div
 * call-seq:
 *    int.div(numeric)  ->  integer
 *
 * Performs integer division: returns the integer result of dividing +int+
 * by +numeric+.
 */

static VALUE
fix_idiv(VALUE x, VALUE y)
{
    return fix_divide(x, y, id_div);
}

VALUE
rb_int_idiv(VALUE x, VALUE y)
{
    if (FIXNUM_P(x)) {
	return fix_idiv(x, y);
    }
    else if (RB_TYPE_P(x, T_BIGNUM)) {
	return rb_big_idiv(x, y);
    }
    return num_div(x, y);
}

/*
 *  Document-method: Integer#%
 *  Document-method: Integer#modulo
 *  call-seq:
 *     int % other        ->  real
 *     int.modulo(other)  ->  real
 *
 *  Returns +int+ modulo +other+.
 *
 *  See Numeric#divmod for more information.
 */

static VALUE
fix_mod(VALUE x, VALUE y)
{
    if (FIXNUM_P(y)) {
	if (FIXNUM_ZERO_P(y)) rb_num_zerodiv();
	return rb_fix_mod_fix(x, y);
    }
    else if (RB_TYPE_P(y, T_BIGNUM)) {
	x = rb_int2big(FIX2LONG(x));
	return rb_big_modulo(x, y);
    }
    else if (RB_TYPE_P(y, T_FLOAT)) {
	return DBL2NUM(ruby_float_mod((double)FIX2LONG(x), RFLOAT_VALUE(y)));
    }
    else {
	return rb_num_coerce_bin(x, y, '%');
    }
}

VALUE
rb_int_modulo(VALUE x, VALUE y)
{
    if (FIXNUM_P(x)) {
	return fix_mod(x, y);
    }
    else if (RB_TYPE_P(x, T_BIGNUM)) {
	return rb_big_modulo(x, y);
    }
    return num_modulo(x, y);
}

/*
 *  call-seq:
 *     int.remainder(numeric)  ->  real
 *
 *  Returns the remainder after dividing +int+ by +numeric+.
 *
 *  <code>x.remainder(y)</code> means <code>x-y*(x/y).truncate</code>.
 *
 *     5.remainder(3)     #=> 2
 *     -5.remainder(3)    #=> -2
 *     5.remainder(-3)    #=> 2
 *     -5.remainder(-3)   #=> -2
 *     5.remainder(1.5)   #=> 0.5
 *
 *  See Numeric#divmod.
 */

VALUE
int_remainder(VALUE x, VALUE y)
{
    if (FIXNUM_P(x)) {
	return num_remainder(x, y);
    }
    else if (RB_TYPE_P(x, T_BIGNUM)) {
	return rb_big_remainder(x, y);
    }
    return Qnil;
}

/*
 *  Document-method: Integer#divmod
 *  call-seq:
 *     int.divmod(numeric)  ->  array
 *
 *  See Numeric#divmod.
 */
static VALUE
fix_divmod(VALUE x, VALUE y)
{
    if (FIXNUM_P(y)) {
	VALUE div, mod;
	if (FIXNUM_ZERO_P(y)) rb_num_zerodiv();
	rb_fix_divmod_fix(x, y, &div, &mod);
	return rb_assoc_new(div, mod);
    }
    else if (RB_TYPE_P(y, T_BIGNUM)) {
	x = rb_int2big(FIX2LONG(x));
	return rb_big_divmod(x, y);
    }
    else if (RB_TYPE_P(y, T_FLOAT)) {
	{
	    double div, mod;
	    volatile VALUE a, b;

	    flodivmod((double)FIX2LONG(x), RFLOAT_VALUE(y), &div, &mod);
	    a = dbl2ival(div);
	    b = DBL2NUM(mod);
	    return rb_assoc_new(a, b);
	}
    }
    else {
	return rb_num_coerce_bin(x, y, id_divmod);
    }
}

VALUE
rb_int_divmod(VALUE x, VALUE y)
{
    if (FIXNUM_P(x)) {
	return fix_divmod(x, y);
    }
    else if (RB_TYPE_P(x, T_BIGNUM)) {
	return rb_big_divmod(x, y);
    }
    return Qnil;
}

/*
 *  Document-method: Integer#**
 *  call-seq:
 *     int ** numeric  ->  numeric_result
 *
 *  Raises +int+ to the power of +numeric+, which may be negative or
 *  fractional.
 *  The result may be an Integer, a Float, a Rational, or a complex number.
 *
 *     2 ** 3        #=> 8
 *     2 ** -1       #=> (1/2)
 *     2 ** 0.5      #=> 1.4142135623730951
 *     (-1) ** 0.5   #=> (0.0+1.0i)
 *
 *     123456789 ** 2     #=> 15241578750190521
 *     123456789 ** 1.2   #=> 5126464716.0993185
 *     123456789 ** -2    #=> (1/15241578750190521)
 */

static VALUE
int_pow(long x, unsigned long y)
{
    int neg = x < 0;
    long z = 1;

    if (y == 0) return INT2FIX(1);
    if (neg) x = -x;
    if (y & 1)
	z = x;
    else
	neg = 0;
    y &= ~1;
    do {
	while (y % 2 == 0) {
	    if (!FIT_SQRT_LONG(x)) {
		VALUE v;
	      bignum:
		v = rb_big_pow(rb_int2big(x), LONG2NUM(y));
		if (RB_FLOAT_TYPE_P(v)) /* infinity due to overflow */
		    return v;
		if (z != 1) v = rb_big_mul(rb_int2big(neg ? -z : z), v);
		return v;
	    }
	    x = x * x;
	    y >>= 1;
	}
	{
            if (MUL_OVERFLOW_FIXNUM_P(x, z)) {
		goto bignum;
	    }
	    z = x * z;
	}
    } while (--y);
    if (neg) z = -z;
    return LONG2NUM(z);
}

VALUE
rb_int_positive_pow(long x, unsigned long y)
{
    return int_pow(x, y);
}

static VALUE
fix_pow(VALUE x, VALUE y)
{
    long a = FIX2LONG(x);

    if (FIXNUM_P(y)) {
	long b = FIX2LONG(y);

	if (a == 1) return INT2FIX(1);
	if (a == -1) {
	    if (b % 2 == 0)
		return INT2FIX(1);
	    else
		return INT2FIX(-1);
	}
	if (b < 0)
	    return num_funcall1(rb_rational_raw1(x), idPow, y);

	if (b == 0) return INT2FIX(1);
	if (b == 1) return x;
	if (a == 0) {
	    if (b > 0) return INT2FIX(0);
	    return DBL2NUM(HUGE_VAL);
	}
	return int_pow(a, b);
    }
    else if (RB_TYPE_P(y, T_BIGNUM)) {
	if (a == 1) return INT2FIX(1);
	if (a == -1) {
	    if (int_even_p(y)) return INT2FIX(1);
	    else return INT2FIX(-1);
	}
	if (rb_num_negative_int_p(y))
	    return num_funcall1(rb_rational_raw1(x), idPow, y);
	if (a == 0) return INT2FIX(0);
	x = rb_int2big(FIX2LONG(x));
	return rb_big_pow(x, y);
    }
    else if (RB_TYPE_P(y, T_FLOAT)) {
	double dy = RFLOAT_VALUE(y);
	if (dy == 0.0) return DBL2NUM(1.0);
	if (a == 0) {
	    return DBL2NUM(dy < 0 ? HUGE_VAL : 0.0);
	}
	if (a == 1) return DBL2NUM(1.0);
	{
	    if (a < 0 && dy != round(dy))
		return num_funcall1(rb_complex_raw1(x), idPow, y);
	    return DBL2NUM(pow((double)a, dy));
	}
    }
    else {
	return rb_num_coerce_bin(x, y, idPow);
    }
}

VALUE
rb_int_pow(VALUE x, VALUE y)
{
    if (FIXNUM_P(x)) {
	return fix_pow(x, y);
    }
    else if (RB_TYPE_P(x, T_BIGNUM)) {
	return rb_big_pow(x, y);
    }
    return Qnil;
}

/*
 * Document-method: Integer#==
 * Document-method: Integer#===
 * call-seq:
 *    int == other  ->  true or false
 *
 * Returns +true+ if +int+ equals +other+ numerically.
 * Contrast this with Integer#eql?, which requires +other+ to be an Integer.
 *
 *    1 == 2     #=> false
 *    1 == 1.0   #=> true
 */

static VALUE
fix_equal(VALUE x, VALUE y)
{
    if (x == y) return Qtrue;
    if (FIXNUM_P(y)) return Qfalse;
    else if (RB_TYPE_P(y, T_BIGNUM)) {
	return rb_big_eq(y, x);
    }
    else if (RB_TYPE_P(y, T_FLOAT)) {
        return rb_integer_float_eq(x, y);
    }
    else {
	return num_equal(x, y);
    }
}

VALUE
rb_int_equal(VALUE x, VALUE y)
{
    if (FIXNUM_P(x)) {
	return fix_equal(x, y);
    }
    else if (RB_TYPE_P(x, T_BIGNUM)) {
	return rb_big_eq(x, y);
    }
    return Qnil;
}

/*
 *  Document-method: Integer#<=>
 *  call-seq:
 *     int <=> numeric  ->  -1, 0, +1, or nil
 *
 *  Comparison---Returns -1, 0, or +1 depending on whether +int+ is
 *  less than, equal to, or greater than +numeric+.
 *
 *  This is the basis for the tests in the Comparable module.
 *
 *  +nil+ is returned if the two values are incomparable.
 */

static VALUE
fix_cmp(VALUE x, VALUE y)
{
    if (x == y) return INT2FIX(0);
    if (FIXNUM_P(y)) {
	if (FIX2LONG(x) > FIX2LONG(y)) return INT2FIX(1);
	return INT2FIX(-1);
    }
    else if (RB_TYPE_P(y, T_BIGNUM)) {
	VALUE cmp = rb_big_cmp(y, x);
	switch (cmp) {
	  case INT2FIX(+1): return INT2FIX(-1);
	  case INT2FIX(-1): return INT2FIX(+1);
	}
	return cmp;
    }
    else if (RB_TYPE_P(y, T_FLOAT)) {
	return rb_integer_float_cmp(x, y);
    }
    else {
	return rb_num_coerce_cmp(x, y, id_cmp);
    }
    return rb_num_coerce_cmp(x, y, id_cmp);
}

VALUE
rb_int_cmp(VALUE x, VALUE y)
{
    if (FIXNUM_P(x)) {
	return fix_cmp(x, y);
    }
    else if (RB_TYPE_P(x, T_BIGNUM)) {
	return rb_big_cmp(x, y);
    }
    else {
	rb_raise(rb_eNotImpError, "need to define `<=>' in %s", rb_obj_classname(x));
    }
}

/*
 * Document-method: Integer#>
 * call-seq:
 *    int > real  ->  true or false
 *
 * Returns +true+ if the value of +int+ is greater than that of +real+.
 */

static VALUE
fix_gt(VALUE x, VALUE y)
{
    if (FIXNUM_P(y)) {
	if (FIX2LONG(x) > FIX2LONG(y)) return Qtrue;
	return Qfalse;
    }
    else if (RB_TYPE_P(y, T_BIGNUM)) {
	return rb_big_cmp(y, x) == INT2FIX(-1) ? Qtrue : Qfalse;
    }
    else if (RB_TYPE_P(y, T_FLOAT)) {
        return rb_integer_float_cmp(x, y) == INT2FIX(1) ? Qtrue : Qfalse;
    }
    else {
	return rb_num_coerce_relop(x, y, '>');
    }
}

VALUE
rb_int_gt(VALUE x, VALUE y)
{
    if (FIXNUM_P(x)) {
	return fix_gt(x, y);
    }
    else if (RB_TYPE_P(x, T_BIGNUM)) {
	return rb_big_gt(x, y);
    }
    return Qnil;
}

/*
 * Document-method: Integer#>=
 * call-seq:
 *    int >= real  ->  true or false
 *
 * Returns +true+ if the value of +int+ is greater than or equal to that of
 * +real+.
 */

static VALUE
fix_ge(VALUE x, VALUE y)
{
    if (FIXNUM_P(y)) {
	if (FIX2LONG(x) >= FIX2LONG(y)) return Qtrue;
	return Qfalse;
    }
    else if (RB_TYPE_P(y, T_BIGNUM)) {
	return rb_big_cmp(y, x) != INT2FIX(+1) ? Qtrue : Qfalse;
    }
    else if (RB_TYPE_P(y, T_FLOAT)) {
	VALUE rel = rb_integer_float_cmp(x, y);
	return rel == INT2FIX(1) || rel == INT2FIX(0) ? Qtrue : Qfalse;
    }
    else {
	return rb_num_coerce_relop(x, y, idGE);
    }
}

VALUE
rb_int_ge(VALUE x, VALUE y)
{
    if (FIXNUM_P(x)) {
	return fix_ge(x, y);
    }
    else if (RB_TYPE_P(x, T_BIGNUM)) {
	return rb_big_ge(x, y);
    }
    return Qnil;
}

/*
 * Document-method: Integer#<
 * call-seq:
 *    int < real  ->  true or false
 *
 * Returns +true+ if the value of +int+ is less than that of +real+.
 */

static VALUE
fix_lt(VALUE x, VALUE y)
{
    if (FIXNUM_P(y)) {
	if (FIX2LONG(x) < FIX2LONG(y)) return Qtrue;
	return Qfalse;
    }
    else if (RB_TYPE_P(y, T_BIGNUM)) {
	return rb_big_cmp(y, x) == INT2FIX(+1) ? Qtrue : Qfalse;
    }
    else if (RB_TYPE_P(y, T_FLOAT)) {
        return rb_integer_float_cmp(x, y) == INT2FIX(-1) ? Qtrue : Qfalse;
    }
    else {
	return rb_num_coerce_relop(x, y, '<');
    }
}

static VALUE
int_lt(VALUE x, VALUE y)
{
    if (FIXNUM_P(x)) {
	return fix_lt(x, y);
    }
    else if (RB_TYPE_P(x, T_BIGNUM)) {
	return rb_big_lt(x, y);
    }
    return Qnil;
}

/*
 * Document-method: Integer#<=
 * call-seq:
 *    int <= real  ->  true or false
 *
 * Returns +true+ if the value of +int+ is less than or equal to that of
 * +real+.
 */

static VALUE
fix_le(VALUE x, VALUE y)
{
    if (FIXNUM_P(y)) {
	if (FIX2LONG(x) <= FIX2LONG(y)) return Qtrue;
	return Qfalse;
    }
    else if (RB_TYPE_P(y, T_BIGNUM)) {
	return rb_big_cmp(y, x) != INT2FIX(-1) ? Qtrue : Qfalse;
    }
    else if (RB_TYPE_P(y, T_FLOAT)) {
	VALUE rel = rb_integer_float_cmp(x, y);
	return rel == INT2FIX(-1) || rel == INT2FIX(0) ? Qtrue : Qfalse;
    }
    else {
	return rb_num_coerce_relop(x, y, idLE);
    }
}

static VALUE
int_le(VALUE x, VALUE y)
{
    if (FIXNUM_P(x)) {
	return fix_le(x, y);
    }
    else if (RB_TYPE_P(x, T_BIGNUM)) {
	return rb_big_le(x, y);
    }
    return Qnil;
}

/*
 * Document-method: Integer#~
 * call-seq:
 *   ~int  ->  integer
 *
 * One's complement: returns a number where each bit is flipped.
 *
 * Inverts the bits in an Integer. As integers are conceptually of
 * infinite length, the result acts as if it had an infinite number of
 * one bits to the left. In hex representations, this is displayed
 * as two periods to the left of the digits.
 *
 *   sprintf("%X", ~0x1122334455)    #=> "..FEEDDCCBBAA"
 */

static VALUE
fix_comp(VALUE num)
{
    return ~num | FIXNUM_FLAG;
}

static VALUE
int_comp(VALUE num)
{
    if (FIXNUM_P(num)) {
	return fix_comp(num);
    }
    else if (RB_TYPE_P(num, T_BIGNUM)) {
	return rb_big_comp(num);
    }
    return Qnil;
}

static VALUE
num_funcall_bit_1(VALUE y, VALUE arg, int recursive)
{
    ID func = (ID)((VALUE *)arg)[0];
    VALUE x = ((VALUE *)arg)[1];
    if (recursive) {
	num_funcall_op_1_recursion(x, func, y);
    }
    return rb_check_funcall(x, func, 1, &y);
}

VALUE
rb_num_coerce_bit(VALUE x, VALUE y, ID func)
{
    VALUE ret, args[3];

    args[0] = (VALUE)func;
    args[1] = x;
    args[2] = y;
    do_coerce(&args[1], &args[2], TRUE);
    ret = rb_exec_recursive_paired(num_funcall_bit_1,
				   args[2], args[1], (VALUE)args);
    if (ret == Qundef) {
	/* show the original object, not coerced object */
	coerce_failed(x, y);
    }
    return ret;
}

/*
 * Document-method: Integer#&
 * call-seq:
 *   int & other_int  ->  integer
 *
 * Bitwise AND.
 */

static VALUE
fix_and(VALUE x, VALUE y)
{
    if (FIXNUM_P(y)) {
	long val = FIX2LONG(x) & FIX2LONG(y);
	return LONG2NUM(val);
    }

    if (RB_TYPE_P(y, T_BIGNUM)) {
	return rb_big_and(y, x);
    }

    return rb_num_coerce_bit(x, y, '&');
}

VALUE
rb_int_and(VALUE x, VALUE y)
{
    if (FIXNUM_P(x)) {
	return fix_and(x, y);
    }
    else if (RB_TYPE_P(x, T_BIGNUM)) {
	return rb_big_and(x, y);
    }
    return Qnil;
}

/*
 * Document-method: Integer#|
 * call-seq:
 *   int | other_int  ->  integer
 *
 * Bitwise OR.
 */

static VALUE
fix_or(VALUE x, VALUE y)
{
    if (FIXNUM_P(y)) {
	long val = FIX2LONG(x) | FIX2LONG(y);
	return LONG2NUM(val);
    }

    if (RB_TYPE_P(y, T_BIGNUM)) {
	return rb_big_or(y, x);
    }

    return rb_num_coerce_bit(x, y, '|');
}

static VALUE
int_or(VALUE x, VALUE y)
{
    if (FIXNUM_P(x)) {
	return fix_or(x, y);
    }
    else if (RB_TYPE_P(x, T_BIGNUM)) {
	return rb_big_or(x, y);
    }
    return Qnil;
}

/*
 * Document-method: Integer#^
 * call-seq:
 *   int ^ other_int  ->  integer
 *
 * Bitwise EXCLUSIVE OR.
 */

static VALUE
fix_xor(VALUE x, VALUE y)
{
    if (FIXNUM_P(y)) {
	long val = FIX2LONG(x) ^ FIX2LONG(y);
	return LONG2NUM(val);
    }

    if (RB_TYPE_P(y, T_BIGNUM)) {
	return rb_big_xor(y, x);
    }

    return rb_num_coerce_bit(x, y, '^');
}

static VALUE
int_xor(VALUE x, VALUE y)
{
    if (FIXNUM_P(x)) {
	return fix_xor(x, y);
    }
    else if (RB_TYPE_P(x, T_BIGNUM)) {
	return rb_big_xor(x, y);
    }
    return Qnil;
}

/*
 * Document-method: Integer#<<
 * call-seq:
 *   int << count  ->  integer
 *
 * Returns +int+ shifted left +count+ positions, or right if +count+
 * is negative.
 */

static VALUE
rb_fix_lshift(VALUE x, VALUE y)
{
    long val, width;

    val = NUM2LONG(x);
    if (!FIXNUM_P(y))
	return rb_big_lshift(rb_int2big(val), y);
    width = FIX2LONG(y);
    if (width < 0)
	return fix_rshift(val, (unsigned long)-width);
    return fix_lshift(val, width);
}

static VALUE
fix_lshift(long val, unsigned long width)
{
    if (width > (SIZEOF_LONG*CHAR_BIT-1)
	|| ((unsigned long)val)>>(SIZEOF_LONG*CHAR_BIT-1-width) > 0) {
	return rb_big_lshift(rb_int2big(val), ULONG2NUM(width));
    }
    val = val << width;
    return LONG2NUM(val);
}

VALUE
rb_int_lshift(VALUE x, VALUE y)
{
    if (FIXNUM_P(x)) {
	return rb_fix_lshift(x, y);
    }
    else if (RB_TYPE_P(x, T_BIGNUM)) {
	return rb_big_lshift(x, y);
    }
    return Qnil;
}

/*
 * Document-method: Integer#>>
 * call-seq:
 *   int >> count  ->  integer
 *
 * Returns +int+ shifted right +count+ positions, or left if +count+
 * is negative.
 */

static VALUE
rb_fix_rshift(VALUE x, VALUE y)
{
    long i, val;

    val = FIX2LONG(x);
    if (!FIXNUM_P(y))
	return rb_big_rshift(rb_int2big(val), y);
    i = FIX2LONG(y);
    if (i == 0) return x;
    if (i < 0)
	return fix_lshift(val, (unsigned long)-i);
    return fix_rshift(val, i);
}

static VALUE
fix_rshift(long val, unsigned long i)
{
    if (i >= sizeof(long)*CHAR_BIT-1) {
	if (val < 0) return INT2FIX(-1);
	return INT2FIX(0);
    }
    val = RSHIFT(val, i);
    return LONG2FIX(val);
}

static VALUE
rb_int_rshift(VALUE x, VALUE y)
{
    if (FIXNUM_P(x)) {
	return rb_fix_rshift(x, y);
    }
    else if (RB_TYPE_P(x, T_BIGNUM)) {
	return rb_big_rshift(x, y);
    }
    return Qnil;
}

/*
 *  Document-method: Integer#[]
 *  call-seq:
 *     int[n]  ->  0, 1
 *
 *  Bit Reference---Returns the <code>n</code>th bit in the
 *  binary representation of +int+, where <code>int[0]</code>
 *  is the least significant bit.
 *
 *     a = 0b11001100101010
 *     30.downto(0) {|n| print a[n] }
 *     #=> 0000000000000000011001100101010
 *
 *     a = 9**15
 *     50.downto(0) {|n| print a[n] }
 *     #=> 000101110110100000111000011110010100111100010111001
 */

static VALUE
fix_aref(VALUE fix, VALUE idx)
{
    long val = FIX2LONG(fix);
    long i;

    idx = rb_to_int(idx);
    if (!FIXNUM_P(idx)) {
	idx = rb_big_norm(idx);
	if (!FIXNUM_P(idx)) {
	    if (!BIGNUM_SIGN(idx) || val >= 0)
		return INT2FIX(0);
	    return INT2FIX(1);
	}
    }
    i = FIX2LONG(idx);

    if (i < 0) return INT2FIX(0);
    if (SIZEOF_LONG*CHAR_BIT-1 <= i) {
	if (val < 0) return INT2FIX(1);
	return INT2FIX(0);
    }
    if (val & (1L<<i))
	return INT2FIX(1);
    return INT2FIX(0);
}

static VALUE
int_aref(VALUE num, VALUE idx)
{
    if (FIXNUM_P(num)) {
	return fix_aref(num, idx);
    }
    else if (RB_TYPE_P(num, T_BIGNUM)) {
	return rb_big_aref(num, idx);
    }
    return Qnil;
}

/*
 *  Document-method: Integer#to_f
 *  call-seq:
 *     int.to_f  ->  float
 *
 *  Converts +int+ to a Float.  If +int+ doesn't fit in a Float,
 *  the result is infinity.
 */

static VALUE
int_to_f(VALUE num)
{
    double val;

    if (FIXNUM_P(num)) {
	val = (double)FIX2LONG(num);
    }
    else if (RB_TYPE_P(num, T_BIGNUM)) {
	val = rb_big2dbl(num);
    }
    else {
	rb_raise(rb_eNotImpError, "Unknown subclass for to_f: %s", rb_obj_classname(num));
    }

    return DBL2NUM(val);
}

/*
 *  Document-method: Integer#abs
 *  Document-method: Integer#magnitude
 *  call-seq:
 *     int.abs        ->  integer
 *     int.magnitude  ->  integer
 *
 *  Returns the absolute value of +int+.
 *
 *     (-12345).abs   #=> 12345
 *     -12345.abs     #=> 12345
 *     12345.abs      #=> 12345
 *
 *  Integer#magnitude is an alias for Integer#abs.
 */

static VALUE
fix_abs(VALUE fix)
{
    long i = FIX2LONG(fix);

    if (i < 0) i = -i;

    return LONG2NUM(i);
}

VALUE
rb_int_abs(VALUE num)
{
    if (FIXNUM_P(num)) {
	return fix_abs(num);
    }
    else if (RB_TYPE_P(num, T_BIGNUM)) {
	return rb_big_abs(num);
    }
    return Qnil;
}

/*
 *  Document-method: Integer#size
 *  call-seq:
 *     int.size  ->  int
 *
 *  Returns the number of bytes in the machine representation of +int+
 *  (machine dependent).
 *
 *     1.size               #=> 8
 *     -1.size              #=> 8
 *     2147483647.size      #=> 8
 *     (256**10 - 1).size   #=> 10
 *     (256**20 - 1).size   #=> 20
 *     (256**40 - 1).size   #=> 40
 */

static VALUE
fix_size(VALUE fix)
{
    return INT2FIX(sizeof(long));
}

static VALUE
int_size(VALUE num)
{
    if (FIXNUM_P(num)) {
	return fix_size(num);
    }
    else if (RB_TYPE_P(num, T_BIGNUM)) {
	return rb_big_size_m(num);
    }
    return Qnil;
}

/*
 *  Document-method: Integer#bit_length
 *  call-seq:
 *     int.bit_length  ->  integer
 *
 *  Returns the number of bits of the value of +int+.
 *
 *  "Number of bits" means the bit position of the highest bit
 *  which is different from the sign bit
 *  (where the least significant bit has bit position 1).
 *  If there is no such bit (zero or minus one), zero is returned.
 *
 *  I.e. this method returns <i>ceil(log2(int < 0 ? -int : int+1))</i>.
 *
 *     (-2**1000-1).bit_length   #=> 1001
 *     (-2**1000).bit_length     #=> 1000
 *     (-2**1000+1).bit_length   #=> 1000
 *     (-2**12-1).bit_length     #=> 13
 *     (-2**12).bit_length       #=> 12
 *     (-2**12+1).bit_length     #=> 12
 *     -0x101.bit_length         #=> 9
 *     -0x100.bit_length         #=> 8
 *     -0xff.bit_length          #=> 8
 *     -2.bit_length             #=> 1
 *     -1.bit_length             #=> 0
 *     0.bit_length              #=> 0
 *     1.bit_length              #=> 1
 *     0xff.bit_length           #=> 8
 *     0x100.bit_length          #=> 9
 *     (2**12-1).bit_length      #=> 12
 *     (2**12).bit_length        #=> 13
 *     (2**12+1).bit_length      #=> 13
 *     (2**1000-1).bit_length    #=> 1000
 *     (2**1000).bit_length      #=> 1001
 *     (2**1000+1).bit_length    #=> 1001
 *
 *  This method can be used to detect overflow in Array#pack as follows:
 *
 *     if n.bit_length < 32
 *       [n].pack("l") # no overflow
 *     else
 *       raise "overflow"
 *     end
 */

static VALUE
rb_fix_bit_length(VALUE fix)
{
    long v = FIX2LONG(fix);
    if (v < 0)
        v = ~v;
    return LONG2FIX(bit_length(v));
}

static VALUE
rb_int_bit_length(VALUE num)
{
    if (FIXNUM_P(num)) {
	return rb_fix_bit_length(num);
    }
    else if (RB_TYPE_P(num, T_BIGNUM)) {
	return rb_big_bit_length(num);
    }
    return Qnil;
}

/*
 *  Document-method: Integer#digits
 *  call-seq:
 *     int.digits        ->  array
 *     int.digits(base)  ->  array
 *
 *  Returns the digits of +int+'s place-value representation
 *  with radix +base+ (default: 10).
 *  The digits are returned as an array with the least significant digit
 *  as the first array element.
 *
 *  +base+ must be greater than or equal to 2.
 *
 *     12345.digits      #=> [5, 4, 3, 2, 1]
 *     12345.digits(7)   #=> [4, 6, 6, 0, 5]
 *     12345.digits(100) #=> [45, 23, 1]
 *
 *     -12345.digits(7)  #=> Math::DomainError
 */

static VALUE
rb_fix_digits(VALUE fix, long base)
{
    VALUE digits;
    long x = FIX2LONG(fix);

    assert(x >= 0);

    if (base < 2)
        rb_raise(rb_eArgError, "invalid radix %ld", base);

    if (x == 0)
        return rb_ary_new_from_args(1, INT2FIX(0));

    digits = rb_ary_new();
    while (x > 0) {
        long q = x % base;
        rb_ary_push(digits, LONG2NUM(q));
        x /= base;
    }

    return digits;
}

static VALUE
rb_int_digits_bigbase(VALUE num, VALUE base)
{
    VALUE digits;

    assert(!rb_num_negative_p(num));

    if (RB_TYPE_P(base, T_BIGNUM))
        base = rb_big_norm(base);

    if (FIXNUM_P(base) && FIX2LONG(base) < 2)
        rb_raise(rb_eArgError, "invalid radix %ld", FIX2LONG(base));
    else if (RB_TYPE_P(base, T_BIGNUM) && BIGNUM_NEGATIVE_P(base))
        rb_raise(rb_eArgError, "negative radix");

    if (FIXNUM_P(base) && FIXNUM_P(num))
        return rb_fix_digits(num, FIX2LONG(base));

    if (FIXNUM_P(num))
        return rb_ary_new_from_args(1, num);

    digits = rb_ary_new();
    while (!FIXNUM_P(num) || FIX2LONG(num) > 0) {
        VALUE qr = rb_int_divmod(num, base);
        rb_ary_push(digits, RARRAY_AREF(qr, 1));
        num = RARRAY_AREF(qr, 0);
    }

    return digits;
}

static VALUE
rb_int_digits(int argc, VALUE *argv, VALUE num)
{
    VALUE base_value;
    long base;

    if (rb_num_negative_p(num))
        rb_raise(rb_eMathDomainError, "out of domain");

    if (rb_check_arity(argc, 0, 1)) {
        base_value = rb_to_int(argv[0]);
        if (!RB_INTEGER_TYPE_P(base_value))
            rb_raise(rb_eTypeError, "wrong argument type %s (expected Integer)",
                     rb_obj_classname(argv[0]));
        if (RB_TYPE_P(base_value, T_BIGNUM))
            return rb_int_digits_bigbase(num, base_value);

        base = FIX2LONG(base_value);
        if (base < 0)
            rb_raise(rb_eArgError, "negative radix");
        else if (base < 2)
            rb_raise(rb_eArgError, "invalid radix %ld", base);
    }
    else
        base = 10;

    if (FIXNUM_P(num))
        return rb_fix_digits(num, base);
    else if (RB_TYPE_P(num, T_BIGNUM))
        return rb_int_digits_bigbase(num, LONG2FIX(base));

    return Qnil;
}

/*
 *  Document-method: Integer#upto
 *  call-seq:
 *     int.upto(limit) {|i| block }  ->  self
 *     int.upto(limit)               ->  an_enumerator
 *
 *  Iterates the given block, passing in integer values from +int+ up to and
 *  including +limit+.
 *
 *  If no block is given, an Enumerator is returned instead.
 *
 *     5.upto(10) {|i| print i, " " }   #=> 5 6 7 8 9 10
 */

static VALUE
int_upto_size(VALUE from, VALUE args, VALUE eobj)
{
    return ruby_num_interval_step_size(from, RARRAY_AREF(args, 0), INT2FIX(1), FALSE);
}

static VALUE
int_upto(VALUE from, VALUE to)
{
    RETURN_SIZED_ENUMERATOR(from, 1, &to, int_upto_size);
    if (FIXNUM_P(from) && FIXNUM_P(to)) {
	long i, end;

	end = FIX2LONG(to);
	for (i = FIX2LONG(from); i <= end; i++) {
	    rb_yield(LONG2FIX(i));
	}
    }
    else {
	VALUE i = from, c;

	while (!(c = rb_funcall(i, '>', 1, to))) {
	    rb_yield(i);
	    i = rb_funcall(i, '+', 1, INT2FIX(1));
	}
	if (NIL_P(c)) rb_cmperr(i, to);
    }
    return from;
}

/*
 *  Document-method: Integer#downto
 *  call-seq:
 *     int.downto(limit) {|i| block }  ->  self
 *     int.downto(limit)               ->  an_enumerator
 *
 *  Iterates the given block, passing in decreasing values from +int+ down to
 *  and including +limit+.
 *
 *  If no block is given, an Enumerator is returned instead.
 *
 *     5.downto(1) { |n| print n, ".. " }
 *     puts "Liftoff!"
 *     #=> "5.. 4.. 3.. 2.. 1.. Liftoff!"
 */

static VALUE
int_downto_size(VALUE from, VALUE args, VALUE eobj)
{
    return ruby_num_interval_step_size(from, RARRAY_AREF(args, 0), INT2FIX(-1), FALSE);
}

static VALUE
int_downto(VALUE from, VALUE to)
{
    RETURN_SIZED_ENUMERATOR(from, 1, &to, int_downto_size);
    if (FIXNUM_P(from) && FIXNUM_P(to)) {
	long i, end;

	end = FIX2LONG(to);
	for (i=FIX2LONG(from); i >= end; i--) {
	    rb_yield(LONG2FIX(i));
	}
    }
    else {
	VALUE i = from, c;

	while (!(c = rb_funcall(i, '<', 1, to))) {
	    rb_yield(i);
	    i = rb_funcall(i, '-', 1, INT2FIX(1));
	}
	if (NIL_P(c)) rb_cmperr(i, to);
    }
    return from;
}

/*
 *  Document-method: Integer#times
 *  call-seq:
 *     int.times {|i| block }  ->  self
 *     int.times               ->  an_enumerator
 *
 *  Iterates the given block +int+ times, passing in values from zero to
 *  <code>int - 1</code>.
 *
 *  If no block is given, an Enumerator is returned instead.
 *
 *     5.times {|i| print i, " " }   #=> 0 1 2 3 4
 */

static VALUE
int_dotimes_size(VALUE num, VALUE args, VALUE eobj)
{
    if (FIXNUM_P(num)) {
	if (NUM2LONG(num) <= 0) return INT2FIX(0);
    }
    else {
	if (RTEST(rb_funcall(num, '<', 1, INT2FIX(0)))) return INT2FIX(0);
    }
    return num;
}

static VALUE
int_dotimes(VALUE num)
{
    RETURN_SIZED_ENUMERATOR(num, 0, 0, int_dotimes_size);

    if (FIXNUM_P(num)) {
	long i, end;

	end = FIX2LONG(num);
	for (i=0; i<end; i++) {
	    rb_yield_1(LONG2FIX(i));
	}
    }
    else {
	VALUE i = INT2FIX(0);

	for (;;) {
	    if (!RTEST(rb_funcall(i, '<', 1, num))) break;
	    rb_yield(i);
	    i = rb_funcall(i, '+', 1, INT2FIX(1));
	}
    }
    return num;
}

/*
 *  Document-method: Integer#round
 *  call-seq:
 *     int.round([ndigits] [, half: mode])  ->  integer or float
 *
 *  Returns +int+ rounded to the nearest value with
 *  a precision of +ndigits+ decimal digits (default: 0).
 *
 *  When the precision is negative, the returned value is an integer
 *  with at least <code>ndigits.abs</code> trailing zeros.
 *
 *  Returns +self+ when +ndigits+ is zero or positive.
 *
 *     1.round           #=> 1
 *     1.round(2)        #=> 1
 *     15.round(-1)      #=> 20
 *     (-15).round(-1)   #=> -20
 *
 *  The optional +half+ keyword argument is available
 *  similar to Float#round.
 *
 *     25.round(-1, half: :up)      #=> 30
 *     25.round(-1, half: :down)    #=> 20
 *     25.round(-1, half: :even)    #=> 20
 *     35.round(-1, half: :up)      #=> 40
 *     35.round(-1, half: :down)    #=> 30
 *     35.round(-1, half: :even)    #=> 40
 *     (-25).round(-1, half: :up)   #=> -30
 *     (-25).round(-1, half: :down) #=> -20
 *     (-25).round(-1, half: :even) #=> -20
 */

static VALUE
int_round(int argc, VALUE* argv, VALUE num)
{
    int ndigits;
    int mode;
    VALUE nd, opt;

    if (!rb_scan_args(argc, argv, "01:", &nd, &opt)) return num;
    ndigits = NUM2INT(nd);
    mode = rb_num_get_rounding_option(opt);
    if (ndigits >= 0) {
	return num;
    }
    return rb_int_round(num, ndigits, mode);
}

/*
 *  Document-method: Integer#floor
 *  call-seq:
 *     int.floor([ndigits])  ->  integer or float
 *
 *  Returns the largest number less than or equal to +int+ with
 *  a precision of +ndigits+ decimal digits (default: 0).
 *
 *  When the precision is negative, the returned value is an integer
 *  with at least <code>ndigits.abs</code> trailing zeros.
 *
 *  Returns +self+ when +ndigits+ is zero or positive.
 *
 *     1.floor           #=> 1
 *     1.floor(2)        #=> 1
 *     18.floor(-1)      #=> 10
 *     (-18).floor(-1)   #=> -20
 */

static VALUE
int_floor(int argc, VALUE* argv, VALUE num)
{
    int ndigits;

    if (!rb_check_arity(argc, 0, 1)) return num;
    ndigits = NUM2INT(argv[0]);
    if (ndigits >= 0) {
	return num;
    }
    return rb_int_floor(num, ndigits);
}

/*
 *  Document-method: Integer#ceil
 *  call-seq:
 *     int.ceil([ndigits])  ->  integer or float
 *
 *  Returns the smallest number greater than or equal to +int+ with
 *  a precision of +ndigits+ decimal digits (default: 0).
 *
 *  When the precision is negative, the returned value is an integer
 *  with at least <code>ndigits.abs</code> trailing zeros.
 *
 *  Returns +self+ when +ndigits+ is zero or positive.
 *
 *     1.ceil           #=> 1
 *     1.ceil(2)        #=> 1
 *     18.ceil(-1)      #=> 20
 *     (-18).ceil(-1)   #=> -10
 */

static VALUE
int_ceil(int argc, VALUE* argv, VALUE num)
{
    int ndigits;

    if (!rb_check_arity(argc, 0, 1)) return num;
    ndigits = NUM2INT(argv[0]);
    if (ndigits >= 0) {
	return num;
    }
    return rb_int_ceil(num, ndigits);
}

/*
 *  Document-method: Integer#truncate
 *  call-seq:
 *     int.truncate([ndigits])  ->  integer or float
 *
 *  Returns +int+ truncated (toward zero) to
 *  a precision of +ndigits+ decimal digits (default: 0).
 *
 *  When the precision is negative, the returned value is an integer
 *  with at least <code>ndigits.abs</code> trailing zeros.
 *
 *  Returns +self+ when +ndigits+ is zero or positive.
 *
 *     1.truncate           #=> 1
 *     1.truncate(2)        #=> 1
 *     18.truncate(-1)      #=> 10
 *     (-18).truncate(-1)   #=> -10
 */

static VALUE
int_truncate(int argc, VALUE* argv, VALUE num)
{
    int ndigits;

    if (!rb_check_arity(argc, 0, 1)) return num;
    ndigits = NUM2INT(argv[0]);
    if (ndigits >= 0) {
	return num;
    }
    return rb_int_truncate(num, ndigits);
}

#define DEFINE_INT_SQRT(rettype, prefix, argtype) \
rettype \
prefix##_isqrt(argtype n) \
{ \
    if (!argtype##_IN_DOUBLE_P(n)) { \
	unsigned int b = bit_length(n); \
	argtype t; \
	rettype x = (rettype)(n >> (b/2+1)); \
	x |= ((rettype)1LU << (b-1)/2); \
	while ((t = n/x) < (argtype)x) x = (rettype)((x + t) >> 1); \
	return x; \
    } \
    return (rettype)sqrt(argtype##_TO_DOUBLE(n)); \
}

#if SIZEOF_LONG*CHAR_BIT > DBL_MANT_DIG
# define RB_ULONG_IN_DOUBLE_P(n) ((n) < (1UL << DBL_MANT_DIG))
#else
# define RB_ULONG_IN_DOUBLE_P(n) 1
#endif
#define RB_ULONG_TO_DOUBLE(n) (double)(n)
#define RB_ULONG unsigned long
DEFINE_INT_SQRT(unsigned long, rb_ulong, RB_ULONG)

#if 2*SIZEOF_BDIGIT > SIZEOF_LONG
# if 2*SIZEOF_BDIGIT*CHAR_BIT > DBL_MANT_DIG
#   define BDIGIT_DBL_IN_DOUBLE_P(n) ((n) < ((BDIGIT_DBL)1UL << DBL_MANT_DIG))
# else
#   define BDIGIT_DBL_IN_DOUBLE_P(n) 1
# endif
# ifdef ULL_TO_DOUBLE
#   define BDIGIT_DBL_TO_DOUBLE(n) ULL_TO_DOUBLE(n)
# else
#   define BDIGIT_DBL_TO_DOUBLE(n) (double)(n)
# endif
DEFINE_INT_SQRT(BDIGIT, rb_bdigit_dbl, BDIGIT_DBL)
#endif

#define domain_error(msg) \
    rb_raise(rb_eMathDomainError, "Numerical argument is out of domain - " #msg)

VALUE rb_big_isqrt(VALUE);

/*
 *  Document-method: Integer::sqrt
 *  call-seq:
 *     Integer.sqrt(n)  ->  integer
 *
 *  Returns the integer square root of the non-negative integer +n+,
 *  i.e. the largest non-negative integer less than or equal to the
 *  square root of +n+.
 *
 *    Integer.sqrt(0)        #=> 0
 *    Integer.sqrt(1)        #=> 1
 *    Integer.sqrt(24)       #=> 4
 *    Integer.sqrt(25)       #=> 5
 *    Integer.sqrt(10**400)  #=> 10**200
 *
 *  Equivalent to <code>Math.sqrt(n).floor</code>, except that
 *  the result of the latter code may differ from the true value
 *  due to the limited precision of floating point arithmetic.
 *
 *    Integer.sqrt(10**46)     #=> 100000000000000000000000
 *    Math.sqrt(10**46).floor  #=>  99999999999999991611392 (!)
 *
 *  If +n+ is not an Integer, it is converted to an Integer first.
 *  If +n+ is negative, a Math::DomainError is raised.
 */

static VALUE
rb_int_s_isqrt(VALUE self, VALUE num)
{
    unsigned long n, sq;
    num = rb_to_int(num);
    if (FIXNUM_P(num)) {
	if (FIXNUM_NEGATIVE_P(num)) {
	    domain_error("isqrt");
	}
	n = FIX2ULONG(num);
	sq = rb_ulong_isqrt(n);
	return LONG2FIX(sq);
    }
    else {
	size_t biglen;
	if (RBIGNUM_NEGATIVE_P(num)) {
	    domain_error("isqrt");
	}
	biglen = BIGNUM_LEN(num);
	if (biglen == 0) return INT2FIX(0);
#if SIZEOF_BDIGIT <= SIZEOF_LONG
	/* short-circuit */
	if (biglen == 1) {
	    n = BIGNUM_DIGITS(num)[0];
	    sq = rb_ulong_isqrt(n);
	    return ULONG2NUM(sq);
	}
#endif
	return rb_big_isqrt(num);
    }
}

/*
 *  Document-class: ZeroDivisionError
 *
 *  Raised when attempting to divide an integer by 0.
 *
 *     42 / 0   #=> ZeroDivisionError: divided by 0
 *
 *  Note that only division by an exact 0 will raise the exception:
 *
 *     42 /  0.0   #=> Float::INFINITY
 *     42 / -0.0   #=> -Float::INFINITY
 *     0  /  0.0   #=> NaN
 */

/*
 *  Document-class: FloatDomainError
 *
 *  Raised when attempting to convert special float values (in particular
 *  +Infinity+ or +NaN+) to numerical classes which don't support them.
 *
 *     Float::INFINITY.to_r   #=> FloatDomainError: Infinity
 */

/*
 * Document-class: Numeric
 *
 * Numeric is the class from which all higher-level numeric classes should inherit.
 *
 * Numeric allows instantiation of heap-allocated objects. Other core numeric classes such as
 * Integer are implemented as immediates, which means that each Integer is a single immutable
 * object which is always passed by value.
 *
 *   a = 1
 *   1.object_id == a.object_id   #=> true
 *
 * There can only ever be one instance of the integer +1+, for example. Ruby ensures this
 * by preventing instantiation. If duplication is attempted, the same instance is returned.
 *
 *   Integer.new(1)                   #=> NoMethodError: undefined method `new' for Integer:Class
 *   1.dup                            #=> 1
 *   1.object_id == 1.dup.object_id   #=> true
 *
 * For this reason, Numeric should be used when defining other numeric classes.
 *
 * Classes which inherit from Numeric must implement +coerce+, which returns a two-member
 * Array containing an object that has been coerced into an instance of the new class
 * and +self+ (see #coerce).
 *
 * Inheriting classes should also implement arithmetic operator methods (<code>+</code>,
 * <code>-</code>, <code>*</code> and <code>/</code>) and the <code><=></code> operator (see
 * Comparable). These methods may rely on +coerce+ to ensure interoperability with
 * instances of other numeric classes.
 *
 *   class Tally < Numeric
 *     def initialize(string)
 *       @string = string
 *     end
 *
 *     def to_s
 *       @string
 *     end
 *
 *     def to_i
 *       @string.size
 *     end
 *
 *     def coerce(other)
 *       [self.class.new('|' * other.to_i), self]
 *     end
 *
 *     def <=>(other)
 *       to_i <=> other.to_i
 *     end
 *
 *     def +(other)
 *       self.class.new('|' * (to_i + other.to_i))
 *     end
 *
 *     def -(other)
 *       self.class.new('|' * (to_i - other.to_i))
 *     end
 *
 *     def *(other)
 *       self.class.new('|' * (to_i * other.to_i))
 *     end
 *
 *     def /(other)
 *       self.class.new('|' * (to_i / other.to_i))
 *     end
 *   end
 *
 *   tally = Tally.new('||')
 *   puts tally * 2            #=> "||||"
 *   puts tally > 1            #=> true
 */
void
Init_Numeric(void)
{
#undef rb_intern
#define rb_intern(str) rb_intern_const(str)

#ifdef _UNICOSMP
    /* Turn off floating point exceptions for divide by zero, etc. */
    _set_Creg(0, 0);
#endif
    id_coerce = rb_intern("coerce");
    id_div = rb_intern("div");
    id_divmod = rb_intern("divmod");

    rb_eZeroDivError = rb_define_class("ZeroDivisionError", rb_eStandardError);
    rb_eFloatDomainError = rb_define_class("FloatDomainError", rb_eRangeError);
    rb_cNumeric = rb_define_class("Numeric", rb_cObject);

    rb_define_method(rb_cNumeric, "singleton_method_added", num_sadded, 1);
    rb_include_module(rb_cNumeric, rb_mComparable);
    rb_define_method(rb_cNumeric, "coerce", num_coerce, 1);
    rb_define_method(rb_cNumeric, "clone", num_clone, -1);
    rb_define_method(rb_cNumeric, "dup", num_dup, 0);

    rb_define_method(rb_cNumeric, "i", num_imaginary, 0);
    rb_define_method(rb_cNumeric, "+@", num_uplus, 0);
    rb_define_method(rb_cNumeric, "-@", num_uminus, 0);
    rb_define_method(rb_cNumeric, "<=>", num_cmp, 1);
    rb_define_method(rb_cNumeric, "eql?", num_eql, 1);
    rb_define_method(rb_cNumeric, "fdiv", num_fdiv, 1);
    rb_define_method(rb_cNumeric, "div", num_div, 1);
    rb_define_method(rb_cNumeric, "divmod", num_divmod, 1);
    rb_define_method(rb_cNumeric, "%", num_modulo, 1);
    rb_define_method(rb_cNumeric, "modulo", num_modulo, 1);
    rb_define_method(rb_cNumeric, "remainder", num_remainder, 1);
    rb_define_method(rb_cNumeric, "abs", num_abs, 0);
    rb_define_method(rb_cNumeric, "magnitude", num_abs, 0);
    rb_define_method(rb_cNumeric, "to_int", num_to_int, 0);

    rb_define_method(rb_cNumeric, "real?", num_real_p, 0);
    rb_define_method(rb_cNumeric, "integer?", num_int_p, 0);
    rb_define_method(rb_cNumeric, "zero?", num_zero_p, 0);
    rb_define_method(rb_cNumeric, "nonzero?", num_nonzero_p, 0);
    rb_define_method(rb_cNumeric, "finite?", num_finite_p, 0);
    rb_define_method(rb_cNumeric, "infinite?", num_infinite_p, 0);

    rb_define_method(rb_cNumeric, "floor", num_floor, -1);
    rb_define_method(rb_cNumeric, "ceil", num_ceil, -1);
    rb_define_method(rb_cNumeric, "round", num_round, -1);
    rb_define_method(rb_cNumeric, "truncate", num_truncate, -1);
    rb_define_method(rb_cNumeric, "step", num_step, -1);
    rb_define_method(rb_cNumeric, "positive?", num_positive_p, 0);
    rb_define_method(rb_cNumeric, "negative?", num_negative_p, 0);

    rb_cInteger = rb_define_class("Integer", rb_cNumeric);
    rb_undef_alloc_func(rb_cInteger);
    rb_undef_method(CLASS_OF(rb_cInteger), "new");
    rb_define_singleton_method(rb_cInteger, "sqrt", rb_int_s_isqrt, 1);

    rb_define_method(rb_cInteger, "to_s", int_to_s, -1);
    rb_define_alias(rb_cInteger, "inspect", "to_s");
    rb_define_method(rb_cInteger, "integer?", int_int_p, 0);
    rb_define_method(rb_cInteger, "odd?", rb_int_odd_p, 0);
    rb_define_method(rb_cInteger, "even?", int_even_p, 0);
    rb_define_method(rb_cInteger, "allbits?", int_allbits_p, 1);
    rb_define_method(rb_cInteger, "anybits?", int_anybits_p, 1);
    rb_define_method(rb_cInteger, "nobits?", int_nobits_p, 1);
    rb_define_method(rb_cInteger, "upto", int_upto, 1);
    rb_define_method(rb_cInteger, "downto", int_downto, 1);
    rb_define_method(rb_cInteger, "times", int_dotimes, 0);
    rb_define_method(rb_cInteger, "succ", int_succ, 0);
    rb_define_method(rb_cInteger, "next", int_succ, 0);
    rb_define_method(rb_cInteger, "pred", int_pred, 0);
    rb_define_method(rb_cInteger, "chr", int_chr, -1);
    rb_define_method(rb_cInteger, "ord", int_ord, 0);
    rb_define_method(rb_cInteger, "to_i", int_to_i, 0);
    rb_define_method(rb_cInteger, "to_int", int_to_i, 0);
    rb_define_method(rb_cInteger, "to_f", int_to_f, 0);
    rb_define_method(rb_cInteger, "floor", int_floor, -1);
    rb_define_method(rb_cInteger, "ceil", int_ceil, -1);
    rb_define_method(rb_cInteger, "truncate", int_truncate, -1);
    rb_define_method(rb_cInteger, "round", int_round, -1);
    rb_define_method(rb_cInteger, "<=>", rb_int_cmp, 1);

    rb_define_method(rb_cInteger, "-@", rb_int_uminus, 0);
    rb_define_method(rb_cInteger, "+", rb_int_plus, 1);
    rb_define_method(rb_cInteger, "-", rb_int_minus, 1);
    rb_define_method(rb_cInteger, "*", rb_int_mul, 1);
    rb_define_method(rb_cInteger, "/", rb_int_div, 1);
    rb_define_method(rb_cInteger, "div", rb_int_idiv, 1);
    rb_define_method(rb_cInteger, "%", rb_int_modulo, 1);
    rb_define_method(rb_cInteger, "modulo", rb_int_modulo, 1);
    rb_define_method(rb_cInteger, "remainder", int_remainder, 1);
    rb_define_method(rb_cInteger, "divmod", rb_int_divmod, 1);
    rb_define_method(rb_cInteger, "fdiv", rb_int_fdiv, 1);
    rb_define_method(rb_cInteger, "**", rb_int_pow, 1);

    rb_define_method(rb_cInteger, "pow", rb_int_powm, -1); /* in bignum.c */

    rb_define_method(rb_cInteger, "abs", rb_int_abs, 0);
    rb_define_method(rb_cInteger, "magnitude", rb_int_abs, 0);

    rb_define_method(rb_cInteger, "===", rb_int_equal, 1);
    rb_define_method(rb_cInteger, "==", rb_int_equal, 1);
    rb_define_method(rb_cInteger, ">", rb_int_gt, 1);
    rb_define_method(rb_cInteger, ">=", rb_int_ge, 1);
    rb_define_method(rb_cInteger, "<", int_lt, 1);
    rb_define_method(rb_cInteger, "<=", int_le, 1);

    rb_define_method(rb_cInteger, "~", int_comp, 0);
    rb_define_method(rb_cInteger, "&", rb_int_and, 1);
    rb_define_method(rb_cInteger, "|", int_or,  1);
    rb_define_method(rb_cInteger, "^", int_xor, 1);
    rb_define_method(rb_cInteger, "[]", int_aref, 1);

    rb_define_method(rb_cInteger, "<<", rb_int_lshift, 1);
    rb_define_method(rb_cInteger, ">>", rb_int_rshift, 1);

    rb_define_method(rb_cInteger, "size", int_size, 0);
    rb_define_method(rb_cInteger, "bit_length", rb_int_bit_length, 0);
    rb_define_method(rb_cInteger, "digits", rb_int_digits, -1);

#ifndef RUBY_INTEGER_UNIFICATION
    rb_cFixnum = rb_cInteger;
#endif
    /* An obsolete class, use Integer */
    rb_define_const(rb_cObject, "Fixnum", rb_cInteger);
    rb_deprecate_constant(rb_cObject, "Fixnum");

    rb_cFloat  = rb_define_class("Float", rb_cNumeric);

    rb_undef_alloc_func(rb_cFloat);
    rb_undef_method(CLASS_OF(rb_cFloat), "new");

    /*
     *  Represents the rounding mode for floating point addition.
     *
     *  Usually defaults to 1, rounding to the nearest number.
     *
     *  Other modes include:
     *
     *  -1::	Indeterminable
     *	0::	Rounding towards zero
     *	1::	Rounding to the nearest number
     *	2::	Rounding towards positive infinity
     *	3::	Rounding towards negative infinity
     */
    rb_define_const(rb_cFloat, "ROUNDS", INT2FIX(FLT_ROUNDS));
    /*
     *	The base of the floating point, or number of unique digits used to
     *	represent the number.
     *
     *  Usually defaults to 2 on most systems, which would represent a base-10 decimal.
     */
    rb_define_const(rb_cFloat, "RADIX", INT2FIX(FLT_RADIX));
    /*
     * The number of base digits for the +double+ data type.
     *
     * Usually defaults to 53.
     */
    rb_define_const(rb_cFloat, "MANT_DIG", INT2FIX(DBL_MANT_DIG));
    /*
     *	The minimum number of significant decimal digits in a double-precision
     *	floating point.
     *
     *	Usually defaults to 15.
     */
    rb_define_const(rb_cFloat, "DIG", INT2FIX(DBL_DIG));
    /*
     *	The smallest possible exponent value in a double-precision floating
     *	point.
     *
     *	Usually defaults to -1021.
     */
    rb_define_const(rb_cFloat, "MIN_EXP", INT2FIX(DBL_MIN_EXP));
    /*
     *	The largest possible exponent value in a double-precision floating
     *	point.
     *
     *	Usually defaults to 1024.
     */
    rb_define_const(rb_cFloat, "MAX_EXP", INT2FIX(DBL_MAX_EXP));
    /*
     *	The smallest negative exponent in a double-precision floating point
     *	where 10 raised to this power minus 1.
     *
     *	Usually defaults to -307.
     */
    rb_define_const(rb_cFloat, "MIN_10_EXP", INT2FIX(DBL_MIN_10_EXP));
    /*
     *	The largest positive exponent in a double-precision floating point where
     *	10 raised to this power minus 1.
     *
     *	Usually defaults to 308.
     */
    rb_define_const(rb_cFloat, "MAX_10_EXP", INT2FIX(DBL_MAX_10_EXP));
    /*
     *	The smallest positive normalized number in a double-precision floating point.
     *
     *	Usually defaults to 2.2250738585072014e-308.
     *
     *	If the platform supports denormalized numbers,
     *	there are numbers between zero and Float::MIN.
     *	0.0.next_float returns the smallest positive floating point number
     *	including denormalized numbers.
     */
    rb_define_const(rb_cFloat, "MIN", DBL2NUM(DBL_MIN));
    /*
     *	The largest possible integer in a double-precision floating point number.
     *
     *	Usually defaults to 1.7976931348623157e+308.
     */
    rb_define_const(rb_cFloat, "MAX", DBL2NUM(DBL_MAX));
    /*
     *	The difference between 1 and the smallest double-precision floating
     *	point number greater than 1.
     *
     *	Usually defaults to 2.2204460492503131e-16.
     */
    rb_define_const(rb_cFloat, "EPSILON", DBL2NUM(DBL_EPSILON));
    /*
     *	An expression representing positive infinity.
     */
    rb_define_const(rb_cFloat, "INFINITY", DBL2NUM(HUGE_VAL));
    /*
     *	An expression representing a value which is "not a number".
     */
    rb_define_const(rb_cFloat, "NAN", DBL2NUM(nan("")));

    rb_define_method(rb_cFloat, "to_s", flo_to_s, 0);
    rb_define_alias(rb_cFloat, "inspect", "to_s");
    rb_define_method(rb_cFloat, "coerce", flo_coerce, 1);
    rb_define_method(rb_cFloat, "-@", rb_float_uminus, 0);
    rb_define_method(rb_cFloat, "+", flo_plus, 1);
    rb_define_method(rb_cFloat, "-", flo_minus, 1);
    rb_define_method(rb_cFloat, "*", flo_mul, 1);
    rb_define_method(rb_cFloat, "/", flo_div, 1);
    rb_define_method(rb_cFloat, "quo", flo_quo, 1);
    rb_define_method(rb_cFloat, "fdiv", flo_quo, 1);
    rb_define_method(rb_cFloat, "%", flo_mod, 1);
    rb_define_method(rb_cFloat, "modulo", flo_mod, 1);
    rb_define_method(rb_cFloat, "divmod", flo_divmod, 1);
    rb_define_method(rb_cFloat, "**", rb_float_pow, 1);
    rb_define_method(rb_cFloat, "==", flo_eq, 1);
    rb_define_method(rb_cFloat, "===", flo_eq, 1);
    rb_define_method(rb_cFloat, "<=>", flo_cmp, 1);
    rb_define_method(rb_cFloat, ">",  rb_float_gt, 1);
    rb_define_method(rb_cFloat, ">=", flo_ge, 1);
    rb_define_method(rb_cFloat, "<",  flo_lt, 1);
    rb_define_method(rb_cFloat, "<=", flo_le, 1);
    rb_define_method(rb_cFloat, "eql?", flo_eql, 1);
    rb_define_method(rb_cFloat, "hash", flo_hash, 0);
    rb_define_method(rb_cFloat, "to_f", flo_to_f, 0);
    rb_define_method(rb_cFloat, "abs", rb_float_abs, 0);
    rb_define_method(rb_cFloat, "magnitude", rb_float_abs, 0);
    rb_define_method(rb_cFloat, "zero?", flo_zero_p, 0);

    rb_define_method(rb_cFloat, "to_i", flo_to_i, 0);
    rb_define_method(rb_cFloat, "to_int", flo_to_i, 0);
    rb_define_method(rb_cFloat, "floor", flo_floor, -1);
    rb_define_method(rb_cFloat, "ceil", flo_ceil, -1);
    rb_define_method(rb_cFloat, "round", flo_round, -1);
    rb_define_method(rb_cFloat, "truncate", flo_truncate, -1);

    rb_define_method(rb_cFloat, "nan?",      flo_is_nan_p, 0);
    rb_define_method(rb_cFloat, "infinite?", rb_flo_is_infinite_p, 0);
    rb_define_method(rb_cFloat, "finite?",   rb_flo_is_finite_p, 0);
    rb_define_method(rb_cFloat, "next_float", flo_next_float, 0);
    rb_define_method(rb_cFloat, "prev_float", flo_prev_float, 0);
    rb_define_method(rb_cFloat, "positive?", flo_positive_p, 0);
    rb_define_method(rb_cFloat, "negative?", flo_negative_p, 0);

    id_to = rb_intern("to");
    id_by = rb_intern("by");
}

#undef rb_float_value
double
rb_float_value(VALUE v)
{
    return rb_float_value_inline(v);
}

#undef rb_float_new
VALUE
rb_float_new(double d)
{
    return rb_float_new_inline(d);
}<|MERGE_RESOLUTION|>--- conflicted
+++ resolved
@@ -1157,19 +1157,13 @@
  * An error will be raised if y == 0.
  */
 
-<<<<<<< HEAD
-RUBY_SYMBOL_EXPORT_BEGIN
-double
-=======
 MJIT_FUNC_EXPORTED double
->>>>>>> a80baca3
 ruby_float_mod(double x, double y)
 {
     double mod;
     flodivmod(x, y, 0, &mod);
     return mod;
 }
-RUBY_SYMBOL_EXPORT_END
 
 /*
  *  call-seq:
