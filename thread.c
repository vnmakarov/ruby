/**********************************************************************

  thread.c -

  $Author$

  Copyright (C) 2004-2007 Koichi Sasada

**********************************************************************/

/*
  YARV Thread Design

  model 1: Userlevel Thread
    Same as traditional ruby thread.

  model 2: Native Thread with Global VM lock
    Using pthread (or Windows thread) and Ruby threads run concurrent.

  model 3: Native Thread with fine grain lock
    Using pthread and Ruby threads run concurrent or parallel.

  model 4: M:N User:Native threads with Global VM lock
    Combination of model 1 and 2

  model 5: M:N User:Native thread with fine grain lock
    Combination of model 1 and 3

------------------------------------------------------------------------

  model 2:
    A thread has mutex (GVL: Global VM Lock or Giant VM Lock) can run.
    When thread scheduling, running thread release GVL.  If running thread
    try blocking operation, this thread must release GVL and another
    thread can continue this flow.  After blocking operation, thread
    must check interrupt (RUBY_VM_CHECK_INTS).

    Every VM can run parallel.

    Ruby threads are scheduled by OS thread scheduler.

------------------------------------------------------------------------

  model 3:
    Every threads run concurrent or parallel and to access shared object
    exclusive access control is needed.  For example, to access String
    object or Array object, fine grain lock must be locked every time.
 */


/*
 * FD_SET, FD_CLR and FD_ISSET have a small sanity check when using glibc
 * 2.15 or later and set _FORTIFY_SOURCE > 0.
 * However, the implementation is wrong. Even though Linux's select(2)
 * supports large fd size (>FD_SETSIZE), it wrongly assumes fd is always
 * less than FD_SETSIZE (i.e. 1024). And then when enabling HAVE_RB_FD_INIT,
 * it doesn't work correctly and makes program abort. Therefore we need to
 * disable FORTIFY_SOURCE until glibc fixes it.
 */
#undef _FORTIFY_SOURCE
#undef __USE_FORTIFY_LEVEL
#define __USE_FORTIFY_LEVEL 0

/* for model 2 */

#include "ruby/config.h"
#include "ruby/io.h"
#include "eval_intern.h"
#include "gc.h"
#include "timev.h"
#include "ruby/thread.h"
#include "ruby/thread_native.h"
#include "ruby/debug.h"
#include "internal.h"
#include "iseq.h"
#include "vm_core.h"

#ifndef USE_NATIVE_THREAD_PRIORITY
#define USE_NATIVE_THREAD_PRIORITY 0
#define RUBY_THREAD_PRIORITY_MAX 3
#define RUBY_THREAD_PRIORITY_MIN -3
#endif

#ifndef THREAD_DEBUG
#define THREAD_DEBUG 0
#endif

static VALUE rb_cThreadShield;

static VALUE sym_immediate;
static VALUE sym_on_blocking;
static VALUE sym_never;
static ID id_locals;

static void sleep_timespec(rb_thread_t *, struct timespec, int spurious_check);
static void sleep_forever(rb_thread_t *th, int nodeadlock, int spurious_check);
static void rb_thread_sleep_deadly_allow_spurious_wakeup(void);
static int rb_threadptr_dead(rb_thread_t *th);
static void rb_check_deadlock(rb_vm_t *vm);
static int rb_threadptr_pending_interrupt_empty_p(const rb_thread_t *th);
static const char *thread_status_name(rb_thread_t *th, int detail);
static void timespec_add(struct timespec *, const struct timespec *);
static void timespec_sub(struct timespec *, const struct timespec *);
static int timespec_update_expire(struct timespec *, const struct timespec *);
static void getclockofday(struct timespec *);

#define eKillSignal INT2FIX(0)
#define eTerminateSignal INT2FIX(1)
static volatile int system_working = 1;

struct waiting_fd {
    struct list_node wfd_node; /* <=> vm.waiting_fds */
    rb_thread_t *th;
    int fd;
};

inline static void
st_delete_wrap(st_table *table, st_data_t key)
{
    st_delete(table, &key, 0);
}

/********************************************************************************/

#define THREAD_SYSTEM_DEPENDENT_IMPLEMENTATION

struct rb_blocking_region_buffer {
    enum rb_thread_status prev_status;
};

static int unblock_function_set(rb_thread_t *th, rb_unblock_function_t *func, void *arg, int fail_if_interrupted);
static void unblock_function_clear(rb_thread_t *th);

static inline int blocking_region_begin(rb_thread_t *th, struct rb_blocking_region_buffer *region,
					rb_unblock_function_t *ubf, void *arg, int fail_if_interrupted);
static inline void blocking_region_end(rb_thread_t *th, struct rb_blocking_region_buffer *region);

#ifdef __ia64
#define RB_GC_SAVE_MACHINE_REGISTER_STACK(th)          \
    do{(th)->ec->machine.register_stack_end = rb_ia64_bsp();}while(0)
#else
#define RB_GC_SAVE_MACHINE_REGISTER_STACK(th)
#endif
#define RB_GC_SAVE_MACHINE_CONTEXT(th)				\
    do {							\
	FLUSH_REGISTER_WINDOWS;					\
	RB_GC_SAVE_MACHINE_REGISTER_STACK(th);			\
	setjmp((th)->ec->machine.regs);				\
	SET_MACHINE_STACK_END(&(th)->ec->machine.stack_end);	\
    } while (0)

#define GVL_UNLOCK_BEGIN() do { \
  rb_thread_t *_th_stored = GET_THREAD(); \
  RB_GC_SAVE_MACHINE_CONTEXT(_th_stored); \
  gvl_release(_th_stored->vm);

#define GVL_UNLOCK_END() \
  gvl_acquire(_th_stored->vm, _th_stored); \
  rb_thread_set_current(_th_stored); \
} while(0)

#ifdef __GNUC__
#ifdef HAVE_BUILTIN___BUILTIN_CHOOSE_EXPR_CONSTANT_P
#define only_if_constant(expr, notconst) __builtin_choose_expr(__builtin_constant_p(expr), (expr), (notconst))
#else
#define only_if_constant(expr, notconst) (__builtin_constant_p(expr) ? (expr) : (notconst))
#endif
#else
#define only_if_constant(expr, notconst) notconst
#endif
#define BLOCKING_REGION(exec, ubf, ubfarg, fail_if_interrupted) do { \
    rb_thread_t *__th = GET_THREAD(); \
    struct rb_blocking_region_buffer __region; \
    if (blocking_region_begin(__th, &__region, (ubf), (ubfarg), fail_if_interrupted) || \
	/* always return true unless fail_if_interrupted */ \
	!only_if_constant(fail_if_interrupted, TRUE)) { \
	exec; \
	blocking_region_end(__th, &__region); \
    }; \
} while(0)

#define RUBY_VM_CHECK_INTS_BLOCKING(ec) vm_check_ints_blocking(ec)
static inline void
vm_check_ints_blocking(rb_execution_context_t *ec)
{
    rb_thread_t *th = rb_ec_thread_ptr(ec);

    if (LIKELY(rb_threadptr_pending_interrupt_empty_p(th))) {
	if (LIKELY(!RUBY_VM_INTERRUPTED_ANY(ec))) return;
    }
    else {
	th->pending_interrupt_queue_checked = 0;
	RUBY_VM_SET_INTERRUPT(ec);
    }
    rb_threadptr_execute_interrupts(th, 1);
}

static int
vm_living_thread_num(rb_vm_t *vm)
{
    return vm->living_thread_num;
}

/*
 * poll() is supported by many OSes, but so far Linux is the only
 * one we know of that supports using poll() in all places select()
 * would work.
 */
#if defined(HAVE_POLL) && defined(__linux__)
#  define USE_POLL
#endif

static struct timespec *
timespec_for(struct timespec *ts, const struct timeval *tv)
{
    if (tv) {
        ts->tv_sec = tv->tv_sec;
        ts->tv_nsec = tv->tv_usec * 1000;
        return ts;
    }
    return 0;
}

static struct timeval *
timeval_for(struct timeval *tv, const struct timespec *ts)
{
    if (tv && ts) {
        tv->tv_sec = ts->tv_sec;
        tv->tv_usec = (int32_t)(ts->tv_nsec / 1000); /* 10**6 < 2**(32-1) */
        return tv;
    }
    return 0;
}

#if THREAD_DEBUG
#ifdef HAVE_VA_ARGS_MACRO
void rb_thread_debug(const char *file, int line, const char *fmt, ...);
#define thread_debug(...) rb_thread_debug(__FILE__, __LINE__, __VA_ARGS__)
#define POSITION_FORMAT "%s:%d:"
#define POSITION_ARGS ,file, line
#else
void rb_thread_debug(const char *fmt, ...);
#define thread_debug rb_thread_debug
#define POSITION_FORMAT
#define POSITION_ARGS
#endif

# ifdef NON_SCALAR_THREAD_ID
#define fill_thread_id_string ruby_fill_thread_id_string
const char *
ruby_fill_thread_id_string(rb_nativethread_id_t thid, rb_thread_id_string_t buf)
{
    extern const char ruby_digitmap[];
    size_t i;

    buf[0] = '0';
    buf[1] = 'x';
    for (i = 0; i < sizeof(thid); i++) {
# ifdef LITTLE_ENDIAN
	size_t j = sizeof(thid) - i - 1;
# else
	size_t j = i;
# endif
	unsigned char c = (unsigned char)((char *)&thid)[j];
	buf[2 + i * 2] = ruby_digitmap[(c >> 4) & 0xf];
	buf[3 + i * 2] = ruby_digitmap[c & 0xf];
    }
    buf[sizeof(rb_thread_id_string_t)-1] = '\0';
    return buf;
}
#   define fill_thread_id_str(th) fill_thread_id_string((th)->thread_id, (th)->thread_id_string)
#   define thread_id_str(th) ((th)->thread_id_string)
#   define PRI_THREAD_ID "s"
# endif

# if THREAD_DEBUG < 0
static int rb_thread_debug_enabled;

/*
 *  call-seq:
 *     Thread.DEBUG     -> num
 *
 *  Returns the thread debug level.  Available only if compiled with
 *  THREAD_DEBUG=-1.
 */

static VALUE
rb_thread_s_debug(void)
{
    return INT2NUM(rb_thread_debug_enabled);
}

/*
 *  call-seq:
 *     Thread.DEBUG = num
 *
 *  Sets the thread debug level.  Available only if compiled with
 *  THREAD_DEBUG=-1.
 */

static VALUE
rb_thread_s_debug_set(VALUE self, VALUE val)
{
    rb_thread_debug_enabled = RTEST(val) ? NUM2INT(val) : 0;
    return val;
}
# else
# define rb_thread_debug_enabled THREAD_DEBUG
# endif
#else
#define thread_debug if(0)printf
#endif

#ifndef fill_thread_id_str
# define fill_thread_id_string(thid, buf) (void *)(thid)
# define fill_thread_id_str(th) (void)0
# define thread_id_str(th) ((void *)(th)->thread_id)
# define PRI_THREAD_ID "p"
#endif

#ifndef __ia64
#define thread_start_func_2(th, st, rst) thread_start_func_2(th, st)
#endif
NOINLINE(static int thread_start_func_2(rb_thread_t *th, VALUE *stack_start,
					VALUE *register_stack_start));
static void timer_thread_function(void *);

#if   defined(_WIN32)
#include "thread_win32.c"

#define DEBUG_OUT() \
  WaitForSingleObject(&debug_mutex, INFINITE); \
  printf(POSITION_FORMAT"%#lx - %s" POSITION_ARGS, GetCurrentThreadId(), buf); \
  fflush(stdout); \
  ReleaseMutex(&debug_mutex);

#elif defined(HAVE_PTHREAD_H)
#include "thread_pthread.c"

#define DEBUG_OUT() \
  pthread_mutex_lock(&debug_mutex); \
  printf(POSITION_FORMAT"%"PRI_THREAD_ID" - %s" POSITION_ARGS, \
	 fill_thread_id_string(pthread_self(), thread_id_string), buf);	\
  fflush(stdout); \
  pthread_mutex_unlock(&debug_mutex);

#else
#error "unsupported thread type"
#endif

#if THREAD_DEBUG
static int debug_mutex_initialized = 1;
static rb_nativethread_lock_t debug_mutex;

void
rb_thread_debug(
#ifdef HAVE_VA_ARGS_MACRO
    const char *file, int line,
#endif
    const char *fmt, ...)
{
    va_list args;
    char buf[BUFSIZ];
#ifdef NON_SCALAR_THREAD_ID
    rb_thread_id_string_t thread_id_string;
#endif

    if (!rb_thread_debug_enabled) return;

    if (debug_mutex_initialized == 1) {
	debug_mutex_initialized = 0;
        rb_native_mutex_initialize(&debug_mutex);
    }

    va_start(args, fmt);
    vsnprintf(buf, BUFSIZ, fmt, args);
    va_end(args);

    DEBUG_OUT();
}
#endif

#include "thread_sync.c"

void
rb_vm_gvl_destroy(rb_vm_t *vm)
{
    gvl_release(vm);
    gvl_destroy(vm);
    rb_native_mutex_destroy(&vm->thread_destruct_lock);
}

void
rb_nativethread_lock_initialize(rb_nativethread_lock_t *lock)
{
    rb_native_mutex_initialize(lock);
}

void
rb_nativethread_lock_destroy(rb_nativethread_lock_t *lock)
{
    rb_native_mutex_destroy(lock);
}

void
rb_nativethread_lock_lock(rb_nativethread_lock_t *lock)
{
    rb_native_mutex_lock(lock);
}

void
rb_nativethread_lock_unlock(rb_nativethread_lock_t *lock)
{
    rb_native_mutex_unlock(lock);
}

static int
unblock_function_set(rb_thread_t *th, rb_unblock_function_t *func, void *arg, int fail_if_interrupted)
{
    do {
	if (fail_if_interrupted) {
	    if (RUBY_VM_INTERRUPTED_ANY(th->ec)) {
		return FALSE;
	    }
	}
	else {
	    RUBY_VM_CHECK_INTS(th->ec);
	}

        rb_native_mutex_lock(&th->interrupt_lock);
    } while (!th->ec->raised_flag && RUBY_VM_INTERRUPTED_ANY(th->ec) &&
             (rb_native_mutex_unlock(&th->interrupt_lock), TRUE));

    VM_ASSERT(th->unblock.func == NULL);

    th->unblock.func = func;
    th->unblock.arg = arg;
    rb_native_mutex_unlock(&th->interrupt_lock);

    return TRUE;
}

static void
unblock_function_clear(rb_thread_t *th)
{
    rb_native_mutex_lock(&th->interrupt_lock);
    th->unblock.func = NULL;
    rb_native_mutex_unlock(&th->interrupt_lock);
}

static void
rb_threadptr_interrupt_common(rb_thread_t *th, int trap)
{
    rb_native_mutex_lock(&th->interrupt_lock);
    if (trap) {
	RUBY_VM_SET_TRAP_INTERRUPT(th->ec);
    }
    else {
	RUBY_VM_SET_INTERRUPT(th->ec);
    }
    if (th->unblock.func != NULL) {
	(th->unblock.func)(th->unblock.arg);
    }
    else {
	/* none */
    }
    rb_native_mutex_unlock(&th->interrupt_lock);
}

void
rb_threadptr_interrupt(rb_thread_t *th)
{
    rb_threadptr_interrupt_common(th, 0);
}

static void
threadptr_trap_interrupt(rb_thread_t *th)
{
    rb_threadptr_interrupt_common(th, 1);
}

static void
terminate_all(rb_vm_t *vm, const rb_thread_t *main_thread)
{
    rb_thread_t *th = 0;

    list_for_each(&vm->living_threads, th, vmlt_node) {
	if (th != main_thread) {
	    thread_debug("terminate_all: begin (thid: %"PRI_THREAD_ID", status: %s)\n",
			 thread_id_str(th), thread_status_name(th, TRUE));
	    rb_threadptr_pending_interrupt_enque(th, eTerminateSignal);
	    rb_threadptr_interrupt(th);
	    thread_debug("terminate_all: end (thid: %"PRI_THREAD_ID", status: %s)\n",
			 thread_id_str(th), thread_status_name(th, TRUE));
	}
	else {
	    thread_debug("terminate_all: main thread (%p)\n", (void *)th);
	}
    }
}

void
rb_threadptr_unlock_all_locking_mutexes(rb_thread_t *th)
{
    const char *err;
    rb_mutex_t *mutex;
    rb_mutex_t *mutexes = th->keeping_mutexes;

    while (mutexes) {
	mutex = mutexes;
	/* rb_warn("mutex #<%p> remains to be locked by terminated thread",
		(void *)mutexes); */
	mutexes = mutex->next_mutex;
	err = rb_mutex_unlock_th(mutex, th);
	if (err) rb_bug("invalid keeping_mutexes: %s", err);
    }
}

void
rb_thread_terminate_all(void)
{
    rb_thread_t *volatile th = GET_THREAD(); /* main thread */
    rb_execution_context_t * volatile ec = th->ec;
    rb_vm_t *volatile vm = th->vm;
    volatile int sleeping = 0;

    if (vm->main_thread != th) {
	rb_bug("rb_thread_terminate_all: called by child thread (%p, %p)",
	       (void *)vm->main_thread, (void *)th);
    }

    /* unlock all locking mutexes */
    rb_threadptr_unlock_all_locking_mutexes(th);

    EC_PUSH_TAG(ec);
    if (EC_EXEC_TAG() == TAG_NONE) {
      retry:
	thread_debug("rb_thread_terminate_all (main thread: %p)\n", (void *)th);
	terminate_all(vm, th);

	while (vm_living_thread_num(vm) > 1) {
	    struct timespec ts = { 1, 0 };
	    /*
	     * Thread exiting routine in thread_start_func_2 notify
	     * me when the last sub-thread exit.
	     */
	    sleeping = 1;
	    native_sleep(th, &ts);
	    RUBY_VM_CHECK_INTS_BLOCKING(ec);
	    sleeping = 0;
	}
    }
    else {
	/*
	 * When caught an exception (e.g. Ctrl+C), let's broadcast
	 * kill request again to ensure killing all threads even
	 * if they are blocked on sleep, mutex, etc.
	 */
	if (sleeping) {
	    sleeping = 0;
	    goto retry;
	}
    }
    EC_POP_TAG();
}

static void
thread_cleanup_func_before_exec(void *th_ptr)
{
    rb_thread_t *th = th_ptr;
    th->status = THREAD_KILLED;
    th->ec->machine.stack_start = th->ec->machine.stack_end = NULL;
#ifdef __ia64
    th->ec->machine.register_stack_start = th->ec->machine.register_stack_end = NULL;
#endif
}

static void
thread_cleanup_func(void *th_ptr, int atfork)
{
    rb_thread_t *th = th_ptr;

    th->locking_mutex = Qfalse;
    thread_cleanup_func_before_exec(th_ptr);

    /*
     * Unfortunately, we can't release native threading resource at fork
     * because libc may have unstable locking state therefore touching
     * a threading resource may cause a deadlock.
     *
     * FIXME: Skipping native_mutex_destroy(pthread_mutex_destroy) is safe
     * with NPTL, but native_thread_destroy calls pthread_cond_destroy
     * which calls free(3), so there is a small memory leak atfork, here.
     */
    if (atfork)
	return;

    rb_native_mutex_destroy(&th->interrupt_lock);
    native_thread_destroy(th);
}

static VALUE rb_threadptr_raise(rb_thread_t *, int, VALUE *);
static VALUE rb_thread_to_s(VALUE thread);

void
ruby_thread_init_stack(rb_thread_t *th)
{
    native_thread_init_stack(th);
}

const VALUE *
rb_vm_proc_local_ep(VALUE proc)
{
    const VALUE *ep = vm_proc_ep(proc);

    if (ep) {
	return rb_vm_ep_local_ep(ep);
    }
    else {
	return NULL;
    }
}

static void
thread_do_start(rb_thread_t *th, VALUE args)
{
    native_set_thread_name(th);
    if (!th->first_func) {
	rb_proc_t *proc;
	GetProcPtr(th->first_proc, proc);
	th->ec->errinfo = Qnil;
	th->ec->root_lep = rb_vm_proc_local_ep(th->first_proc);
	th->ec->root_svar = Qfalse;
	EXEC_EVENT_HOOK(th->ec, RUBY_EVENT_THREAD_BEGIN, th->self, 0, 0, 0, Qundef);
	th->value = rb_vm_invoke_proc(th->ec, proc,
				      (int)RARRAY_LEN(args), RARRAY_CONST_PTR(args),
				      VM_BLOCK_HANDLER_NONE);
	EXEC_EVENT_HOOK(th->ec, RUBY_EVENT_THREAD_END, th->self, 0, 0, 0, Qundef);
    }
    else {
	th->value = (*th->first_func)((void *)args);
    }
}

void rb_ec_clear_current_thread_trace_func(const rb_execution_context_t *ec);

static int
thread_start_func_2(rb_thread_t *th, VALUE *stack_start, VALUE *register_stack_start)
{
    enum ruby_tag_type state;
    VALUE args = th->first_args;
    rb_thread_list_t *join_list;
    rb_thread_t *main_th;
    VALUE errinfo = Qnil;
# ifdef USE_SIGALTSTACK
    void rb_register_sigaltstack(rb_thread_t *th);

    rb_register_sigaltstack(th);
# endif

    if (th == th->vm->main_thread)
	rb_bug("thread_start_func_2 must not be used for main thread");

    ruby_thread_set_native(th);

    th->ec->machine.stack_start = stack_start;
#ifdef __ia64
    th->ec->machine.register_stack_start = register_stack_start;
#endif
    thread_debug("thread start: %p\n", (void *)th);

    gvl_acquire(th->vm, th);
    {
	thread_debug("thread start (get lock): %p\n", (void *)th);
	rb_thread_set_current(th);

	EC_PUSH_TAG(th->ec);
	if ((state = EC_EXEC_TAG()) == TAG_NONE) {
	    SAVE_ROOT_JMPBUF(th, thread_do_start(th, args));
	}
	else {
	    errinfo = th->ec->errinfo;
	    if (state == TAG_FATAL) {
		/* fatal error within this thread, need to stop whole script */
	    }
	    else if (rb_obj_is_kind_of(errinfo, rb_eSystemExit)) {
		/* exit on main_thread. */
	    }
	    else {
		if (th->report_on_exception) {
		    VALUE mesg = rb_thread_to_s(th->self);
		    rb_str_cat_cstr(mesg, " terminated with exception (report_on_exception is true):\n");
		    rb_write_error_str(mesg);
		    rb_ec_error_print(th->ec, errinfo);
		}
		if (th->vm->thread_abort_on_exception ||
		    th->abort_on_exception || RTEST(ruby_debug)) {
		    /* exit on main_thread */
		}
		else {
		    errinfo = Qnil;
		}
	    }
	    th->value = Qnil;
	}

	th->status = THREAD_KILLED;
	thread_debug("thread end: %p\n", (void *)th);

	main_th = th->vm->main_thread;
	if (main_th == th) {
	    ruby_stop(0);
	}
	if (RB_TYPE_P(errinfo, T_OBJECT)) {
	    /* treat with normal error object */
	    rb_threadptr_raise(main_th, 1, &errinfo);
	}
	EC_POP_TAG();

	rb_ec_clear_current_thread_trace_func(th->ec);

	/* locking_mutex must be Qfalse */
	if (th->locking_mutex != Qfalse) {
	    rb_bug("thread_start_func_2: locking_mutex must not be set (%p:%"PRIxVALUE")",
		   (void *)th, th->locking_mutex);
	}

	/* delete self other than main thread from living_threads */
	rb_vm_living_threads_remove(th->vm, th);
	if (main_th->status == THREAD_KILLED && rb_thread_alone()) {
	    /* I'm last thread. wake up main thread from rb_thread_terminate_all */
	    rb_threadptr_interrupt(main_th);
	}

	/* wake up joining threads */
	join_list = th->join_list;
	while (join_list) {
	    rb_threadptr_interrupt(join_list->th);
	    switch (join_list->th->status) {
	      case THREAD_STOPPED: case THREAD_STOPPED_FOREVER:
		join_list->th->status = THREAD_RUNNABLE;
	      default: break;
	    }
	    join_list = join_list->next;
	}

	rb_threadptr_unlock_all_locking_mutexes(th);
	rb_check_deadlock(th->vm);

	rb_fiber_close(th->ec->fiber_ptr);
    }
    rb_native_mutex_lock(&th->vm->thread_destruct_lock);
    /* make sure vm->running_thread never point me after this point.*/
    th->vm->running_thread = NULL;
    rb_native_mutex_unlock(&th->vm->thread_destruct_lock);
    thread_cleanup_func(th, FALSE);
    gvl_release(th->vm);

    return 0;
}

static VALUE
thread_create_core(VALUE thval, VALUE args, VALUE (*fn)(ANYARGS))
{
    rb_thread_t *th = rb_thread_ptr(thval), *current_th = GET_THREAD();
    int err;

    if (OBJ_FROZEN(current_th->thgroup)) {
	rb_raise(rb_eThreadError,
		 "can't start a new thread (frozen ThreadGroup)");
    }

    /* setup thread environment */
    th->first_func = fn;
    th->first_proc = fn ? Qfalse : rb_block_proc();
    th->first_args = args; /* GC: shouldn't put before above line */

    th->priority = current_th->priority;
    th->thgroup = current_th->thgroup;

    th->pending_interrupt_queue = rb_ary_tmp_new(0);
    th->pending_interrupt_queue_checked = 0;
    th->pending_interrupt_mask_stack = rb_ary_dup(current_th->pending_interrupt_mask_stack);
    RBASIC_CLEAR_CLASS(th->pending_interrupt_mask_stack);

    rb_native_mutex_initialize(&th->interrupt_lock);

    /* kick thread */
    err = native_thread_create(th);
    if (err) {
	th->status = THREAD_KILLED;
	rb_raise(rb_eThreadError, "can't create Thread: %s", strerror(err));
    }
    rb_vm_living_threads_insert(th->vm, th);
    return thval;
}

#define threadptr_initialized(th) ((th)->first_args != 0)

/*
 * call-seq:
 *  Thread.new { ... }			-> thread
 *  Thread.new(*args, &proc)		-> thread
 *  Thread.new(*args) { |args| ... }	-> thread
 *
 *  Creates a new thread executing the given block.
 *
 *  Any +args+ given to ::new will be passed to the block:
 *
 *	arr = []
 *	a, b, c = 1, 2, 3
 *	Thread.new(a,b,c) { |d,e,f| arr << d << e << f }.join
 *	arr #=> [1, 2, 3]
 *
 *  A ThreadError exception is raised if ::new is called without a block.
 *
 *  If you're going to subclass Thread, be sure to call super in your
 *  +initialize+ method, otherwise a ThreadError will be raised.
 */
static VALUE
thread_s_new(int argc, VALUE *argv, VALUE klass)
{
    rb_thread_t *th;
    VALUE thread = rb_thread_alloc(klass);

    if (GET_VM()->main_thread->status == THREAD_KILLED)
	rb_raise(rb_eThreadError, "can't alloc thread");

    rb_obj_call_init(thread, argc, argv);
    th = rb_thread_ptr(thread);
    if (!threadptr_initialized(th)) {
	rb_raise(rb_eThreadError, "uninitialized thread - check `%"PRIsVALUE"#initialize'",
		 klass);
    }
    return thread;
}

/*
 *  call-seq:
 *     Thread.start([args]*) {|args| block }   -> thread
 *     Thread.fork([args]*) {|args| block }    -> thread
 *
 *  Basically the same as ::new. However, if class Thread is subclassed, then
 *  calling +start+ in that subclass will not invoke the subclass's
 *  +initialize+ method.
 */

static VALUE
thread_start(VALUE klass, VALUE args)
{
    return thread_create_core(rb_thread_alloc(klass), args, 0);
}

/* :nodoc: */
static VALUE
thread_initialize(VALUE thread, VALUE args)
{
    rb_thread_t *th = rb_thread_ptr(thread);

    if (!rb_block_given_p()) {
	rb_raise(rb_eThreadError, "must be called with a block");
    }
    else if (th->first_args) {
	VALUE proc = th->first_proc, loc;
	if (!proc || !RTEST(loc = rb_proc_location(proc))) {
	    rb_raise(rb_eThreadError, "already initialized thread");
	}
	rb_raise(rb_eThreadError,
		 "already initialized thread - %"PRIsVALUE":%"PRIsVALUE,
		 RARRAY_AREF(loc, 0), RARRAY_AREF(loc, 1));
    }
    else {
	return thread_create_core(thread, args, 0);
    }
}

VALUE
rb_thread_create(VALUE (*fn)(ANYARGS), void *arg)
{
    return thread_create_core(rb_thread_alloc(rb_cThread), (VALUE)arg, fn);
}


struct join_arg {
    rb_thread_t *target, *waiting;
    struct timespec *limit;
};

static VALUE
remove_from_join_list(VALUE arg)
{
    struct join_arg *p = (struct join_arg *)arg;
    rb_thread_t *target_th = p->target, *th = p->waiting;

    if (target_th->status != THREAD_KILLED) {
	rb_thread_list_t **p = &target_th->join_list;

	while (*p) {
	    if ((*p)->th == th) {
		*p = (*p)->next;
		break;
	    }
	    p = &(*p)->next;
	}
    }

    return Qnil;
}

static VALUE
thread_join_sleep(VALUE arg)
{
    struct join_arg *p = (struct join_arg *)arg;
    rb_thread_t *target_th = p->target, *th = p->waiting;
    struct timespec end;

    if (p->limit) {
        getclockofday(&end);
        timespec_add(&end, p->limit);
    }

    while (target_th->status != THREAD_KILLED) {
	if (!p->limit) {
	    th->status = THREAD_STOPPED_FOREVER;
	    th->vm->sleeper++;
	    rb_check_deadlock(th->vm);
	    native_sleep(th, 0);
	    th->vm->sleeper--;
	}
	else {
            if (timespec_update_expire(p->limit, &end)) {
		thread_debug("thread_join: timeout (thid: %"PRI_THREAD_ID")\n",
			     thread_id_str(target_th));
		return Qfalse;
	    }
	    th->status = THREAD_STOPPED;
	    native_sleep(th, p->limit);
	}
	RUBY_VM_CHECK_INTS_BLOCKING(th->ec);
	th->status = THREAD_RUNNABLE;
	thread_debug("thread_join: interrupted (thid: %"PRI_THREAD_ID", status: %s)\n",
		     thread_id_str(target_th), thread_status_name(target_th, TRUE));
    }
    return Qtrue;
}

static VALUE
thread_join(rb_thread_t *target_th, struct timespec *ts)
{
    rb_thread_t *th = GET_THREAD();
    struct join_arg arg;

    if (th == target_th) {
	rb_raise(rb_eThreadError, "Target thread must not be current thread");
    }
    if (GET_VM()->main_thread == target_th) {
	rb_raise(rb_eThreadError, "Target thread must not be main thread");
    }

    arg.target = target_th;
    arg.waiting = th;
    arg.limit = ts;

    thread_debug("thread_join (thid: %"PRI_THREAD_ID", status: %s)\n",
		 thread_id_str(target_th), thread_status_name(target_th, TRUE));

    if (target_th->status != THREAD_KILLED) {
	rb_thread_list_t list;
	list.next = target_th->join_list;
	list.th = th;
	target_th->join_list = &list;
	if (!rb_ensure(thread_join_sleep, (VALUE)&arg,
		       remove_from_join_list, (VALUE)&arg)) {
	    return Qnil;
	}
    }

    thread_debug("thread_join: success (thid: %"PRI_THREAD_ID", status: %s)\n",
		 thread_id_str(target_th), thread_status_name(target_th, TRUE));

    if (target_th->ec->errinfo != Qnil) {
	VALUE err = target_th->ec->errinfo;

	if (FIXNUM_P(err)) {
	    switch (err) {
	      case INT2FIX(TAG_FATAL):
		thread_debug("thread_join: terminated (thid: %"PRI_THREAD_ID", status: %s)\n",
			     thread_id_str(target_th), thread_status_name(target_th, TRUE));

		/* OK. killed. */
		break;
	      default:
		rb_bug("thread_join: Fixnum (%d) should not reach here.", FIX2INT(err));
	    }
	}
	else if (THROW_DATA_P(target_th->ec->errinfo)) {
	    rb_bug("thread_join: THROW_DATA should not reach here.");
	}
	else {
	    /* normal exception */
	    rb_exc_raise(err);
	}
    }
    return target_th->self;
}

static struct timespec *double2timespec(struct timespec *, double);

/*
 *  call-seq:
 *     thr.join          -> thr
 *     thr.join(limit)   -> thr
 *
 *  The calling thread will suspend execution and run this +thr+.
 *
 *  Does not return until +thr+ exits or until the given +limit+ seconds have
 *  passed.
 *
 *  If the time limit expires, +nil+ will be returned, otherwise +thr+ is
 *  returned.
 *
 *  Any threads not joined will be killed when the main program exits.
 *
 *  If +thr+ had previously raised an exception and the ::abort_on_exception or
 *  $DEBUG flags are not set, (so the exception has not yet been processed), it
 *  will be processed at this time.
 *
 *     a = Thread.new { print "a"; sleep(10); print "b"; print "c" }
 *     x = Thread.new { print "x"; Thread.pass; print "y"; print "z" }
 *     x.join # Let thread x finish, thread a will be killed on exit.
 *     #=> "axyz"
 *
 *  The following example illustrates the +limit+ parameter.
 *
 *     y = Thread.new { 4.times { sleep 0.1; puts 'tick... ' }}
 *     puts "Waiting" until y.join(0.15)
 *
 *  This will produce:
 *
 *     tick...
 *     Waiting
 *     tick...
 *     Waiting
 *     tick...
 *     tick...
 */

static VALUE
thread_join_m(int argc, VALUE *argv, VALUE self)
{
    VALUE limit;
    struct timespec timespec;
    struct timespec *ts = 0;

    rb_scan_args(argc, argv, "01", &limit);

    /*
     * This supports INFINITY and negative values, so we can't use
     * rb_time_interval right now...
     */
    switch (TYPE(limit)) {
      case T_NIL: break;
      case T_FIXNUM:
        timespec.tv_sec = NUM2TIMET(limit);
        if (timespec.tv_sec < 0)
            timespec.tv_sec = 0;
        timespec.tv_nsec = 0;
        ts = &timespec;
        break;
      default:
        ts = double2timespec(&timespec, rb_num2dbl(limit));
    }

    return thread_join(rb_thread_ptr(self), ts);
}

/*
 *  call-seq:
 *     thr.value   -> obj
 *
 *  Waits for +thr+ to complete, using #join, and returns its value or raises
 *  the exception which terminated the thread.
 *
 *     a = Thread.new { 2 + 2 }
 *     a.value   #=> 4
 *
 *     b = Thread.new { raise 'something went wrong' }
 *     b.value   #=> RuntimeError: something went wrong
 */

static VALUE
thread_value(VALUE self)
{
    rb_thread_t *th = rb_thread_ptr(self);
    thread_join(th, 0);
    return th->value;
}

/*
 * Thread Scheduling
 */

/*
 * Back when we used "struct timeval", not all platforms implemented
 * tv_sec as time_t.  Nowadays we use "struct timespec" and tv_sec
 * seems to be implemented more consistently across platforms.
 * At least other parts of our code hasn't had to deal with non-time_t
 * tv_sec in timespec...
 */
#define TIMESPEC_SEC_MAX TIMET_MAX
#define TIMESPEC_SEC_MIN TIMET_MIN

static struct timespec *
double2timespec(struct timespec *ts, double d)
{
    /* assume timespec.tv_sec has same signedness as time_t */
    const double TIMESPEC_SEC_MAX_PLUS_ONE = TIMET_MAX_PLUS_ONE;

    if (TIMESPEC_SEC_MAX_PLUS_ONE <= d) {
        return NULL;
    }
    else if (d <= 0) {
        ts->tv_sec = 0;
        ts->tv_nsec = 0;
    }
    else {
        ts->tv_sec = (time_t)d;
        ts->tv_nsec = (long)((d - (time_t)d) * 1e9);
        if (ts->tv_nsec < 0) {
            ts->tv_nsec += (long)1e9;
            ts->tv_sec -= 1;
        }
    }
    return ts;
}

static void
sleep_forever(rb_thread_t *th, int deadlockable, int spurious_check)
{
    enum rb_thread_status prev_status = th->status;
    enum rb_thread_status status = deadlockable ? THREAD_STOPPED_FOREVER : THREAD_STOPPED;

    th->status = status;
    RUBY_VM_CHECK_INTS_BLOCKING(th->ec);
    while (th->status == status) {
	if (deadlockable) {
	    th->vm->sleeper++;
	    rb_check_deadlock(th->vm);
	}
	native_sleep(th, 0);
	if (deadlockable) {
	    th->vm->sleeper--;
	}
	RUBY_VM_CHECK_INTS_BLOCKING(th->ec);
	if (!spurious_check)
	    break;
    }
    th->status = prev_status;
}

static void
getclockofday(struct timespec *ts)
{
#if defined(HAVE_CLOCK_GETTIME) && defined(CLOCK_MONOTONIC)
    if (clock_gettime(CLOCK_MONOTONIC, ts) == 0)
        return;
#endif
    rb_timespec_now(ts);
}

static void
timespec_add(struct timespec *dst, const struct timespec *ts)
{
    if (TIMESPEC_SEC_MAX - ts->tv_sec < dst->tv_sec)
        dst->tv_sec = TIMESPEC_SEC_MAX;
    else
        dst->tv_sec += ts->tv_sec;
    if ((dst->tv_nsec += ts->tv_nsec) >= 1000000000) {
	if (dst->tv_sec == TIMESPEC_SEC_MAX) {
            dst->tv_nsec = 999999999;
	}
	else {
            dst->tv_sec++;
            dst->tv_nsec -= 1000000000;
	}
    }
}

static void
timespec_sub(struct timespec *dst, const struct timespec *tv)
{
    dst->tv_sec -= tv->tv_sec;
    if ((dst->tv_nsec -= tv->tv_nsec) < 0) {
	--dst->tv_sec;
	dst->tv_nsec += 1000000000;
    }
}

static int
timespec_cmp(const struct timespec *a, const struct timespec *b)
{
    if (a->tv_sec > b->tv_sec) {
        return 1;
    }
    else if (a->tv_sec < b->tv_sec) {
        return -1;
    }
    else {
        if (a->tv_nsec > b->tv_nsec) {
            return 1;
        }
        else if (a->tv_nsec < b->tv_nsec) {
            return -1;
        }
        return 0;
    }
}

/*
 * @end is the absolute time when @ts is set to expire
 * Returns true if @end has past
 * Updates @ts and returns false otherwise
 */
static int
timespec_update_expire(struct timespec *ts, const struct timespec *end)
{
    struct timespec now;

    getclockofday(&now);
    if (timespec_cmp(&now, end) >= 0) return 1;
    thread_debug("timespec_update_expire: "
		 "%"PRI_TIMET_PREFIX"d.%.6ld > %"PRI_TIMET_PREFIX"d.%.6ld\n",
		 (time_t)end->tv_sec, (long)end->tv_nsec,
		 (time_t)now.tv_sec, (long)now.tv_nsec);
    *ts = *end;
    timespec_sub(ts, &now);
    return 0;
}

static void
sleep_timespec(rb_thread_t *th, struct timespec ts, int spurious_check)
{
    struct timespec end;
    enum rb_thread_status prev_status = th->status;

    getclockofday(&end);
    timespec_add(&end, &ts);
    th->status = THREAD_STOPPED;
    RUBY_VM_CHECK_INTS_BLOCKING(th->ec);
    while (th->status == THREAD_STOPPED) {
	native_sleep(th, &ts);
	RUBY_VM_CHECK_INTS_BLOCKING(th->ec);
	if (timespec_update_expire(&ts, &end))
	    break;
	if (!spurious_check)
	    break;
    }
    th->status = prev_status;
}

void
rb_thread_sleep_forever(void)
{
    thread_debug("rb_thread_sleep_forever\n");
    sleep_forever(GET_THREAD(), FALSE, TRUE);
}

void
rb_thread_sleep_deadly(void)
{
    thread_debug("rb_thread_sleep_deadly\n");
    sleep_forever(GET_THREAD(), TRUE, TRUE);
}

static void
rb_thread_sleep_deadly_allow_spurious_wakeup(void)
{
    thread_debug("rb_thread_sleep_deadly_allow_spurious_wakeup\n");
    sleep_forever(GET_THREAD(), TRUE, FALSE);
}

void
rb_thread_wait_for(struct timeval time)
{
    rb_thread_t *th = GET_THREAD();
    struct timespec ts;

    timespec_for(&ts, &time);
    sleep_timespec(th, ts, 1);
}

/*
 * CAUTION: This function causes thread switching.
 *          rb_thread_check_ints() check ruby's interrupts.
 *          some interrupt needs thread switching/invoke handlers,
 *          and so on.
 */

void
rb_thread_check_ints(void)
{
    RUBY_VM_CHECK_INTS_BLOCKING(GET_EC());
}

/*
 * Hidden API for tcl/tk wrapper.
 * There is no guarantee to perpetuate it.
 */
int
rb_thread_check_trap_pending(void)
{
    return rb_signal_buff_size() != 0;
}

/* This function can be called in blocking region. */
int
rb_thread_interrupted(VALUE thval)
{
    return (int)RUBY_VM_INTERRUPTED(rb_thread_ptr(thval)->ec);
}

void
rb_thread_sleep(int sec)
{
    rb_thread_wait_for(rb_time_timeval(INT2FIX(sec)));
}

static void
rb_thread_schedule_limits(uint32_t limits_us)
{
    thread_debug("rb_thread_schedule\n");
    if (!rb_thread_alone()) {
	rb_thread_t *th = GET_THREAD();

	if (th->running_time_us >= limits_us) {
	    thread_debug("rb_thread_schedule/switch start\n");
	    RB_GC_SAVE_MACHINE_CONTEXT(th);
	    gvl_yield(th->vm, th);
	    rb_thread_set_current(th);
	    thread_debug("rb_thread_schedule/switch done\n");
	}
    }
}

void
rb_thread_schedule(void)
{
    rb_thread_schedule_limits(0);
    RUBY_VM_CHECK_INTS(GET_EC());
}

/* blocking region */

static inline int
blocking_region_begin(rb_thread_t *th, struct rb_blocking_region_buffer *region,
		      rb_unblock_function_t *ubf, void *arg, int fail_if_interrupted)
{
    region->prev_status = th->status;
    if (unblock_function_set(th, ubf, arg, fail_if_interrupted)) {
	th->blocking_region_buffer = region;
	th->status = THREAD_STOPPED;
	thread_debug("enter blocking region (%p)\n", (void *)th);
	RB_GC_SAVE_MACHINE_CONTEXT(th);
	gvl_release(th->vm);
	return TRUE;
    }
    else {
	return FALSE;
    }
}

static inline void
blocking_region_end(rb_thread_t *th, struct rb_blocking_region_buffer *region)
{
    gvl_acquire(th->vm, th);
    rb_thread_set_current(th);
    thread_debug("leave blocking region (%p)\n", (void *)th);
    unregister_ubf_list(th);
    th->blocking_region_buffer = 0;
    unblock_function_clear(th);
    if (th->status == THREAD_STOPPED) {
	th->status = region->prev_status;
    }
}

static void *
call_without_gvl(void *(*func)(void *), void *data1,
		 rb_unblock_function_t *ubf, void *data2, int fail_if_interrupted)
{
    void *val = 0;
    rb_execution_context_t *ec = GET_EC();
    rb_thread_t *th = rb_ec_thread_ptr(ec);
    int saved_errno = 0;

    if (ubf == RUBY_UBF_IO || ubf == RUBY_UBF_PROCESS) {
	ubf = ubf_select;
	data2 = th;
    }

    BLOCKING_REGION({
	val = func(data1);
	saved_errno = errno;
    }, ubf, data2, fail_if_interrupted);

    if (!fail_if_interrupted) {
	RUBY_VM_CHECK_INTS_BLOCKING(ec);
    }

    errno = saved_errno;

    return val;
}

/*
 * rb_thread_call_without_gvl - permit concurrent/parallel execution.
 * rb_thread_call_without_gvl2 - permit concurrent/parallel execution
 *                               without interrupt process.
 *
 * rb_thread_call_without_gvl() does:
 *   (1) Check interrupts.
 *   (2) release GVL.
 *       Other Ruby threads may run in parallel.
 *   (3) call func with data1
 *   (4) acquire GVL.
 *       Other Ruby threads can not run in parallel any more.
 *   (5) Check interrupts.
 *
 * rb_thread_call_without_gvl2() does:
 *   (1) Check interrupt and return if interrupted.
 *   (2) release GVL.
 *   (3) call func with data1 and a pointer to the flags.
 *   (4) acquire GVL.
 *
 * If another thread interrupts this thread (Thread#kill, signal delivery,
 * VM-shutdown request, and so on), `ubf()' is called (`ubf()' means
 * "un-blocking function").  `ubf()' should interrupt `func()' execution by
 * toggling a cancellation flag, canceling the invocation of a call inside
 * `func()' or similar.  Note that `ubf()' may not be called with the GVL.
 *
 * There are built-in ubfs and you can specify these ubfs:
 *
 * * RUBY_UBF_IO: ubf for IO operation
 * * RUBY_UBF_PROCESS: ubf for process operation
 *
 * However, we can not guarantee our built-in ubfs interrupt your `func()'
 * correctly. Be careful to use rb_thread_call_without_gvl(). If you don't
 * provide proper ubf(), your program will not stop for Control+C or other
 * shutdown events.
 *
 * "Check interrupts" on above list means checking asynchronous
 * interrupt events (such as Thread#kill, signal delivery, VM-shutdown
 * request, and so on) and calling corresponding procedures
 * (such as `trap' for signals, raise an exception for Thread#raise).
 * If `func()' finished and received interrupts, you may skip interrupt
 * checking.  For example, assume the following func() it reads data from file.
 *
 *   read_func(...) {
 *                   // (a) before read
 *     read(buffer); // (b) reading
 *                   // (c) after read
 *   }
 *
 * If an interrupt occurs at (a) or (b), then `ubf()' cancels this
 * `read_func()' and interrupts are checked. However, if an interrupt occurs
 * at (c), after *read* operation is completed, checking interrupts is harmful
 * because it causes irrevocable side-effect, the read data will vanish.  To
 * avoid such problem, the `read_func()' should be used with
 * `rb_thread_call_without_gvl2()'.
 *
 * If `rb_thread_call_without_gvl2()' detects interrupt, it returns
 * immediately. This function does not show when the execution was interrupted.
 * For example, there are 4 possible timing (a), (b), (c) and before calling
 * read_func(). You need to record progress of a read_func() and check
 * the progress after `rb_thread_call_without_gvl2()'. You may need to call
 * `rb_thread_check_ints()' correctly or your program can not process proper
 * process such as `trap' and so on.
 *
 * NOTE: You can not execute most of Ruby C API and touch Ruby
 *       objects in `func()' and `ubf()', including raising an
 *       exception, because current thread doesn't acquire GVL
 *       (it causes synchronization problems).  If you need to
 *       call ruby functions either use rb_thread_call_with_gvl()
 *       or read source code of C APIs and confirm safety by
 *       yourself.
 *
 * NOTE: In short, this API is difficult to use safely.  I recommend you
 *       use other ways if you have.  We lack experiences to use this API.
 *       Please report your problem related on it.
 *
 * NOTE: Releasing GVL and re-acquiring GVL may be expensive operations
 *       for a short running `func()'. Be sure to benchmark and use this
 *       mechanism when `func()' consumes enough time.
 *
 * Safe C API:
 * * rb_thread_interrupted() - check interrupt flag
 * * ruby_xmalloc(), ruby_xrealloc(), ruby_xfree() -
 *   they will work without GVL, and may acquire GVL when GC is needed.
 */
void *
rb_thread_call_without_gvl2(void *(*func)(void *), void *data1,
			    rb_unblock_function_t *ubf, void *data2)
{
    return call_without_gvl(func, data1, ubf, data2, TRUE);
}

void *
rb_thread_call_without_gvl(void *(*func)(void *data), void *data1,
			    rb_unblock_function_t *ubf, void *data2)
{
    return call_without_gvl(func, data1, ubf, data2, FALSE);
}

VALUE
rb_thread_io_blocking_region(rb_blocking_function_t *func, void *data1, int fd)
{
    volatile VALUE val = Qundef; /* shouldn't be used */
    rb_execution_context_t * volatile ec = GET_EC();
    volatile int saved_errno = 0;
    enum ruby_tag_type state;
    struct waiting_fd wfd;

    wfd.fd = fd;
    wfd.th = rb_ec_thread_ptr(ec);
    list_add(&rb_ec_vm_ptr(ec)->waiting_fds, &wfd.wfd_node);

    EC_PUSH_TAG(ec);
    if ((state = EC_EXEC_TAG()) == TAG_NONE) {
	BLOCKING_REGION({
	    val = func(data1);
	    saved_errno = errno;
	}, ubf_select, rb_ec_thread_ptr(ec), FALSE);
    }
    EC_POP_TAG();

    /* must be deleted before jump */
    list_del(&wfd.wfd_node);

    if (state) {
	EC_JUMP_TAG(ec, state);
    }
    /* TODO: check func() */
    RUBY_VM_CHECK_INTS_BLOCKING(ec);

    errno = saved_errno;

    return val;
}

/*
 * rb_thread_call_with_gvl - re-enter the Ruby world after GVL release.
 *
 * After releasing GVL using
 * rb_thread_call_without_gvl() you can not access Ruby values or invoke
 * methods. If you need to access Ruby you must use this function
 * rb_thread_call_with_gvl().
 *
 * This function rb_thread_call_with_gvl() does:
 * (1) acquire GVL.
 * (2) call passed function `func'.
 * (3) release GVL.
 * (4) return a value which is returned at (2).
 *
 * NOTE: You should not return Ruby object at (2) because such Object
 *       will not be marked.
 *
 * NOTE: If an exception is raised in `func', this function DOES NOT
 *       protect (catch) the exception.  If you have any resources
 *       which should free before throwing exception, you need use
 *       rb_protect() in `func' and return a value which represents
 *       exception was raised.
 *
 * NOTE: This function should not be called by a thread which was not
 *       created as Ruby thread (created by Thread.new or so).  In other
 *       words, this function *DOES NOT* associate or convert a NON-Ruby
 *       thread to a Ruby thread.
 */
void *
rb_thread_call_with_gvl(void *(*func)(void *), void *data1)
{
    rb_thread_t *th = ruby_thread_from_native();
    struct rb_blocking_region_buffer *brb;
    struct rb_unblock_callback prev_unblock;
    void *r;

    if (th == 0) {
	/* Error has occurred, but we can't use rb_bug()
	 * because this thread is not Ruby's thread.
         * What should we do?
	 */

	fprintf(stderr, "[BUG] rb_thread_call_with_gvl() is called by non-ruby thread\n");
	exit(EXIT_FAILURE);
    }

    brb = (struct rb_blocking_region_buffer *)th->blocking_region_buffer;
    prev_unblock = th->unblock;

    if (brb == 0) {
	rb_bug("rb_thread_call_with_gvl: called by a thread which has GVL.");
    }

    blocking_region_end(th, brb);
    /* enter to Ruby world: You can access Ruby values, methods and so on. */
    r = (*func)(data1);
    /* leave from Ruby world: You can not access Ruby values, etc. */
    blocking_region_begin(th, brb, prev_unblock.func, prev_unblock.arg, FALSE);
    return r;
}

/*
 * ruby_thread_has_gvl_p - check if current native thread has GVL.
 *
 ***
 *** This API is EXPERIMENTAL!
 *** We do not guarantee that this API remains in ruby 1.9.2 or later.
 ***
 */

int
ruby_thread_has_gvl_p(void)
{
    rb_thread_t *th = ruby_thread_from_native();

    if (th && th->blocking_region_buffer == 0) {
	return 1;
    }
    else {
	return 0;
    }
}

/*
 * call-seq:
 *    Thread.pass   -> nil
 *
 * Give the thread scheduler a hint to pass execution to another thread.
 * A running thread may or may not switch, it depends on OS and processor.
 */

static VALUE
thread_s_pass(VALUE klass)
{
    rb_thread_schedule();
    return Qnil;
}

/*****************************************************/

/*
 * rb_threadptr_pending_interrupt_* - manage asynchronous error queue
 *
 * Async events such as an exception thrown by Thread#raise,
 * Thread#kill and thread termination (after main thread termination)
 * will be queued to th->pending_interrupt_queue.
 * - clear: clear the queue.
 * - enque: enqueue err object into queue.
 * - deque: dequeue err object from queue.
 * - active_p: return 1 if the queue should be checked.
 *
 * All rb_threadptr_pending_interrupt_* functions are called by
 * a GVL acquired thread, of course.
 * Note that all "rb_" prefix APIs need GVL to call.
 */

void
rb_threadptr_pending_interrupt_clear(rb_thread_t *th)
{
    rb_ary_clear(th->pending_interrupt_queue);
}

void
rb_threadptr_pending_interrupt_enque(rb_thread_t *th, VALUE v)
{
    rb_ary_push(th->pending_interrupt_queue, v);
    th->pending_interrupt_queue_checked = 0;
}

static void
threadptr_check_pending_interrupt_queue(rb_thread_t *th)
{
    if (!th->pending_interrupt_queue) {
	rb_raise(rb_eThreadError, "uninitialized thread");
    }
}

enum handle_interrupt_timing {
    INTERRUPT_NONE,
    INTERRUPT_IMMEDIATE,
    INTERRUPT_ON_BLOCKING,
    INTERRUPT_NEVER
};

static enum handle_interrupt_timing
rb_threadptr_pending_interrupt_check_mask(rb_thread_t *th, VALUE err)
{
    VALUE mask;
    long mask_stack_len = RARRAY_LEN(th->pending_interrupt_mask_stack);
    const VALUE *mask_stack = RARRAY_CONST_PTR(th->pending_interrupt_mask_stack);
    VALUE mod;
    long i;

    for (i=0; i<mask_stack_len; i++) {
	mask = mask_stack[mask_stack_len-(i+1)];

	for (mod = err; mod; mod = RCLASS_SUPER(mod)) {
	    VALUE klass = mod;
	    VALUE sym;

	    if (BUILTIN_TYPE(mod) == T_ICLASS) {
		klass = RBASIC(mod)->klass;
	    }
	    else if (mod != RCLASS_ORIGIN(mod)) {
		continue;
	    }

	    if ((sym = rb_hash_aref(mask, klass)) != Qnil) {
		if (sym == sym_immediate) {
		    return INTERRUPT_IMMEDIATE;
		}
		else if (sym == sym_on_blocking) {
		    return INTERRUPT_ON_BLOCKING;
		}
		else if (sym == sym_never) {
		    return INTERRUPT_NEVER;
		}
		else {
		    rb_raise(rb_eThreadError, "unknown mask signature");
		}
	    }
	}
	/* try to next mask */
    }
    return INTERRUPT_NONE;
}

static int
rb_threadptr_pending_interrupt_empty_p(const rb_thread_t *th)
{
    return RARRAY_LEN(th->pending_interrupt_queue) == 0;
}

static int
rb_threadptr_pending_interrupt_include_p(rb_thread_t *th, VALUE err)
{
    int i;
    for (i=0; i<RARRAY_LEN(th->pending_interrupt_queue); i++) {
	VALUE e = RARRAY_AREF(th->pending_interrupt_queue, i);
	if (rb_class_inherited_p(e, err)) {
	    return TRUE;
	}
    }
    return FALSE;
}

static VALUE
rb_threadptr_pending_interrupt_deque(rb_thread_t *th, enum handle_interrupt_timing timing)
{
#if 1 /* 1 to enable Thread#handle_interrupt, 0 to ignore it */
    int i;

    for (i=0; i<RARRAY_LEN(th->pending_interrupt_queue); i++) {
	VALUE err = RARRAY_AREF(th->pending_interrupt_queue, i);

	enum handle_interrupt_timing mask_timing = rb_threadptr_pending_interrupt_check_mask(th, CLASS_OF(err));

	switch (mask_timing) {
	  case INTERRUPT_ON_BLOCKING:
	    if (timing != INTERRUPT_ON_BLOCKING) {
		break;
	    }
	    /* fall through */
	  case INTERRUPT_NONE: /* default: IMMEDIATE */
	  case INTERRUPT_IMMEDIATE:
	    rb_ary_delete_at(th->pending_interrupt_queue, i);
	    return err;
	  case INTERRUPT_NEVER:
	    break;
	}
    }

    th->pending_interrupt_queue_checked = 1;
    return Qundef;
#else
    VALUE err = rb_ary_shift(th->pending_interrupt_queue);
    if (rb_threadptr_pending_interrupt_empty_p(th)) {
	th->pending_interrupt_queue_checked = 1;
    }
    return err;
#endif
}

static int
threadptr_pending_interrupt_active_p(rb_thread_t *th)
{
    /*
     * For optimization, we don't check async errinfo queue
     * if the queue and the thread interrupt mask were not changed
     * since last check.
     */
    if (th->pending_interrupt_queue_checked) {
	return 0;
    }

    if (rb_threadptr_pending_interrupt_empty_p(th)) {
	return 0;
    }

    return 1;
}

static int
handle_interrupt_arg_check_i(VALUE key, VALUE val, VALUE args)
{
    VALUE *maskp = (VALUE *)args;

    if (val != sym_immediate && val != sym_on_blocking && val != sym_never) {
	rb_raise(rb_eArgError, "unknown mask signature");
    }

    if (!*maskp) {
	*maskp = rb_ident_hash_new();
    }
    rb_hash_aset(*maskp, key, val);

    return ST_CONTINUE;
}

/*
 * call-seq:
 *   Thread.handle_interrupt(hash) { ... } -> result of the block
 *
 * Changes asynchronous interrupt timing.
 *
 * _interrupt_ means asynchronous event and corresponding procedure
 * by Thread#raise, Thread#kill, signal trap (not supported yet)
 * and main thread termination (if main thread terminates, then all
 * other thread will be killed).
 *
 * The given +hash+ has pairs like <code>ExceptionClass =>
 * :TimingSymbol</code>. Where the ExceptionClass is the interrupt handled by
 * the given block. The TimingSymbol can be one of the following symbols:
 *
 * [+:immediate+]   Invoke interrupts immediately.
 * [+:on_blocking+] Invoke interrupts while _BlockingOperation_.
 * [+:never+]       Never invoke all interrupts.
 *
 * _BlockingOperation_ means that the operation will block the calling thread,
 * such as read and write.  On CRuby implementation, _BlockingOperation_ is any
 * operation executed without GVL.
 *
 * Masked asynchronous interrupts are delayed until they are enabled.
 * This method is similar to sigprocmask(3).
 *
 * === NOTE
 *
 * Asynchronous interrupts are difficult to use.
 *
 * If you need to communicate between threads, please consider to use another way such as Queue.
 *
 * Or use them with deep understanding about this method.
 *
 * === Usage
 *
 * In this example, we can guard from Thread#raise exceptions.
 *
 * Using the +:never+ TimingSymbol the RuntimeError exception will always be
 * ignored in the first block of the main thread. In the second
 * ::handle_interrupt block we can purposefully handle RuntimeError exceptions.
 *
 *   th = Thread.new do
 *     Thread.handle_interrupt(RuntimeError => :never) {
 *       begin
 *         # You can write resource allocation code safely.
 *         Thread.handle_interrupt(RuntimeError => :immediate) {
 *	     # ...
 *         }
 *       ensure
 *         # You can write resource deallocation code safely.
 *       end
 *     }
 *   end
 *   Thread.pass
 *   # ...
 *   th.raise "stop"
 *
 * While we are ignoring the RuntimeError exception, it's safe to write our
 * resource allocation code. Then, the ensure block is where we can safely
 * deallocate your resources.
 *
 * ==== Guarding from Timeout::Error
 *
 * In the next example, we will guard from the Timeout::Error exception. This
 * will help prevent from leaking resources when Timeout::Error exceptions occur
 * during normal ensure clause. For this example we use the help of the
 * standard library Timeout, from lib/timeout.rb
 *
 *   require 'timeout'
 *   Thread.handle_interrupt(Timeout::Error => :never) {
 *     timeout(10){
 *       # Timeout::Error doesn't occur here
 *       Thread.handle_interrupt(Timeout::Error => :on_blocking) {
 *         # possible to be killed by Timeout::Error
 *         # while blocking operation
 *       }
 *       # Timeout::Error doesn't occur here
 *     }
 *   }
 *
 * In the first part of the +timeout+ block, we can rely on Timeout::Error being
 * ignored. Then in the <code>Timeout::Error => :on_blocking</code> block, any
 * operation that will block the calling thread is susceptible to a
 * Timeout::Error exception being raised.
 *
 * ==== Stack control settings
 *
 * It's possible to stack multiple levels of ::handle_interrupt blocks in order
 * to control more than one ExceptionClass and TimingSymbol at a time.
 *
 *   Thread.handle_interrupt(FooError => :never) {
 *     Thread.handle_interrupt(BarError => :never) {
 *        # FooError and BarError are prohibited.
 *     }
 *   }
 *
 * ==== Inheritance with ExceptionClass
 *
 * All exceptions inherited from the ExceptionClass parameter will be considered.
 *
 *   Thread.handle_interrupt(Exception => :never) {
 *     # all exceptions inherited from Exception are prohibited.
 *   }
 *
 */
static VALUE
rb_thread_s_handle_interrupt(VALUE self, VALUE mask_arg)
{
    VALUE mask;
    rb_execution_context_t * volatile ec = GET_EC();
    rb_thread_t * volatile th = rb_ec_thread_ptr(ec);
    volatile VALUE r = Qnil;
    enum ruby_tag_type state;

    if (!rb_block_given_p()) {
	rb_raise(rb_eArgError, "block is needed.");
    }

    mask = 0;
    mask_arg = rb_to_hash_type(mask_arg);
    rb_hash_foreach(mask_arg, handle_interrupt_arg_check_i, (VALUE)&mask);
    if (!mask) {
	return rb_yield(Qnil);
    }
    OBJ_FREEZE_RAW(mask);
    rb_ary_push(th->pending_interrupt_mask_stack, mask);
    if (!rb_threadptr_pending_interrupt_empty_p(th)) {
	th->pending_interrupt_queue_checked = 0;
	RUBY_VM_SET_INTERRUPT(th->ec);
    }

    EC_PUSH_TAG(th->ec);
    if ((state = EC_EXEC_TAG()) == TAG_NONE) {
	r = rb_yield(Qnil);
    }
    EC_POP_TAG();

    rb_ary_pop(th->pending_interrupt_mask_stack);
    if (!rb_threadptr_pending_interrupt_empty_p(th)) {
	th->pending_interrupt_queue_checked = 0;
	RUBY_VM_SET_INTERRUPT(th->ec);
    }

    RUBY_VM_CHECK_INTS(th->ec);

    if (state) {
	EC_JUMP_TAG(th->ec, state);
    }

    return r;
}

/*
 * call-seq:
 *   target_thread.pending_interrupt?(error = nil) -> true/false
 *
 * Returns whether or not the asynchronous queue is empty for the target thread.
 *
 * If +error+ is given, then check only for +error+ type deferred events.
 *
 * See ::pending_interrupt? for more information.
 */
static VALUE
rb_thread_pending_interrupt_p(int argc, VALUE *argv, VALUE target_thread)
{
    rb_thread_t *target_th = rb_thread_ptr(target_thread);

    if (!target_th->pending_interrupt_queue) {
	return Qfalse;
    }
    if (rb_threadptr_pending_interrupt_empty_p(target_th)) {
	return Qfalse;
    }
    else {
	if (argc == 1) {
	    VALUE err;
	    rb_scan_args(argc, argv, "01", &err);
	    if (!rb_obj_is_kind_of(err, rb_cModule)) {
		rb_raise(rb_eTypeError, "class or module required for rescue clause");
	    }
	    if (rb_threadptr_pending_interrupt_include_p(target_th, err)) {
		return Qtrue;
	    }
	    else {
		return Qfalse;
	    }
	}
	return Qtrue;
    }
}

/*
 * call-seq:
 *   Thread.pending_interrupt?(error = nil) -> true/false
 *
 * Returns whether or not the asynchronous queue is empty.
 *
 * Since Thread::handle_interrupt can be used to defer asynchronous events,
 * this method can be used to determine if there are any deferred events.
 *
 * If you find this method returns true, then you may finish +:never+ blocks.
 *
 * For example, the following method processes deferred asynchronous events
 * immediately.
 *
 *   def Thread.kick_interrupt_immediately
 *     Thread.handle_interrupt(Object => :immediate) {
 *       Thread.pass
 *     }
 *   end
 *
 * If +error+ is given, then check only for +error+ type deferred events.
 *
 * === Usage
 *
 *   th = Thread.new{
 *     Thread.handle_interrupt(RuntimeError => :on_blocking){
 *       while true
 *         ...
 *         # reach safe point to invoke interrupt
 *         if Thread.pending_interrupt?
 *           Thread.handle_interrupt(Object => :immediate){}
 *         end
 *         ...
 *       end
 *     }
 *   }
 *   ...
 *   th.raise # stop thread
 *
 * This example can also be written as the following, which you should use to
 * avoid asynchronous interrupts.
 *
 *   flag = true
 *   th = Thread.new{
 *     Thread.handle_interrupt(RuntimeError => :on_blocking){
 *       while true
 *         ...
 *         # reach safe point to invoke interrupt
 *         break if flag == false
 *         ...
 *       end
 *     }
 *   }
 *   ...
 *   flag = false # stop thread
 */

static VALUE
rb_thread_s_pending_interrupt_p(int argc, VALUE *argv, VALUE self)
{
    return rb_thread_pending_interrupt_p(argc, argv, GET_THREAD()->self);
}

NORETURN(static void rb_threadptr_to_kill(rb_thread_t *th));

static void
rb_threadptr_to_kill(rb_thread_t *th)
{
    rb_threadptr_pending_interrupt_clear(th);
    th->status = THREAD_RUNNABLE;
    th->to_kill = 1;
    th->ec->errinfo = INT2FIX(TAG_FATAL);
    EC_JUMP_TAG(th->ec, TAG_FATAL);
}

static inline rb_atomic_t
threadptr_get_interrupts(rb_thread_t *th)
{
    rb_execution_context_t *ec = th->ec;
    rb_atomic_t interrupt;
    rb_atomic_t old;

    do {
	interrupt = ec->interrupt_flag;
	old = ATOMIC_CAS(ec->interrupt_flag, interrupt, interrupt & ec->interrupt_mask);
    } while (old != interrupt);
    return interrupt & (rb_atomic_t)~ec->interrupt_mask;
}

<<<<<<< HEAD
RUBY_SYMBOL_EXPORT_BEGIN
void
=======
MJIT_FUNC_EXPORTED void
>>>>>>> a80baca3
rb_threadptr_execute_interrupts(rb_thread_t *th, int blocking_timing)
{
    rb_atomic_t interrupt;
    int postponed_job_interrupt = 0;

    if (th->ec->raised_flag) return;

    while ((interrupt = threadptr_get_interrupts(th)) != 0) {
	int sig;
	int timer_interrupt;
	int pending_interrupt;
	int trap_interrupt;

	timer_interrupt = interrupt & TIMER_INTERRUPT_MASK;
	pending_interrupt = interrupt & PENDING_INTERRUPT_MASK;
	postponed_job_interrupt = interrupt & POSTPONED_JOB_INTERRUPT_MASK;
	trap_interrupt = interrupt & TRAP_INTERRUPT_MASK;

	if (postponed_job_interrupt) {
	    rb_postponed_job_flush(th->vm);
	}

	/* signal handling */
	if (trap_interrupt && (th == th->vm->main_thread)) {
	    enum rb_thread_status prev_status = th->status;
	    th->status = THREAD_RUNNABLE;
	    while ((sig = rb_get_next_signal()) != 0) {
		rb_signal_exec(th, sig);
	    }
	    th->status = prev_status;
	}

	/* exception from another thread */
	if (pending_interrupt && threadptr_pending_interrupt_active_p(th)) {
	    VALUE err = rb_threadptr_pending_interrupt_deque(th, blocking_timing ? INTERRUPT_ON_BLOCKING : INTERRUPT_NONE);
	    thread_debug("rb_thread_execute_interrupts: %"PRIdVALUE"\n", err);

	    if (err == Qundef) {
		/* no error */
	    }
	    else if (err == eKillSignal        /* Thread#kill received */   ||
		     err == eTerminateSignal   /* Terminate thread */       ||
		     err == INT2FIX(TAG_FATAL) /* Thread.exit etc. */         ) {
		rb_threadptr_to_kill(th);
	    }
	    else {
		if (err == th->vm->special_exceptions[ruby_error_stream_closed]) {
		    /* the only special exception to be queued across thread */
		    err = ruby_vm_special_exception_copy(err);
		}
		/* set runnable if th was slept. */
		if (th->status == THREAD_STOPPED ||
		    th->status == THREAD_STOPPED_FOREVER)
		    th->status = THREAD_RUNNABLE;
		rb_exc_raise(err);
	    }
	}

	if (timer_interrupt) {
	    uint32_t limits_us = TIME_QUANTUM_USEC;

	    if (th->priority > 0)
		limits_us <<= th->priority;
	    else
		limits_us >>= -th->priority;

	    if (th->status == THREAD_RUNNABLE)
		th->running_time_us += TIME_QUANTUM_USEC;

	    EXEC_EVENT_HOOK(th->ec, RUBY_INTERNAL_EVENT_SWITCH, th->ec->cfp->self,
			    0, 0, 0, Qundef);

	    rb_thread_schedule_limits(limits_us);
	}
    }
}
RUBY_SYMBOL_EXPORT_END

void
rb_thread_execute_interrupts(VALUE thval)
{
    rb_threadptr_execute_interrupts(rb_thread_ptr(thval), 1);
}

static void
rb_threadptr_ready(rb_thread_t *th)
{
    rb_threadptr_interrupt(th);
}

static VALUE
rb_threadptr_raise(rb_thread_t *target_th, int argc, VALUE *argv)
{
    VALUE exc;

    if (rb_threadptr_dead(target_th)) {
	return Qnil;
    }

    if (argc == 0) {
	exc = rb_exc_new(rb_eRuntimeError, 0, 0);
    }
    else {
	exc = rb_make_exception(argc, argv);
    }

    /* making an exception object can switch thread,
       so we need to check thread deadness again */
    if (rb_threadptr_dead(target_th)) {
	return Qnil;
    }

    rb_ec_setup_exception(GET_EC(), exc, Qundef);
    rb_threadptr_pending_interrupt_enque(target_th, exc);
    rb_threadptr_interrupt(target_th);
    return Qnil;
}

void
rb_threadptr_signal_raise(rb_thread_t *th, int sig)
{
    VALUE argv[2];

    argv[0] = rb_eSignal;
    argv[1] = INT2FIX(sig);
    rb_threadptr_raise(th->vm->main_thread, 2, argv);
}

void
rb_threadptr_signal_exit(rb_thread_t *th)
{
    VALUE argv[2];

    argv[0] = rb_eSystemExit;
    argv[1] = rb_str_new2("exit");
    rb_threadptr_raise(th->vm->main_thread, 2, argv);
}

int
rb_ec_set_raised(rb_execution_context_t *ec)
{
    if (ec->raised_flag & RAISED_EXCEPTION) {
	return 1;
    }
    ec->raised_flag |= RAISED_EXCEPTION;
    return 0;
}

int
rb_ec_reset_raised(rb_execution_context_t *ec)
{
    if (!(ec->raised_flag & RAISED_EXCEPTION)) {
	return 0;
    }
    ec->raised_flag &= ~RAISED_EXCEPTION;
    return 1;
}

int
rb_notify_fd_close(int fd)
{
    rb_vm_t *vm = GET_THREAD()->vm;
    struct waiting_fd *wfd = 0;
    int busy;

    busy = 0;
    list_for_each(&vm->waiting_fds, wfd, wfd_node) {
	if (wfd->fd == fd) {
	    rb_thread_t *th = wfd->th;
	    VALUE err;

	    busy = 1;
	    if (!th) {
		continue;
	    }
	    wfd->th = 0;
	    err = th->vm->special_exceptions[ruby_error_stream_closed];
	    rb_threadptr_pending_interrupt_enque(th, err);
	    rb_threadptr_interrupt(th);
	}
    }
    return busy;
}

void
rb_thread_fd_close(int fd)
{
    while (rb_notify_fd_close(fd)) rb_thread_schedule();
}

/*
 *  call-seq:
 *     thr.raise
 *     thr.raise(string)
 *     thr.raise(exception [, string [, array]])
 *
 *  Raises an exception from the given thread. The caller does not have to be
 *  +thr+. See Kernel#raise for more information.
 *
 *     Thread.abort_on_exception = true
 *     a = Thread.new { sleep(200) }
 *     a.raise("Gotcha")
 *
 *  This will produce:
 *
 *     prog.rb:3: Gotcha (RuntimeError)
 *     	from prog.rb:2:in `initialize'
 *     	from prog.rb:2:in `new'
 *     	from prog.rb:2
 */

static VALUE
thread_raise_m(int argc, VALUE *argv, VALUE self)
{
    rb_thread_t *target_th = rb_thread_ptr(self);
    const rb_thread_t *current_th = GET_THREAD();

    threadptr_check_pending_interrupt_queue(target_th);
    rb_threadptr_raise(target_th, argc, argv);

    /* To perform Thread.current.raise as Kernel.raise */
    if (current_th == target_th) {
	RUBY_VM_CHECK_INTS(target_th->ec);
    }
    return Qnil;
}


/*
 *  call-seq:
 *     thr.exit        -> thr or nil
 *     thr.kill        -> thr or nil
 *     thr.terminate   -> thr or nil
 *
 *  Terminates +thr+ and schedules another thread to be run.
 *
 *  If this thread is already marked to be killed, #exit returns the Thread.
 *
 *  If this is the main thread, or the last thread, exits the process.
 */

VALUE
rb_thread_kill(VALUE thread)
{
    rb_thread_t *th = rb_thread_ptr(thread);

    if (th->to_kill || th->status == THREAD_KILLED) {
	return thread;
    }
    if (th == th->vm->main_thread) {
	rb_exit(EXIT_SUCCESS);
    }

    thread_debug("rb_thread_kill: %p (%"PRI_THREAD_ID")\n", (void *)th, thread_id_str(th));

    if (th == GET_THREAD()) {
	/* kill myself immediately */
	rb_threadptr_to_kill(th);
    }
    else {
	threadptr_check_pending_interrupt_queue(th);
	rb_threadptr_pending_interrupt_enque(th, eKillSignal);
	rb_threadptr_interrupt(th);
    }
    return thread;
}

int
rb_thread_to_be_killed(VALUE thread)
{
    rb_thread_t *th = rb_thread_ptr(thread);

    if (th->to_kill || th->status == THREAD_KILLED) {
	return TRUE;
    }
    return FALSE;
}

/*
 *  call-seq:
 *     Thread.kill(thread)   -> thread
 *
 *  Causes the given +thread+ to exit, see also Thread::exit.
 *
 *     count = 0
 *     a = Thread.new { loop { count += 1 } }
 *     sleep(0.1)       #=> 0
 *     Thread.kill(a)   #=> #<Thread:0x401b3d30 dead>
 *     count            #=> 93947
 *     a.alive?         #=> false
 */

static VALUE
rb_thread_s_kill(VALUE obj, VALUE th)
{
    return rb_thread_kill(th);
}


/*
 *  call-seq:
 *     Thread.exit   -> thread
 *
 *  Terminates the currently running thread and schedules another thread to be
 *  run.
 *
 *  If this thread is already marked to be killed, ::exit returns the Thread.
 *
 *  If this is the main thread, or the last  thread, exit the process.
 */

static VALUE
rb_thread_exit(void)
{
    rb_thread_t *th = GET_THREAD();
    return rb_thread_kill(th->self);
}


/*
 *  call-seq:
 *     thr.wakeup   -> thr
 *
 *  Marks a given thread as eligible for scheduling, however it may still
 *  remain blocked on I/O.
 *
 *  *Note:* This does not invoke the scheduler, see #run for more information.
 *
 *     c = Thread.new { Thread.stop; puts "hey!" }
 *     sleep 0.1 while c.status!='sleep'
 *     c.wakeup
 *     c.join
 *     #=> "hey!"
 */

VALUE
rb_thread_wakeup(VALUE thread)
{
    if (!RTEST(rb_thread_wakeup_alive(thread))) {
	rb_raise(rb_eThreadError, "killed thread");
    }
    return thread;
}

VALUE
rb_thread_wakeup_alive(VALUE thread)
{
    rb_thread_t *target_th = rb_thread_ptr(thread);
    if (target_th->status == THREAD_KILLED) return Qnil;

    rb_threadptr_ready(target_th);

    if (target_th->status == THREAD_STOPPED ||
	target_th->status == THREAD_STOPPED_FOREVER) {
	target_th->status = THREAD_RUNNABLE;
    }

    return thread;
}


/*
 *  call-seq:
 *     thr.run   -> thr
 *
 *  Wakes up +thr+, making it eligible for scheduling.
 *
 *     a = Thread.new { puts "a"; Thread.stop; puts "c" }
 *     sleep 0.1 while a.status!='sleep'
 *     puts "Got here"
 *     a.run
 *     a.join
 *
 *  This will produce:
 *
 *     a
 *     Got here
 *     c
 *
 *  See also the instance method #wakeup.
 */

VALUE
rb_thread_run(VALUE thread)
{
    rb_thread_wakeup(thread);
    rb_thread_schedule();
    return thread;
}


/*
 *  call-seq:
 *     Thread.stop   -> nil
 *
 *  Stops execution of the current thread, putting it into a ``sleep'' state,
 *  and schedules execution of another thread.
 *
 *     a = Thread.new { print "a"; Thread.stop; print "c" }
 *     sleep 0.1 while a.status!='sleep'
 *     print "b"
 *     a.run
 *     a.join
 *     #=> "abc"
 */

VALUE
rb_thread_stop(void)
{
    if (rb_thread_alone()) {
	rb_raise(rb_eThreadError,
		 "stopping only thread\n\tnote: use sleep to stop forever");
    }
    rb_thread_sleep_deadly();
    return Qnil;
}

/********************************************************************/

/*
 *  call-seq:
 *     Thread.list   -> array
 *
 *  Returns an array of Thread objects for all threads that are either runnable
 *  or stopped.
 *
 *     Thread.new { sleep(200) }
 *     Thread.new { 1000000.times {|i| i*i } }
 *     Thread.new { Thread.stop }
 *     Thread.list.each {|t| p t}
 *
 *  This will produce:
 *
 *     #<Thread:0x401b3e84 sleep>
 *     #<Thread:0x401b3f38 run>
 *     #<Thread:0x401b3fb0 sleep>
 *     #<Thread:0x401bdf4c run>
 */

VALUE
rb_thread_list(void)
{
    VALUE ary = rb_ary_new();
    rb_vm_t *vm = GET_THREAD()->vm;
    rb_thread_t *th = 0;

    list_for_each(&vm->living_threads, th, vmlt_node) {
	switch (th->status) {
	  case THREAD_RUNNABLE:
	  case THREAD_STOPPED:
	  case THREAD_STOPPED_FOREVER:
	    rb_ary_push(ary, th->self);
	  default:
	    break;
	}
    }
    return ary;
}

VALUE
rb_thread_current(void)
{
    return GET_THREAD()->self;
}

/*
 *  call-seq:
 *     Thread.current   -> thread
 *
 *  Returns the currently executing thread.
 *
 *     Thread.current   #=> #<Thread:0x401bdf4c run>
 */

static VALUE
thread_s_current(VALUE klass)
{
    return rb_thread_current();
}

VALUE
rb_thread_main(void)
{
    return GET_THREAD()->vm->main_thread->self;
}

/*
 *  call-seq:
 *     Thread.main   -> thread
 *
 *  Returns the main thread.
 */

static VALUE
rb_thread_s_main(VALUE klass)
{
    return rb_thread_main();
}


/*
 *  call-seq:
 *     Thread.abort_on_exception   -> true or false
 *
 *  Returns the status of the global ``abort on exception'' condition.
 *
 *  The default is +false+.
 *
 *  When set to +true+, if any thread is aborted by an exception, the
 *  raised exception will be re-raised in the main thread.
 *
 *  Can also be specified by the global $DEBUG flag or command line option
 *  +-d+.
 *
 *  See also ::abort_on_exception=.
 *
 *  There is also an instance level method to set this for a specific thread,
 *  see #abort_on_exception.
 */

static VALUE
rb_thread_s_abort_exc(void)
{
    return GET_THREAD()->vm->thread_abort_on_exception ? Qtrue : Qfalse;
}


/*
 *  call-seq:
 *     Thread.abort_on_exception= boolean   -> true or false
 *
 *  When set to +true+, if any thread is aborted by an exception, the
 *  raised exception will be re-raised in the main thread.
 *  Returns the new state.
 *
 *     Thread.abort_on_exception = true
 *     t1 = Thread.new do
 *       puts  "In new thread"
 *       raise "Exception from thread"
 *     end
 *     sleep(1)
 *     puts "not reached"
 *
 *  This will produce:
 *
 *     In new thread
 *     prog.rb:4: Exception from thread (RuntimeError)
 *     	from prog.rb:2:in `initialize'
 *     	from prog.rb:2:in `new'
 *     	from prog.rb:2
 *
 *  See also ::abort_on_exception.
 *
 *  There is also an instance level method to set this for a specific thread,
 *  see #abort_on_exception=.
 */

static VALUE
rb_thread_s_abort_exc_set(VALUE self, VALUE val)
{
    GET_THREAD()->vm->thread_abort_on_exception = RTEST(val);
    return val;
}


/*
 *  call-seq:
 *     thr.abort_on_exception   -> true or false
 *
 *  Returns the status of the thread-local ``abort on exception'' condition for
 *  this +thr+.
 *
 *  The default is +false+.
 *
 *  See also #abort_on_exception=.
 *
 *  There is also a class level method to set this for all threads, see
 *  ::abort_on_exception.
 */

static VALUE
rb_thread_abort_exc(VALUE thread)
{
    return rb_thread_ptr(thread)->abort_on_exception ? Qtrue : Qfalse;
}


/*
 *  call-seq:
 *     thr.abort_on_exception= boolean   -> true or false
 *
 *  When set to +true+, if this +thr+ is aborted by an exception, the
 *  raised exception will be re-raised in the main thread.
 *
 *  See also #abort_on_exception.
 *
 *  There is also a class level method to set this for all threads, see
 *  ::abort_on_exception=.
 */

static VALUE
rb_thread_abort_exc_set(VALUE thread, VALUE val)
{
    rb_thread_ptr(thread)->abort_on_exception = RTEST(val);
    return val;
}


/*
 *  call-seq:
 *     Thread.report_on_exception   -> true or false
 *
 *  Returns the status of the global ``report on exception'' condition.
 *
 *  The default is +true+ since Ruby 2.5.
 *
 *  All threads created when this flag is true will report
 *  a message on $stderr if an exception kills the thread.
 *
 *     Thread.new { 1.times { raise } }
 *
 *  will produce this output on $stderr:
 *
 *     #<Thread:...> terminated with exception (report_on_exception is true):
 *     Traceback (most recent call last):
 *             2: from -e:1:in `block in <main>'
 *             1: from -e:1:in `times'
 *
 *  This is done to catch errors in threads early.
 *  In some cases, you might not want this output.
 *  There are multiple ways to avoid the extra output:
 *
 *  * If the exception is not intended, the best is to fix the cause of
 *    the exception so it does not happen anymore.
 *  * If the exception is intended, it might be better to rescue it closer to
 *    where it is raised rather then let it kill the Thread.
 *  * If it is guaranteed the Thread will be joined with Thread#join or
 *    Thread#value, then it is safe to disable this report with
 *    <code>Thread.current.report_on_exception = false</code>
 *    when starting the Thread.
 *    However, this might handle the exception much later, or not at all
 *    if the Thread is never joined due to the parent thread being blocked, etc.
 *
 *  See also ::report_on_exception=.
 *
 *  There is also an instance level method to set this for a specific thread,
 *  see #report_on_exception=.
  *
 */

static VALUE
rb_thread_s_report_exc(void)
{
    return GET_THREAD()->vm->thread_report_on_exception ? Qtrue : Qfalse;
}


/*
 *  call-seq:
 *     Thread.report_on_exception= boolean   -> true or false
 *
 *  Returns the new state.
 *  When set to +true+, all threads created afterwards will inherit the
 *  condition and report a message on $stderr if an exception kills a thread:
 *
 *     Thread.report_on_exception = true
 *     t1 = Thread.new do
 *       puts  "In new thread"
 *       raise "Exception from thread"
 *     end
 *     sleep(1)
 *     puts "In the main thread"
 *
 *  This will produce:
 *
 *     In new thread
 *     #<Thread:...prog.rb:2> terminated with exception (report_on_exception is true):
 *     Traceback (most recent call last):
 *     prog.rb:4:in `block in <main>': Exception from thread (RuntimeError)
 *     In the main thread
 *
 *  See also ::report_on_exception.
 *
 *  There is also an instance level method to set this for a specific thread,
 *  see #report_on_exception=.
 */

static VALUE
rb_thread_s_report_exc_set(VALUE self, VALUE val)
{
    GET_THREAD()->vm->thread_report_on_exception = RTEST(val);
    return val;
}


/*
 *  call-seq:
 *     thr.report_on_exception   -> true or false
 *
 *  Returns the status of the thread-local ``report on exception'' condition for
 *  this +thr+.
 *
 *  The default value when creating a Thread is the value of
 *  the global flag Thread.report_on_exception.
 *
 *  See also #report_on_exception=.
 *
 *  There is also a class level method to set this for all new threads, see
 *  ::report_on_exception=.
 */

static VALUE
rb_thread_report_exc(VALUE thread)
{
    return rb_thread_ptr(thread)->report_on_exception ? Qtrue : Qfalse;
}


/*
 *  call-seq:
 *     thr.report_on_exception= boolean   -> true or false
 *
 *  When set to +true+, a message is printed on $stderr if an exception
 *  kills this +thr+.  See ::report_on_exception for details.
 *
 *  See also #report_on_exception.
 *
 *  There is also a class level method to set this for all new threads, see
 *  ::report_on_exception=.
 */

static VALUE
rb_thread_report_exc_set(VALUE thread, VALUE val)
{
    rb_thread_ptr(thread)->report_on_exception = RTEST(val);
    return val;
}


/*
 *  call-seq:
 *     thr.group   -> thgrp or nil
 *
 *  Returns the ThreadGroup which contains the given thread, or returns +nil+
 *  if +thr+ is not a member of any group.
 *
 *     Thread.main.group   #=> #<ThreadGroup:0x4029d914>
 */

VALUE
rb_thread_group(VALUE thread)
{
    VALUE group = rb_thread_ptr(thread)->thgroup;
    return group == 0 ? Qnil : group;
}

static const char *
thread_status_name(rb_thread_t *th, int detail)
{
    switch (th->status) {
      case THREAD_RUNNABLE:
	return th->to_kill ? "aborting" : "run";
      case THREAD_STOPPED_FOREVER:
	if (detail) return "sleep_forever";
      case THREAD_STOPPED:
	return "sleep";
      case THREAD_KILLED:
	return "dead";
      default:
	return "unknown";
    }
}

static int
rb_threadptr_dead(rb_thread_t *th)
{
    return th->status == THREAD_KILLED;
}


/*
 *  call-seq:
 *     thr.status   -> string, false or nil
 *
 *  Returns the status of +thr+.
 *
 *  [<tt>"sleep"</tt>]
 *	Returned if this thread is sleeping or waiting on I/O
 *  [<tt>"run"</tt>]
 *	When this thread is executing
 *  [<tt>"aborting"</tt>]
 *	If this thread is aborting
 *  [+false+]
 *	When this thread is terminated normally
 *  [+nil+]
 *	If terminated with an exception.
 *
 *     a = Thread.new { raise("die now") }
 *     b = Thread.new { Thread.stop }
 *     c = Thread.new { Thread.exit }
 *     d = Thread.new { sleep }
 *     d.kill                  #=> #<Thread:0x401b3678 aborting>
 *     a.status                #=> nil
 *     b.status                #=> "sleep"
 *     c.status                #=> false
 *     d.status                #=> "aborting"
 *     Thread.current.status   #=> "run"
 *
 *  See also the instance methods #alive? and #stop?
 */

static VALUE
rb_thread_status(VALUE thread)
{
    rb_thread_t *target_th = rb_thread_ptr(thread);

    if (rb_threadptr_dead(target_th)) {
	if (!NIL_P(target_th->ec->errinfo) &&
	    !FIXNUM_P(target_th->ec->errinfo)) {
	    return Qnil;
	}
	else {
	    return Qfalse;
	}
    }
    else {
	return rb_str_new2(thread_status_name(target_th, FALSE));
    }
}


/*
 *  call-seq:
 *     thr.alive?   -> true or false
 *
 *  Returns +true+ if +thr+ is running or sleeping.
 *
 *     thr = Thread.new { }
 *     thr.join                #=> #<Thread:0x401b3fb0 dead>
 *     Thread.current.alive?   #=> true
 *     thr.alive?              #=> false
 *
 *  See also #stop? and #status.
 */

static VALUE
rb_thread_alive_p(VALUE thread)
{
    if (rb_threadptr_dead(rb_thread_ptr(thread))) {
	return Qfalse;
    }
    else {
	return Qtrue;
    }
}

/*
 *  call-seq:
 *     thr.stop?   -> true or false
 *
 *  Returns +true+ if +thr+ is dead or sleeping.
 *
 *     a = Thread.new { Thread.stop }
 *     b = Thread.current
 *     a.stop?   #=> true
 *     b.stop?   #=> false
 *
 *  See also #alive? and #status.
 */

static VALUE
rb_thread_stop_p(VALUE thread)
{
    rb_thread_t *th = rb_thread_ptr(thread);

    if (rb_threadptr_dead(th)) {
	return Qtrue;
    }
    else if (th->status == THREAD_STOPPED ||
	     th->status == THREAD_STOPPED_FOREVER) {
	return Qtrue;
    }
    else {
	return Qfalse;
    }
}

/*
 *  call-seq:
 *     thr.safe_level   -> integer
 *
 *  Returns the safe level.
 *
 *  This method is obsolete because $SAFE is a process global state.
 *  Simply check $SAFE.
 */

static VALUE
rb_thread_safe_level(VALUE thread)
{
    return UINT2NUM(rb_safe_level());
}

/*
 * call-seq:
 *   thr.name   -> string
 *
 * show the name of the thread.
 */

static VALUE
rb_thread_getname(VALUE thread)
{
    return rb_thread_ptr(thread)->name;
}

/*
 * call-seq:
 *   thr.name=(name)   -> string
 *
 * set given name to the ruby thread.
 * On some platform, it may set the name to pthread and/or kernel.
 */

static VALUE
rb_thread_setname(VALUE thread, VALUE name)
{
    rb_thread_t *target_th = rb_thread_ptr(thread);

    if (!NIL_P(name)) {
	rb_encoding *enc;
	StringValueCStr(name);
	enc = rb_enc_get(name);
	if (!rb_enc_asciicompat(enc)) {
	    rb_raise(rb_eArgError, "ASCII incompatible encoding (%s)",
		     rb_enc_name(enc));
	}
	name = rb_str_new_frozen(name);
    }
    target_th->name = name;
    if (threadptr_initialized(target_th)) {
	native_set_another_thread_name(target_th->thread_id, name);
    }
    return name;
}

/*
 * call-seq:
 *   thr.to_s -> string
 *
 * Dump the name, id, and status of _thr_ to a string.
 */

static VALUE
rb_thread_to_s(VALUE thread)
{
    VALUE cname = rb_class_path(rb_obj_class(thread));
    rb_thread_t *target_th = rb_thread_ptr(thread);
    const char *status;
    VALUE str;

    status = thread_status_name(target_th, TRUE);
    str = rb_sprintf("#<%"PRIsVALUE":%p", cname, (void *)thread);
    if (!NIL_P(target_th->name)) {
	rb_str_catf(str, "@%"PRIsVALUE, target_th->name);
    }
    if (!target_th->first_func && target_th->first_proc) {
	VALUE loc = rb_proc_location(target_th->first_proc);
	if (!NIL_P(loc)) {
	    const VALUE *ptr = RARRAY_CONST_PTR(loc);
	    rb_str_catf(str, "@%"PRIsVALUE":%"PRIsVALUE, ptr[0], ptr[1]);
	    rb_gc_force_recycle(loc);
	}
    }
    rb_str_catf(str, " %s>", status);
    OBJ_INFECT(str, thread);

    return str;
}

/* variables for recursive traversals */
static ID recursive_key;

static VALUE
threadptr_local_aref(rb_thread_t *th, ID id)
{
    if (id == recursive_key) {
	return th->ec->local_storage_recursive_hash;
    }
    else {
	st_data_t val;
	st_table *local_storage = th->ec->local_storage;

	if (local_storage != NULL && st_lookup(local_storage, id, &val)) {
	    return (VALUE)val;
	}
	else {
	    return Qnil;
	}
    }
}

VALUE
rb_thread_local_aref(VALUE thread, ID id)
{
    return threadptr_local_aref(rb_thread_ptr(thread), id);
}

/*
 *  call-seq:
 *      thr[sym]   -> obj or nil
 *
 *  Attribute Reference---Returns the value of a fiber-local variable (current thread's root fiber
 *  if not explicitly inside a Fiber), using either a symbol or a string name.
 *  If the specified variable does not exist, returns +nil+.
 *
 *     [
 *       Thread.new { Thread.current["name"] = "A" },
 *       Thread.new { Thread.current[:name]  = "B" },
 *       Thread.new { Thread.current["name"] = "C" }
 *     ].each do |th|
 *       th.join
 *       puts "#{th.inspect}: #{th[:name]}"
 *     end
 *
 *  This will produce:
 *
 *     #<Thread:0x00000002a54220 dead>: A
 *     #<Thread:0x00000002a541a8 dead>: B
 *     #<Thread:0x00000002a54130 dead>: C
 *
 *  Thread#[] and Thread#[]= are not thread-local but fiber-local.
 *  This confusion did not exist in Ruby 1.8 because
 *  fibers are only available since Ruby 1.9.
 *  Ruby 1.9 chooses that the methods behaves fiber-local to save
 *  following idiom for dynamic scope.
 *
 *    def meth(newvalue)
 *      begin
 *        oldvalue = Thread.current[:name]
 *        Thread.current[:name] = newvalue
 *        yield
 *      ensure
 *        Thread.current[:name] = oldvalue
 *      end
 *    end
 *
 *  The idiom may not work as dynamic scope if the methods are thread-local
 *  and a given block switches fiber.
 *
 *    f = Fiber.new {
 *      meth(1) {
 *        Fiber.yield
 *      }
 *    }
 *    meth(2) {
 *      f.resume
 *    }
 *    f.resume
 *    p Thread.current[:name]
 *    #=> nil if fiber-local
 *    #=> 2 if thread-local (The value 2 is leaked to outside of meth method.)
 *
 *  For thread-local variables, please see #thread_variable_get and
 *  #thread_variable_set.
 *
 */

static VALUE
rb_thread_aref(VALUE thread, VALUE key)
{
    ID id = rb_check_id(&key);
    if (!id) return Qnil;
    return rb_thread_local_aref(thread, id);
}

/*
 *  call-seq:
 *      thr.fetch(sym)           -> obj
 *      thr.fetch(sym) { }       -> obj
 *      thr.fetch(sym, default)  -> obj
 *
 *  Returns a fiber-local for the given key. If the key can't be
 *  found, there are several options: With no other arguments, it will
 *  raise a <code>KeyError</code> exception; if <i>default</i> is
 *  given, then that will be returned; if the optional code block is
 *  specified, then that will be run and its result returned.
 *  See Thread#[] and Hash#fetch.
 */
static VALUE
rb_thread_fetch(int argc, VALUE *argv, VALUE self)
{
    VALUE key, val;
    ID id;
    rb_thread_t *target_th = rb_thread_ptr(self);
    int block_given;

    rb_check_arity(argc, 1, 2);
    key = argv[0];

    block_given = rb_block_given_p();
    if (block_given && argc == 2) {
	rb_warn("block supersedes default value argument");
    }

    id = rb_check_id(&key);

    if (id == recursive_key) {
	return target_th->ec->local_storage_recursive_hash;
    }
    else if (id && target_th->ec->local_storage &&
	     st_lookup(target_th->ec->local_storage, id, &val)) {
	return val;
    }
    else if (block_given) {
	return rb_yield(key);
    }
    else if (argc == 1) {
	rb_key_err_raise(rb_sprintf("key not found: %+"PRIsVALUE, key), self, key);
    }
    else {
	return argv[1];
    }
}

static VALUE
threadptr_local_aset(rb_thread_t *th, ID id, VALUE val)
{
    if (id == recursive_key) {
	th->ec->local_storage_recursive_hash = val;
	return val;
    }
    else {
	st_table *local_storage = th->ec->local_storage;

	if (NIL_P(val)) {
	    if (!local_storage) return Qnil;
	    st_delete_wrap(local_storage, id);
	    return Qnil;
	}
	else {
	    if (local_storage == NULL) {
		th->ec->local_storage = local_storage = st_init_numtable();
	    }
	    st_insert(local_storage, id, val);
	    return val;
	}
    }
}

VALUE
rb_thread_local_aset(VALUE thread, ID id, VALUE val)
{
    if (OBJ_FROZEN(thread)) {
	rb_error_frozen("thread locals");
    }

    return threadptr_local_aset(rb_thread_ptr(thread), id, val);
}

/*
 *  call-seq:
 *      thr[sym] = obj   -> obj
 *
 *  Attribute Assignment---Sets or creates the value of a fiber-local variable,
 *  using either a symbol or a string.
 *
 *  See also Thread#[].
 *
 *  For thread-local variables, please see #thread_variable_set and
 *  #thread_variable_get.
 */

static VALUE
rb_thread_aset(VALUE self, VALUE id, VALUE val)
{
    return rb_thread_local_aset(self, rb_to_id(id), val);
}

/*
 *  call-seq:
 *      thr.thread_variable_get(key)  -> obj or nil
 *
 *  Returns the value of a thread local variable that has been set.  Note that
 *  these are different than fiber local values.  For fiber local values,
 *  please see Thread#[] and Thread#[]=.
 *
 *  Thread local values are carried along with threads, and do not respect
 *  fibers.  For example:
 *
 *    Thread.new {
 *      Thread.current.thread_variable_set("foo", "bar") # set a thread local
 *      Thread.current["foo"] = "bar"                    # set a fiber local
 *
 *      Fiber.new {
 *        Fiber.yield [
 *          Thread.current.thread_variable_get("foo"), # get the thread local
 *          Thread.current["foo"],                     # get the fiber local
 *        ]
 *      }.resume
 *    }.join.value # => ['bar', nil]
 *
 *  The value "bar" is returned for the thread local, where nil is returned
 *  for the fiber local.  The fiber is executed in the same thread, so the
 *  thread local values are available.
 */

static VALUE
rb_thread_variable_get(VALUE thread, VALUE key)
{
    VALUE locals;

    locals = rb_ivar_get(thread, id_locals);
    return rb_hash_aref(locals, rb_to_symbol(key));
}

/*
 *  call-seq:
 *      thr.thread_variable_set(key, value)
 *
 *  Sets a thread local with +key+ to +value+.  Note that these are local to
 *  threads, and not to fibers.  Please see Thread#thread_variable_get and
 *  Thread#[] for more information.
 */

static VALUE
rb_thread_variable_set(VALUE thread, VALUE id, VALUE val)
{
    VALUE locals;

    if (OBJ_FROZEN(thread)) {
	rb_error_frozen("thread locals");
    }

    locals = rb_ivar_get(thread, id_locals);
    return rb_hash_aset(locals, rb_to_symbol(id), val);
}

/*
 *  call-seq:
 *     thr.key?(sym)   -> true or false
 *
 *  Returns +true+ if the given string (or symbol) exists as a fiber-local
 *  variable.
 *
 *     me = Thread.current
 *     me[:oliver] = "a"
 *     me.key?(:oliver)    #=> true
 *     me.key?(:stanley)   #=> false
 */

static VALUE
rb_thread_key_p(VALUE self, VALUE key)
{
    ID id = rb_check_id(&key);
    st_table *local_storage = rb_thread_ptr(self)->ec->local_storage;

    if (!id || local_storage == NULL) {
	return Qfalse;
    }
    else if (st_lookup(local_storage, id, 0)) {
	return Qtrue;
    }
    else {
	return Qfalse;
    }
}

static int
thread_keys_i(ID key, VALUE value, VALUE ary)
{
    rb_ary_push(ary, ID2SYM(key));
    return ST_CONTINUE;
}

int
rb_thread_alone(void)
{
    return vm_living_thread_num(GET_VM()) == 1;
}

/*
 *  call-seq:
 *     thr.keys   -> array
 *
 *  Returns an array of the names of the fiber-local variables (as Symbols).
 *
 *     thr = Thread.new do
 *       Thread.current[:cat] = 'meow'
 *       Thread.current["dog"] = 'woof'
 *     end
 *     thr.join   #=> #<Thread:0x401b3f10 dead>
 *     thr.keys   #=> [:dog, :cat]
 */

static VALUE
rb_thread_keys(VALUE self)
{
    st_table *local_storage = rb_thread_ptr(self)->ec->local_storage;
    VALUE ary = rb_ary_new();

    if (local_storage) {
	st_foreach(local_storage, thread_keys_i, ary);
    }
    return ary;
}

static int
keys_i(VALUE key, VALUE value, VALUE ary)
{
    rb_ary_push(ary, key);
    return ST_CONTINUE;
}

/*
 *  call-seq:
 *     thr.thread_variables   -> array
 *
 *  Returns an array of the names of the thread-local variables (as Symbols).
 *
 *     thr = Thread.new do
 *       Thread.current.thread_variable_set(:cat, 'meow')
 *       Thread.current.thread_variable_set("dog", 'woof')
 *     end
 *     thr.join               #=> #<Thread:0x401b3f10 dead>
 *     thr.thread_variables   #=> [:dog, :cat]
 *
 *  Note that these are not fiber local variables.  Please see Thread#[] and
 *  Thread#thread_variable_get for more details.
 */

static VALUE
rb_thread_variables(VALUE thread)
{
    VALUE locals;
    VALUE ary;

    locals = rb_ivar_get(thread, id_locals);
    ary = rb_ary_new();
    rb_hash_foreach(locals, keys_i, ary);

    return ary;
}

/*
 *  call-seq:
 *     thr.thread_variable?(key)   -> true or false
 *
 *  Returns +true+ if the given string (or symbol) exists as a thread-local
 *  variable.
 *
 *     me = Thread.current
 *     me.thread_variable_set(:oliver, "a")
 *     me.thread_variable?(:oliver)    #=> true
 *     me.thread_variable?(:stanley)   #=> false
 *
 *  Note that these are not fiber local variables.  Please see Thread#[] and
 *  Thread#thread_variable_get for more details.
 */

static VALUE
rb_thread_variable_p(VALUE thread, VALUE key)
{
    VALUE locals;
    ID id = rb_check_id(&key);

    if (!id) return Qfalse;

    locals = rb_ivar_get(thread, id_locals);

    if (!RHASH(locals)->ntbl)
        return Qfalse;

    if (st_lookup(RHASH(locals)->ntbl, ID2SYM(id), 0)) {
	return Qtrue;
    }

    return Qfalse;
}

/*
 *  call-seq:
 *     thr.priority   -> integer
 *
 *  Returns the priority of <i>thr</i>. Default is inherited from the
 *  current thread which creating the new thread, or zero for the
 *  initial main thread; higher-priority thread will run more frequently
 *  than lower-priority threads (but lower-priority threads can also run).
 *
 *  This is just hint for Ruby thread scheduler.  It may be ignored on some
 *  platform.
 *
 *     Thread.current.priority   #=> 0
 */

static VALUE
rb_thread_priority(VALUE thread)
{
    return INT2NUM(rb_thread_ptr(thread)->priority);
}


/*
 *  call-seq:
 *     thr.priority= integer   -> thr
 *
 *  Sets the priority of <i>thr</i> to <i>integer</i>. Higher-priority threads
 *  will run more frequently than lower-priority threads (but lower-priority
 *  threads can also run).
 *
 *  This is just hint for Ruby thread scheduler.  It may be ignored on some
 *  platform.
 *
 *     count1 = count2 = 0
 *     a = Thread.new do
 *           loop { count1 += 1 }
 *         end
 *     a.priority = -1
 *
 *     b = Thread.new do
 *           loop { count2 += 1 }
 *         end
 *     b.priority = -2
 *     sleep 1   #=> 1
 *     count1    #=> 622504
 *     count2    #=> 5832
 */

static VALUE
rb_thread_priority_set(VALUE thread, VALUE prio)
{
    rb_thread_t *target_th = rb_thread_ptr(thread);
    int priority;

#if USE_NATIVE_THREAD_PRIORITY
    target_th->priority = NUM2INT(prio);
    native_thread_apply_priority(th);
#else
    priority = NUM2INT(prio);
    if (priority > RUBY_THREAD_PRIORITY_MAX) {
	priority = RUBY_THREAD_PRIORITY_MAX;
    }
    else if (priority < RUBY_THREAD_PRIORITY_MIN) {
	priority = RUBY_THREAD_PRIORITY_MIN;
    }
    target_th->priority = priority;
#endif
    return INT2NUM(target_th->priority);
}

/* for IO */

#if defined(NFDBITS) && defined(HAVE_RB_FD_INIT)

/*
 * several Unix platforms support file descriptors bigger than FD_SETSIZE
 * in select(2) system call.
 *
 * - Linux 2.2.12 (?)
 * - NetBSD 1.2 (src/sys/kern/sys_generic.c:1.25)
 *   select(2) documents how to allocate fd_set dynamically.
 *   http://netbsd.gw.com/cgi-bin/man-cgi?select++NetBSD-4.0
 * - FreeBSD 2.2 (src/sys/kern/sys_generic.c:1.19)
 * - OpenBSD 2.0 (src/sys/kern/sys_generic.c:1.4)
 *   select(2) documents how to allocate fd_set dynamically.
 *   http://www.openbsd.org/cgi-bin/man.cgi?query=select&manpath=OpenBSD+4.4
 * - HP-UX documents how to allocate fd_set dynamically.
 *   http://docs.hp.com/en/B2355-60105/select.2.html
 * - Solaris 8 has select_large_fdset
 * - Mac OS X 10.7 (Lion)
 *   select(2) returns EINVAL if nfds is greater than FD_SET_SIZE and
 *   _DARWIN_UNLIMITED_SELECT (or _DARWIN_C_SOURCE) isn't defined.
 *   http://developer.apple.com/library/mac/#releasenotes/Darwin/SymbolVariantsRelNotes/_index.html
 *
 * When fd_set is not big enough to hold big file descriptors,
 * it should be allocated dynamically.
 * Note that this assumes fd_set is structured as bitmap.
 *
 * rb_fd_init allocates the memory.
 * rb_fd_term free the memory.
 * rb_fd_set may re-allocates bitmap.
 *
 * So rb_fd_set doesn't reject file descriptors bigger than FD_SETSIZE.
 */

void
rb_fd_init(rb_fdset_t *fds)
{
    fds->maxfd = 0;
    fds->fdset = ALLOC(fd_set);
    FD_ZERO(fds->fdset);
}

void
rb_fd_init_copy(rb_fdset_t *dst, rb_fdset_t *src)
{
    size_t size = howmany(rb_fd_max(src), NFDBITS) * sizeof(fd_mask);

    if (size < sizeof(fd_set))
	size = sizeof(fd_set);
    dst->maxfd = src->maxfd;
    dst->fdset = xmalloc(size);
    memcpy(dst->fdset, src->fdset, size);
}

void
rb_fd_term(rb_fdset_t *fds)
{
    if (fds->fdset) xfree(fds->fdset);
    fds->maxfd = 0;
    fds->fdset = 0;
}

void
rb_fd_zero(rb_fdset_t *fds)
{
    if (fds->fdset)
	MEMZERO(fds->fdset, fd_mask, howmany(fds->maxfd, NFDBITS));
}

static void
rb_fd_resize(int n, rb_fdset_t *fds)
{
    size_t m = howmany(n + 1, NFDBITS) * sizeof(fd_mask);
    size_t o = howmany(fds->maxfd, NFDBITS) * sizeof(fd_mask);

    if (m < sizeof(fd_set)) m = sizeof(fd_set);
    if (o < sizeof(fd_set)) o = sizeof(fd_set);

    if (m > o) {
	fds->fdset = xrealloc(fds->fdset, m);
	memset((char *)fds->fdset + o, 0, m - o);
    }
    if (n >= fds->maxfd) fds->maxfd = n + 1;
}

void
rb_fd_set(int n, rb_fdset_t *fds)
{
    rb_fd_resize(n, fds);
    FD_SET(n, fds->fdset);
}

void
rb_fd_clr(int n, rb_fdset_t *fds)
{
    if (n >= fds->maxfd) return;
    FD_CLR(n, fds->fdset);
}

int
rb_fd_isset(int n, const rb_fdset_t *fds)
{
    if (n >= fds->maxfd) return 0;
    return FD_ISSET(n, fds->fdset) != 0; /* "!= 0" avoids FreeBSD PR 91421 */
}

void
rb_fd_copy(rb_fdset_t *dst, const fd_set *src, int max)
{
    size_t size = howmany(max, NFDBITS) * sizeof(fd_mask);

    if (size < sizeof(fd_set)) size = sizeof(fd_set);
    dst->maxfd = max;
    dst->fdset = xrealloc(dst->fdset, size);
    memcpy(dst->fdset, src, size);
}

void
rb_fd_dup(rb_fdset_t *dst, const rb_fdset_t *src)
{
    size_t size = howmany(rb_fd_max(src), NFDBITS) * sizeof(fd_mask);

    if (size < sizeof(fd_set))
	size = sizeof(fd_set);
    dst->maxfd = src->maxfd;
    dst->fdset = xrealloc(dst->fdset, size);
    memcpy(dst->fdset, src->fdset, size);
}

int
rb_fd_select(int n, rb_fdset_t *readfds, rb_fdset_t *writefds, rb_fdset_t *exceptfds, struct timeval *timeout)
{
    fd_set *r = NULL, *w = NULL, *e = NULL;
    if (readfds) {
        rb_fd_resize(n - 1, readfds);
        r = rb_fd_ptr(readfds);
    }
    if (writefds) {
        rb_fd_resize(n - 1, writefds);
        w = rb_fd_ptr(writefds);
    }
    if (exceptfds) {
        rb_fd_resize(n - 1, exceptfds);
        e = rb_fd_ptr(exceptfds);
    }
    return select(n, r, w, e, timeout);
}

#define rb_fd_no_init(fds) ((void)((fds)->fdset = 0), (void)((fds)->maxfd = 0))

#undef FD_ZERO
#undef FD_SET
#undef FD_CLR
#undef FD_ISSET

#define FD_ZERO(f)	rb_fd_zero(f)
#define FD_SET(i, f)	rb_fd_set((i), (f))
#define FD_CLR(i, f)	rb_fd_clr((i), (f))
#define FD_ISSET(i, f)	rb_fd_isset((i), (f))

#elif defined(_WIN32)

void
rb_fd_init(rb_fdset_t *set)
{
    set->capa = FD_SETSIZE;
    set->fdset = ALLOC(fd_set);
    FD_ZERO(set->fdset);
}

void
rb_fd_init_copy(rb_fdset_t *dst, rb_fdset_t *src)
{
    rb_fd_init(dst);
    rb_fd_dup(dst, src);
}

void
rb_fd_term(rb_fdset_t *set)
{
    xfree(set->fdset);
    set->fdset = NULL;
    set->capa = 0;
}

void
rb_fd_set(int fd, rb_fdset_t *set)
{
    unsigned int i;
    SOCKET s = rb_w32_get_osfhandle(fd);

    for (i = 0; i < set->fdset->fd_count; i++) {
        if (set->fdset->fd_array[i] == s) {
            return;
        }
    }
    if (set->fdset->fd_count >= (unsigned)set->capa) {
	set->capa = (set->fdset->fd_count / FD_SETSIZE + 1) * FD_SETSIZE;
	set->fdset = xrealloc(set->fdset, sizeof(unsigned int) + sizeof(SOCKET) * set->capa);
    }
    set->fdset->fd_array[set->fdset->fd_count++] = s;
}

#undef FD_ZERO
#undef FD_SET
#undef FD_CLR
#undef FD_ISSET

#define FD_ZERO(f)	rb_fd_zero(f)
#define FD_SET(i, f)	rb_fd_set((i), (f))
#define FD_CLR(i, f)	rb_fd_clr((i), (f))
#define FD_ISSET(i, f)	rb_fd_isset((i), (f))

#define rb_fd_no_init(fds) (void)((fds)->fdset = 0)

#endif

#ifndef rb_fd_no_init
#define rb_fd_no_init(fds) (void)(fds)
#endif

static inline int
retryable(int e)
{
    if (e == EINTR) return TRUE;
#ifdef ERESTART
    if (e == ERESTART) return TRUE;
#endif
    return FALSE;
}

#define restore_fdset(fds1, fds2) \
    ((fds1) ? rb_fd_dup(fds1, fds2) : (void)0)

static inline int
update_timespec(struct timespec *timeout, const struct timespec *end)
{
    if (timeout) {
        return !timespec_update_expire(timeout, end);
    }
    return TRUE;
}

static int
do_select(int n, rb_fdset_t *const readfds, rb_fdset_t *const writefds,
	  rb_fdset_t *const exceptfds, struct timeval *timeout)
{
    int MAYBE_UNUSED(result);
    int lerrno;
    rb_fdset_t MAYBE_UNUSED(orig_read);
    rb_fdset_t MAYBE_UNUSED(orig_write);
    rb_fdset_t MAYBE_UNUSED(orig_except);
    struct timespec end;
    struct timespec *tsp = 0;
    struct timespec ts
#if defined(__GNUC__) && (__GNUC__ == 7 || __GNUC__ == 8)
        = {0, 0}
#endif
        ;
    rb_thread_t *th = GET_THREAD();

#define do_select_update() \
    (restore_fdset(readfds, &orig_read), \
     restore_fdset(writefds, &orig_write), \
     restore_fdset(exceptfds, &orig_except), \
     update_timespec(tsp, &end))

    if (timeout) {
        getclockofday(&end);
        timespec_add(&end, timespec_for(&ts, timeout));
        tsp = &ts;
    }

#define fd_init_copy(f) \
    (f##fds) ? rb_fd_init_copy(&orig_##f, f##fds) : rb_fd_no_init(&orig_##f)
    fd_init_copy(read);
    fd_init_copy(write);
    fd_init_copy(except);
#undef fd_init_copy

    do {
	lerrno = 0;

	BLOCKING_REGION({
	    result = native_fd_select(n, readfds, writefds, exceptfds,
				      timeval_for(timeout, tsp), th);
	    if (result < 0) lerrno = errno;
	}, ubf_select, th, FALSE);

	RUBY_VM_CHECK_INTS_BLOCKING(th->ec);
    } while (result < 0 && retryable(errno = lerrno) && do_select_update());

#define fd_term(f) if (f##fds) rb_fd_term(&orig_##f)
    fd_term(read);
    fd_term(write);
    fd_term(except);
#undef fd_term

    return result;
}

static void
rb_thread_wait_fd_rw(int fd, int read)
{
    int result = 0;
    int events = read ? RB_WAITFD_IN : RB_WAITFD_OUT;

    thread_debug("rb_thread_wait_fd_rw(%d, %s)\n", fd, read ? "read" : "write");

    if (fd < 0) {
	rb_raise(rb_eIOError, "closed stream");
    }

    result = rb_wait_for_single_fd(fd, events, NULL);
    if (result < 0) {
	rb_sys_fail(0);
    }

    thread_debug("rb_thread_wait_fd_rw(%d, %s): done\n", fd, read ? "read" : "write");
}

void
rb_thread_wait_fd(int fd)
{
    rb_thread_wait_fd_rw(fd, 1);
}

int
rb_thread_fd_writable(int fd)
{
    rb_thread_wait_fd_rw(fd, 0);
    return TRUE;
}

int
rb_thread_fd_select(int max, rb_fdset_t * read, rb_fdset_t * write, rb_fdset_t * except,
		    struct timeval *timeout)
{
    if (!read && !write && !except) {
	if (!timeout) {
	    rb_thread_sleep_forever();
	    return 0;
	}
	rb_thread_wait_for(*timeout);
	return 0;
    }

    if (read) {
	rb_fd_resize(max - 1, read);
    }
    if (write) {
	rb_fd_resize(max - 1, write);
    }
    if (except) {
	rb_fd_resize(max - 1, except);
    }
    return do_select(max, read, write, except, timeout);
}

#ifdef USE_POLL

/* The same with linux kernel. TODO: make platform independent definition. */
#define POLLIN_SET (POLLRDNORM | POLLRDBAND | POLLIN | POLLHUP | POLLERR)
#define POLLOUT_SET (POLLWRBAND | POLLWRNORM | POLLOUT | POLLERR)
#define POLLEX_SET (POLLPRI)

#ifndef HAVE_PPOLL
/* TODO: don't ignore sigmask */
int
ppoll(struct pollfd *fds, nfds_t nfds,
      const struct timespec *ts, const sigset_t *sigmask)
{
    int timeout_ms;

    if (ts) {
	int tmp, tmp2;

	if (ts->tv_sec > INT_MAX/1000)
	    timeout_ms = -1;
	else {
	    tmp = (int)(ts->tv_sec * 1000);
	    tmp2 = (int)(ts->tv_nsec / (1000 * 1000));
	    if (INT_MAX - tmp < tmp2)
		timeout_ms = -1;
	    else
		timeout_ms = (int)(tmp + tmp2);
	}
    }
    else
	timeout_ms = -1;

    return poll(fds, nfds, timeout_ms);
}
#endif

/*
 * returns a mask of events
 */
int
rb_wait_for_single_fd(int fd, int events, struct timeval *timeout)
{
    struct pollfd fds;
    int result = 0, lerrno;
    struct timespec ts;
    struct timespec end;
    struct timespec *tsp = 0;
    rb_thread_t *th = GET_THREAD();

    if (timeout) {
        getclockofday(&end);
        timespec_add(&end, timespec_for(&ts, timeout));
        tsp = &ts;
    }

    fds.fd = fd;
    fds.events = (short)events;

    do {
        fds.revents = 0;
        lerrno = 0;
        BLOCKING_REGION({
            result = ppoll(&fds, 1, tsp, NULL);
            if (result < 0) lerrno = errno;
        }, ubf_select, th, FALSE);

        RUBY_VM_CHECK_INTS_BLOCKING(th->ec);
    } while (result < 0 && retryable(errno = lerrno) &&
            update_timespec(tsp, &end));
    if (result < 0) return -1;

    if (fds.revents & POLLNVAL) {
	errno = EBADF;
	return -1;
    }

    /*
     * POLLIN, POLLOUT have a different meanings from select(2)'s read/write bit.
     * Therefore we need to fix it up.
     */
    result = 0;
    if (fds.revents & POLLIN_SET)
	result |= RB_WAITFD_IN;
    if (fds.revents & POLLOUT_SET)
	result |= RB_WAITFD_OUT;
    if (fds.revents & POLLEX_SET)
	result |= RB_WAITFD_PRI;

    return result;
}
#else /* ! USE_POLL - implement rb_io_poll_fd() using select() */
static rb_fdset_t *
init_set_fd(int fd, rb_fdset_t *fds)
{
    if (fd < 0) {
	return 0;
    }
    rb_fd_init(fds);
    rb_fd_set(fd, fds);

    return fds;
}

struct select_args {
    union {
	int fd;
	int error;
    } as;
    rb_fdset_t *read;
    rb_fdset_t *write;
    rb_fdset_t *except;
    struct timeval *tv;
};

static VALUE
select_single(VALUE ptr)
{
    struct select_args *args = (struct select_args *)ptr;
    int r;

    r = rb_thread_fd_select(args->as.fd + 1,
                            args->read, args->write, args->except, args->tv);
    if (r == -1)
	args->as.error = errno;
    if (r > 0) {
	r = 0;
	if (args->read && rb_fd_isset(args->as.fd, args->read))
	    r |= RB_WAITFD_IN;
	if (args->write && rb_fd_isset(args->as.fd, args->write))
	    r |= RB_WAITFD_OUT;
	if (args->except && rb_fd_isset(args->as.fd, args->except))
	    r |= RB_WAITFD_PRI;
    }
    return (VALUE)r;
}

static VALUE
select_single_cleanup(VALUE ptr)
{
    struct select_args *args = (struct select_args *)ptr;

    if (args->read) rb_fd_term(args->read);
    if (args->write) rb_fd_term(args->write);
    if (args->except) rb_fd_term(args->except);

    return (VALUE)-1;
}

int
rb_wait_for_single_fd(int fd, int events, struct timeval *tv)
{
    rb_fdset_t rfds, wfds, efds;
    struct select_args args;
    int r;
    VALUE ptr = (VALUE)&args;

    args.as.fd = fd;
    args.read = (events & RB_WAITFD_IN) ? init_set_fd(fd, &rfds) : NULL;
    args.write = (events & RB_WAITFD_OUT) ? init_set_fd(fd, &wfds) : NULL;
    args.except = (events & RB_WAITFD_PRI) ? init_set_fd(fd, &efds) : NULL;
    args.tv = tv;

    r = (int)rb_ensure(select_single, ptr, select_single_cleanup, ptr);
    if (r == -1)
	errno = args.as.error;

    return r;
}
#endif /* ! USE_POLL */

/*
 * for GC
 */

#ifdef USE_CONSERVATIVE_STACK_END
void
rb_gc_set_stack_end(VALUE **stack_end_p)
{
    VALUE stack_end;
    *stack_end_p = &stack_end;
}
#endif


/*
 *
 */

void
rb_threadptr_check_signal(rb_thread_t *mth)
{
    /* mth must be main_thread */
    if (rb_signal_buff_size() > 0) {
	/* wakeup main thread */
	threadptr_trap_interrupt(mth);
    }
}

static void
timer_thread_function(void *arg)
{
    rb_vm_t *vm = GET_VM(); /* TODO: fix me for Multi-VM */

    /*
     * Tricky: thread_destruct_lock doesn't close a race against
     * vm->running_thread switch. however it guarantees th->running_thread
     * point to valid pointer or NULL.
     */
    rb_native_mutex_lock(&vm->thread_destruct_lock);
    /* for time slice */
    if (vm->running_thread) {
	RUBY_VM_SET_TIMER_INTERRUPT(vm->running_thread->ec);
    }
    rb_native_mutex_unlock(&vm->thread_destruct_lock);

    /* check signal */
    rb_threadptr_check_signal(vm->main_thread);

#if 0
    /* prove profiler */
    if (vm->prove_profile.enable) {
	rb_thread_t *th = vm->running_thread;

	if (vm->during_gc) {
	    /* GC prove profiling */
	}
    }
#endif
}

void
rb_thread_stop_timer_thread(void)
{
    if (TIMER_THREAD_CREATED_P() && native_stop_timer_thread()) {
	native_reset_timer_thread();
    }
}

void
rb_thread_reset_timer_thread(void)
{
    native_reset_timer_thread();
}

void
rb_thread_start_timer_thread(void)
{
    system_working = 1;
    rb_thread_create_timer_thread();
}

#if defined(HAVE_WORKING_FORK)
static int
clear_coverage_i(st_data_t key, st_data_t val, st_data_t dummy)
{
    int i;
    VALUE coverage = (VALUE)val;
    VALUE lines = RARRAY_AREF(coverage, COVERAGE_INDEX_LINES);
    VALUE branches = RARRAY_AREF(coverage, COVERAGE_INDEX_BRANCHES);

    if (lines) {
	for (i = 0; i < RARRAY_LEN(lines); i++) {
	    if (RARRAY_AREF(lines, i) != Qnil) {
		RARRAY_ASET(lines, i, INT2FIX(0));
	    }
	}
    }
    if (branches) {
	VALUE counters = RARRAY_AREF(branches, 1);
	for (i = 0; i < RARRAY_LEN(counters); i++) {
	    RARRAY_ASET(counters, i, INT2FIX(0));
	}
    }

    return ST_CONTINUE;
}

static void
clear_coverage(void)
{
    VALUE coverages = rb_get_coverages();
    if (RTEST(coverages)) {
	st_foreach(rb_hash_tbl_raw(coverages), clear_coverage_i, 0);
    }
}

static void
rb_thread_atfork_internal(rb_thread_t *th, void (*atfork)(rb_thread_t *, const rb_thread_t *))
{
    rb_thread_t *i = 0;
    rb_vm_t *vm = th->vm;
    vm->main_thread = th;

    gvl_atfork(th->vm);

    list_for_each(&vm->living_threads, i, vmlt_node) {
	atfork(i, th);
    }
    rb_vm_living_threads_init(vm);
    rb_vm_living_threads_insert(vm, th);
    rb_thread_sync_reset_all();

    vm->sleeper = 0;
    clear_coverage();
}

static void
terminate_atfork_i(rb_thread_t *th, const rb_thread_t *current_th)
{
    if (th != current_th) {
	rb_mutex_abandon_keeping_mutexes(th);
	rb_mutex_abandon_locking_mutex(th);
	thread_cleanup_func(th, TRUE);
    }
}

void
rb_thread_atfork(void)
{
    rb_thread_t *th = GET_THREAD();
    rb_thread_atfork_internal(th, terminate_atfork_i);
    th->join_list = NULL;
    rb_mutex_cleanup_keeping_mutexes(th);

    /* We don't want reproduce CVE-2003-0900. */
    rb_reset_random_seed();
}

static void
terminate_atfork_before_exec_i(rb_thread_t *th, const rb_thread_t *current_th)
{
    if (th != current_th) {
	thread_cleanup_func_before_exec(th);
    }
}

void
rb_thread_atfork_before_exec(void)
{
    rb_thread_t *th = GET_THREAD();
    rb_thread_atfork_internal(th, terminate_atfork_before_exec_i);
}
#else
void
rb_thread_atfork(void)
{
}

void
rb_thread_atfork_before_exec(void)
{
}
#endif

struct thgroup {
    int enclosed;
    VALUE group;
};

static size_t
thgroup_memsize(const void *ptr)
{
    return sizeof(struct thgroup);
}

static const rb_data_type_t thgroup_data_type = {
    "thgroup",
    {NULL, RUBY_TYPED_DEFAULT_FREE, thgroup_memsize,},
    0, 0, RUBY_TYPED_FREE_IMMEDIATELY
};

/*
 * Document-class: ThreadGroup
 *
 *  ThreadGroup provides a means of keeping track of a number of threads as a
 *  group.
 *
 *  A given Thread object can only belong to one ThreadGroup at a time; adding
 *  a thread to a new group will remove it from any previous group.
 *
 *  Newly created threads belong to the same group as the thread from which they
 *  were created.
 */

/*
 * Document-const: Default
 *
 *  The default ThreadGroup created when Ruby starts; all Threads belong to it
 *  by default.
 */
static VALUE
thgroup_s_alloc(VALUE klass)
{
    VALUE group;
    struct thgroup *data;

    group = TypedData_Make_Struct(klass, struct thgroup, &thgroup_data_type, data);
    data->enclosed = 0;
    data->group = group;

    return group;
}

/*
 *  call-seq:
 *     thgrp.list   -> array
 *
 *  Returns an array of all existing Thread objects that belong to this group.
 *
 *     ThreadGroup::Default.list   #=> [#<Thread:0x401bdf4c run>]
 */

static VALUE
thgroup_list(VALUE group)
{
    VALUE ary = rb_ary_new();
    rb_vm_t *vm = GET_THREAD()->vm;
    rb_thread_t *th = 0;

    list_for_each(&vm->living_threads, th, vmlt_node) {
	if (th->thgroup == group) {
	    rb_ary_push(ary, th->self);
	}
    }
    return ary;
}


/*
 *  call-seq:
 *     thgrp.enclose   -> thgrp
 *
 *  Prevents threads from being added to or removed from the receiving
 *  ThreadGroup.
 *
 *  New threads can still be started in an enclosed ThreadGroup.
 *
 *     ThreadGroup::Default.enclose        #=> #<ThreadGroup:0x4029d914>
 *     thr = Thread.new { Thread.stop }    #=> #<Thread:0x402a7210 sleep>
 *     tg = ThreadGroup.new                #=> #<ThreadGroup:0x402752d4>
 *     tg.add thr
 *     #=> ThreadError: can't move from the enclosed thread group
 */

static VALUE
thgroup_enclose(VALUE group)
{
    struct thgroup *data;

    TypedData_Get_Struct(group, struct thgroup, &thgroup_data_type, data);
    data->enclosed = 1;

    return group;
}


/*
 *  call-seq:
 *     thgrp.enclosed?   -> true or false
 *
 *  Returns +true+ if the +thgrp+ is enclosed. See also ThreadGroup#enclose.
 */

static VALUE
thgroup_enclosed_p(VALUE group)
{
    struct thgroup *data;

    TypedData_Get_Struct(group, struct thgroup, &thgroup_data_type, data);
    if (data->enclosed)
	return Qtrue;
    return Qfalse;
}


/*
 *  call-seq:
 *     thgrp.add(thread)   -> thgrp
 *
 *  Adds the given +thread+ to this group, removing it from any other
 *  group to which it may have previously been a member.
 *
 *     puts "Initial group is #{ThreadGroup::Default.list}"
 *     tg = ThreadGroup.new
 *     t1 = Thread.new { sleep }
 *     t2 = Thread.new { sleep }
 *     puts "t1 is #{t1}"
 *     puts "t2 is #{t2}"
 *     tg.add(t1)
 *     puts "Initial group now #{ThreadGroup::Default.list}"
 *     puts "tg group now #{tg.list}"
 *
 *  This will produce:
 *
 *     Initial group is #<Thread:0x401bdf4c>
 *     t1 is #<Thread:0x401b3c90>
 *     t2 is #<Thread:0x401b3c18>
 *     Initial group now #<Thread:0x401b3c18>#<Thread:0x401bdf4c>
 *     tg group now #<Thread:0x401b3c90>
 */

static VALUE
thgroup_add(VALUE group, VALUE thread)
{
    rb_thread_t *target_th = rb_thread_ptr(thread);
    struct thgroup *data;

    if (OBJ_FROZEN(group)) {
	rb_raise(rb_eThreadError, "can't move to the frozen thread group");
    }
    TypedData_Get_Struct(group, struct thgroup, &thgroup_data_type, data);
    if (data->enclosed) {
	rb_raise(rb_eThreadError, "can't move to the enclosed thread group");
    }

    if (!target_th->thgroup) {
	return Qnil;
    }

    if (OBJ_FROZEN(target_th->thgroup)) {
	rb_raise(rb_eThreadError, "can't move from the frozen thread group");
    }
    TypedData_Get_Struct(target_th->thgroup, struct thgroup, &thgroup_data_type, data);
    if (data->enclosed) {
	rb_raise(rb_eThreadError,
		 "can't move from the enclosed thread group");
    }

    target_th->thgroup = group;
    return group;
}

/*
 * Document-class: ThreadShield
 */
static void
thread_shield_mark(void *ptr)
{
    rb_gc_mark((VALUE)ptr);
}

static const rb_data_type_t thread_shield_data_type = {
    "thread_shield",
    {thread_shield_mark, 0, 0,},
    0, 0, RUBY_TYPED_FREE_IMMEDIATELY
};

static VALUE
thread_shield_alloc(VALUE klass)
{
    return TypedData_Wrap_Struct(klass, &thread_shield_data_type, (void *)mutex_alloc(0));
}

#define GetThreadShieldPtr(obj) ((VALUE)rb_check_typeddata((obj), &thread_shield_data_type))
#define THREAD_SHIELD_WAITING_MASK (FL_USER0|FL_USER1|FL_USER2|FL_USER3|FL_USER4|FL_USER5|FL_USER6|FL_USER7|FL_USER8|FL_USER9|FL_USER10|FL_USER11|FL_USER12|FL_USER13|FL_USER14|FL_USER15|FL_USER16|FL_USER17|FL_USER18|FL_USER19)
#define THREAD_SHIELD_WAITING_SHIFT (FL_USHIFT)
#define rb_thread_shield_waiting(b) (int)((RBASIC(b)->flags&THREAD_SHIELD_WAITING_MASK)>>THREAD_SHIELD_WAITING_SHIFT)

static inline void
rb_thread_shield_waiting_inc(VALUE b)
{
    unsigned int w = rb_thread_shield_waiting(b);
    w++;
    if (w > (unsigned int)(THREAD_SHIELD_WAITING_MASK>>THREAD_SHIELD_WAITING_SHIFT))
	rb_raise(rb_eRuntimeError, "waiting count overflow");
    RBASIC(b)->flags &= ~THREAD_SHIELD_WAITING_MASK;
    RBASIC(b)->flags |= ((VALUE)w << THREAD_SHIELD_WAITING_SHIFT);
}

static inline void
rb_thread_shield_waiting_dec(VALUE b)
{
    unsigned int w = rb_thread_shield_waiting(b);
    if (!w) rb_raise(rb_eRuntimeError, "waiting count underflow");
    w--;
    RBASIC(b)->flags &= ~THREAD_SHIELD_WAITING_MASK;
    RBASIC(b)->flags |= ((VALUE)w << THREAD_SHIELD_WAITING_SHIFT);
}

VALUE
rb_thread_shield_new(void)
{
    VALUE thread_shield = thread_shield_alloc(rb_cThreadShield);
    rb_mutex_lock((VALUE)DATA_PTR(thread_shield));
    return thread_shield;
}

/*
 * Wait a thread shield.
 *
 * Returns
 *  true:  acquired the thread shield
 *  false: the thread shield was destroyed and no other threads waiting
 *  nil:   the thread shield was destroyed but still in use
 */
VALUE
rb_thread_shield_wait(VALUE self)
{
    VALUE mutex = GetThreadShieldPtr(self);
    rb_mutex_t *m;

    if (!mutex) return Qfalse;
    GetMutexPtr(mutex, m);
    if (m->th == GET_THREAD()) return Qnil;
    rb_thread_shield_waiting_inc(self);
    rb_mutex_lock(mutex);
    rb_thread_shield_waiting_dec(self);
    if (DATA_PTR(self)) return Qtrue;
    rb_mutex_unlock(mutex);
    return rb_thread_shield_waiting(self) > 0 ? Qnil : Qfalse;
}

static VALUE
thread_shield_get_mutex(VALUE self)
{
    VALUE mutex = GetThreadShieldPtr(self);
    if (!mutex)
	rb_raise(rb_eThreadError, "destroyed thread shield - %p", (void *)self);
    return mutex;
}

/*
 * Release a thread shield, and return true if it has waiting threads.
 */
VALUE
rb_thread_shield_release(VALUE self)
{
    VALUE mutex = thread_shield_get_mutex(self);
    rb_mutex_unlock(mutex);
    return rb_thread_shield_waiting(self) > 0 ? Qtrue : Qfalse;
}

/*
 * Release and destroy a thread shield, and return true if it has waiting threads.
 */
VALUE
rb_thread_shield_destroy(VALUE self)
{
    VALUE mutex = thread_shield_get_mutex(self);
    DATA_PTR(self) = 0;
    rb_mutex_unlock(mutex);
    return rb_thread_shield_waiting(self) > 0 ? Qtrue : Qfalse;
}

static VALUE
threadptr_recursive_hash(rb_thread_t *th)
{
    return th->ec->local_storage_recursive_hash;
}

static void
threadptr_recursive_hash_set(rb_thread_t *th, VALUE hash)
{
    th->ec->local_storage_recursive_hash = hash;
}

ID rb_frame_last_func(void);

/*
 * Returns the current "recursive list" used to detect recursion.
 * This list is a hash table, unique for the current thread and for
 * the current __callee__.
 */

static VALUE
recursive_list_access(VALUE sym)
{
    rb_thread_t *th = GET_THREAD();
    VALUE hash = threadptr_recursive_hash(th);
    VALUE list;
    if (NIL_P(hash) || !RB_TYPE_P(hash, T_HASH)) {
	hash = rb_ident_hash_new();
	threadptr_recursive_hash_set(th, hash);
	list = Qnil;
    }
    else {
	list = rb_hash_aref(hash, sym);
    }
    if (NIL_P(list) || !RB_TYPE_P(list, T_HASH)) {
	list = rb_hash_new();
	rb_hash_aset(hash, sym, list);
    }
    return list;
}

/*
 * Returns Qtrue iff obj_id (or the pair <obj, paired_obj>) is already
 * in the recursion list.
 * Assumes the recursion list is valid.
 */

static VALUE
recursive_check(VALUE list, VALUE obj_id, VALUE paired_obj_id)
{
#if SIZEOF_LONG == SIZEOF_VOIDP
  #define OBJ_ID_EQL(obj_id, other) ((obj_id) == (other))
#elif SIZEOF_LONG_LONG == SIZEOF_VOIDP
  #define OBJ_ID_EQL(obj_id, other) (RB_TYPE_P((obj_id), T_BIGNUM) ? \
    rb_big_eql((obj_id), (other)) : ((obj_id) == (other)))
#endif

    VALUE pair_list = rb_hash_lookup2(list, obj_id, Qundef);
    if (pair_list == Qundef)
	return Qfalse;
    if (paired_obj_id) {
	if (!RB_TYPE_P(pair_list, T_HASH)) {
	    if (!OBJ_ID_EQL(paired_obj_id, pair_list))
		return Qfalse;
	}
	else {
	    if (NIL_P(rb_hash_lookup(pair_list, paired_obj_id)))
		return Qfalse;
	}
    }
    return Qtrue;
}

/*
 * Pushes obj_id (or the pair <obj_id, paired_obj_id>) in the recursion list.
 * For a single obj_id, it sets list[obj_id] to Qtrue.
 * For a pair, it sets list[obj_id] to paired_obj_id if possible,
 * otherwise list[obj_id] becomes a hash like:
 *   {paired_obj_id_1 => true, paired_obj_id_2 => true, ... }
 * Assumes the recursion list is valid.
 */

static void
recursive_push(VALUE list, VALUE obj, VALUE paired_obj)
{
    VALUE pair_list;

    if (!paired_obj) {
	rb_hash_aset(list, obj, Qtrue);
    }
    else if ((pair_list = rb_hash_lookup2(list, obj, Qundef)) == Qundef) {
	rb_hash_aset(list, obj, paired_obj);
    }
    else {
	if (!RB_TYPE_P(pair_list, T_HASH)){
	    VALUE other_paired_obj = pair_list;
	    pair_list = rb_hash_new();
	    rb_hash_aset(pair_list, other_paired_obj, Qtrue);
	    rb_hash_aset(list, obj, pair_list);
	}
	rb_hash_aset(pair_list, paired_obj, Qtrue);
    }
}

/*
 * Pops obj_id (or the pair <obj_id, paired_obj_id>) from the recursion list.
 * For a pair, if list[obj_id] is a hash, then paired_obj_id is
 * removed from the hash and no attempt is made to simplify
 * list[obj_id] from {only_one_paired_id => true} to only_one_paired_id
 * Assumes the recursion list is valid.
 */

static int
recursive_pop(VALUE list, VALUE obj, VALUE paired_obj)
{
    if (paired_obj) {
	VALUE pair_list = rb_hash_lookup2(list, obj, Qundef);
	if (pair_list == Qundef) {
	    return 0;
	}
	if (RB_TYPE_P(pair_list, T_HASH)) {
	    rb_hash_delete_entry(pair_list, paired_obj);
	    if (!RHASH_EMPTY_P(pair_list)) {
		return 1; /* keep hash until is empty */
	    }
	}
    }
    rb_hash_delete_entry(list, obj);
    return 1;
}

struct exec_recursive_params {
    VALUE (*func) (VALUE, VALUE, int);
    VALUE list;
    VALUE obj;
    VALUE objid;
    VALUE pairid;
    VALUE arg;
};

static VALUE
exec_recursive_i(RB_BLOCK_CALL_FUNC_ARGLIST(tag, data))
{
    struct exec_recursive_params *p = (void *)data;
    return (*p->func)(p->obj, p->arg, FALSE);
}

/*
 * Calls func(obj, arg, recursive), where recursive is non-zero if the
 * current method is called recursively on obj, or on the pair <obj, pairid>
 * If outer is 0, then the innermost func will be called with recursive set
 * to Qtrue, otherwise the outermost func will be called. In the latter case,
 * all inner func are short-circuited by throw.
 * Implementation details: the value thrown is the recursive list which is
 * proper to the current method and unlikely to be caught anywhere else.
 * list[recursive_key] is used as a flag for the outermost call.
 */

static VALUE
exec_recursive(VALUE (*func) (VALUE, VALUE, int), VALUE obj, VALUE pairid, VALUE arg, int outer)
{
    VALUE result = Qundef;
    const ID mid = rb_frame_last_func();
    const VALUE sym = mid ? ID2SYM(mid) : ID2SYM(idNULL);
    struct exec_recursive_params p;
    int outermost;
    p.list = recursive_list_access(sym);
    p.objid = rb_obj_id(obj);
    p.obj = obj;
    p.pairid = pairid;
    p.arg = arg;
    outermost = outer && !recursive_check(p.list, ID2SYM(recursive_key), 0);

    if (recursive_check(p.list, p.objid, pairid)) {
	if (outer && !outermost) {
	    rb_throw_obj(p.list, p.list);
	}
	return (*func)(obj, arg, TRUE);
    }
    else {
	enum ruby_tag_type state;

	p.func = func;

	if (outermost) {
	    recursive_push(p.list, ID2SYM(recursive_key), 0);
	    recursive_push(p.list, p.objid, p.pairid);
	    result = rb_catch_protect(p.list, exec_recursive_i, (VALUE)&p, &state);
	    if (!recursive_pop(p.list, p.objid, p.pairid)) goto invalid;
	    if (!recursive_pop(p.list, ID2SYM(recursive_key), 0)) goto invalid;
	    if (state != TAG_NONE) EC_JUMP_TAG(GET_EC(), state);
	    if (result == p.list) {
		result = (*func)(obj, arg, TRUE);
	    }
	}
	else {
	    volatile VALUE ret = Qundef;
	    recursive_push(p.list, p.objid, p.pairid);
	    EC_PUSH_TAG(GET_EC());
	    if ((state = EC_EXEC_TAG()) == TAG_NONE) {
		ret = (*func)(obj, arg, FALSE);
	    }
	    EC_POP_TAG();
	    if (!recursive_pop(p.list, p.objid, p.pairid)) {
	      invalid:
		rb_raise(rb_eTypeError, "invalid inspect_tbl pair_list "
			 "for %+"PRIsVALUE" in %+"PRIsVALUE,
			 sym, rb_thread_current());
	    }
	    if (state != TAG_NONE) EC_JUMP_TAG(GET_EC(), state);
	    result = ret;
	}
    }
    *(volatile struct exec_recursive_params *)&p;
    return result;
}

/*
 * Calls func(obj, arg, recursive), where recursive is non-zero if the
 * current method is called recursively on obj
 */

VALUE
rb_exec_recursive(VALUE (*func) (VALUE, VALUE, int), VALUE obj, VALUE arg)
{
    return exec_recursive(func, obj, 0, arg, 0);
}

/*
 * Calls func(obj, arg, recursive), where recursive is non-zero if the
 * current method is called recursively on the ordered pair <obj, paired_obj>
 */

VALUE
rb_exec_recursive_paired(VALUE (*func) (VALUE, VALUE, int), VALUE obj, VALUE paired_obj, VALUE arg)
{
    return exec_recursive(func, obj, rb_obj_id(paired_obj), arg, 0);
}

/*
 * If recursion is detected on the current method and obj, the outermost
 * func will be called with (obj, arg, Qtrue). All inner func will be
 * short-circuited using throw.
 */

VALUE
rb_exec_recursive_outer(VALUE (*func) (VALUE, VALUE, int), VALUE obj, VALUE arg)
{
    return exec_recursive(func, obj, 0, arg, 1);
}

/*
 * If recursion is detected on the current method, obj and paired_obj,
 * the outermost func will be called with (obj, arg, Qtrue). All inner
 * func will be short-circuited using throw.
 */

VALUE
rb_exec_recursive_paired_outer(VALUE (*func) (VALUE, VALUE, int), VALUE obj, VALUE paired_obj, VALUE arg)
{
    return exec_recursive(func, obj, rb_obj_id(paired_obj), arg, 1);
}

/*
 *  call-seq:
 *     thread.backtrace    -> array
 *
 *  Returns the current backtrace of the target thread.
 *
 */

static VALUE
rb_thread_backtrace_m(int argc, VALUE *argv, VALUE thval)
{
    return rb_vm_thread_backtrace(argc, argv, thval);
}

/* call-seq:
 *  thread.backtrace_locations(*args)	-> array or nil
 *
 * Returns the execution stack for the target thread---an array containing
 * backtrace location objects.
 *
 * See Thread::Backtrace::Location for more information.
 *
 * This method behaves similarly to Kernel#caller_locations except it applies
 * to a specific thread.
 */
static VALUE
rb_thread_backtrace_locations_m(int argc, VALUE *argv, VALUE thval)
{
    return rb_vm_thread_backtrace_locations(argc, argv, thval);
}

/*
 *  Document-class: ThreadError
 *
 *  Raised when an invalid operation is attempted on a thread.
 *
 *  For example, when no other thread has been started:
 *
 *     Thread.stop
 *
 *  This will raises the following exception:
 *
 *     ThreadError: stopping only thread
 *     note: use sleep to stop forever
 */

void
Init_Thread(void)
{
#undef rb_intern
#define rb_intern(str) rb_intern_const(str)

    VALUE cThGroup;
    rb_thread_t *th = GET_THREAD();

    sym_never = ID2SYM(rb_intern("never"));
    sym_immediate = ID2SYM(rb_intern("immediate"));
    sym_on_blocking = ID2SYM(rb_intern("on_blocking"));
    id_locals = rb_intern("locals");

    rb_define_singleton_method(rb_cThread, "new", thread_s_new, -1);
    rb_define_singleton_method(rb_cThread, "start", thread_start, -2);
    rb_define_singleton_method(rb_cThread, "fork", thread_start, -2);
    rb_define_singleton_method(rb_cThread, "main", rb_thread_s_main, 0);
    rb_define_singleton_method(rb_cThread, "current", thread_s_current, 0);
    rb_define_singleton_method(rb_cThread, "stop", rb_thread_stop, 0);
    rb_define_singleton_method(rb_cThread, "kill", rb_thread_s_kill, 1);
    rb_define_singleton_method(rb_cThread, "exit", rb_thread_exit, 0);
    rb_define_singleton_method(rb_cThread, "pass", thread_s_pass, 0);
    rb_define_singleton_method(rb_cThread, "list", rb_thread_list, 0);
    rb_define_singleton_method(rb_cThread, "abort_on_exception", rb_thread_s_abort_exc, 0);
    rb_define_singleton_method(rb_cThread, "abort_on_exception=", rb_thread_s_abort_exc_set, 1);
    rb_define_singleton_method(rb_cThread, "report_on_exception", rb_thread_s_report_exc, 0);
    rb_define_singleton_method(rb_cThread, "report_on_exception=", rb_thread_s_report_exc_set, 1);
#if THREAD_DEBUG < 0
    rb_define_singleton_method(rb_cThread, "DEBUG", rb_thread_s_debug, 0);
    rb_define_singleton_method(rb_cThread, "DEBUG=", rb_thread_s_debug_set, 1);
#endif
    rb_define_singleton_method(rb_cThread, "handle_interrupt", rb_thread_s_handle_interrupt, 1);
    rb_define_singleton_method(rb_cThread, "pending_interrupt?", rb_thread_s_pending_interrupt_p, -1);
    rb_define_method(rb_cThread, "pending_interrupt?", rb_thread_pending_interrupt_p, -1);

    rb_define_method(rb_cThread, "initialize", thread_initialize, -2);
    rb_define_method(rb_cThread, "raise", thread_raise_m, -1);
    rb_define_method(rb_cThread, "join", thread_join_m, -1);
    rb_define_method(rb_cThread, "value", thread_value, 0);
    rb_define_method(rb_cThread, "kill", rb_thread_kill, 0);
    rb_define_method(rb_cThread, "terminate", rb_thread_kill, 0);
    rb_define_method(rb_cThread, "exit", rb_thread_kill, 0);
    rb_define_method(rb_cThread, "run", rb_thread_run, 0);
    rb_define_method(rb_cThread, "wakeup", rb_thread_wakeup, 0);
    rb_define_method(rb_cThread, "[]", rb_thread_aref, 1);
    rb_define_method(rb_cThread, "[]=", rb_thread_aset, 2);
    rb_define_method(rb_cThread, "fetch", rb_thread_fetch, -1);
    rb_define_method(rb_cThread, "key?", rb_thread_key_p, 1);
    rb_define_method(rb_cThread, "keys", rb_thread_keys, 0);
    rb_define_method(rb_cThread, "priority", rb_thread_priority, 0);
    rb_define_method(rb_cThread, "priority=", rb_thread_priority_set, 1);
    rb_define_method(rb_cThread, "status", rb_thread_status, 0);
    rb_define_method(rb_cThread, "thread_variable_get", rb_thread_variable_get, 1);
    rb_define_method(rb_cThread, "thread_variable_set", rb_thread_variable_set, 2);
    rb_define_method(rb_cThread, "thread_variables", rb_thread_variables, 0);
    rb_define_method(rb_cThread, "thread_variable?", rb_thread_variable_p, 1);
    rb_define_method(rb_cThread, "alive?", rb_thread_alive_p, 0);
    rb_define_method(rb_cThread, "stop?", rb_thread_stop_p, 0);
    rb_define_method(rb_cThread, "abort_on_exception", rb_thread_abort_exc, 0);
    rb_define_method(rb_cThread, "abort_on_exception=", rb_thread_abort_exc_set, 1);
    rb_define_method(rb_cThread, "report_on_exception", rb_thread_report_exc, 0);
    rb_define_method(rb_cThread, "report_on_exception=", rb_thread_report_exc_set, 1);
    rb_define_method(rb_cThread, "safe_level", rb_thread_safe_level, 0);
    rb_define_method(rb_cThread, "group", rb_thread_group, 0);
    rb_define_method(rb_cThread, "backtrace", rb_thread_backtrace_m, -1);
    rb_define_method(rb_cThread, "backtrace_locations", rb_thread_backtrace_locations_m, -1);

    rb_define_method(rb_cThread, "name", rb_thread_getname, 0);
    rb_define_method(rb_cThread, "name=", rb_thread_setname, 1);
    rb_define_method(rb_cThread, "to_s", rb_thread_to_s, 0);
    rb_define_alias(rb_cThread, "inspect", "to_s");

    rb_vm_register_special_exception(ruby_error_stream_closed, rb_eIOError,
				     "stream closed in another thread");

    cThGroup = rb_define_class("ThreadGroup", rb_cObject);
    rb_define_alloc_func(cThGroup, thgroup_s_alloc);
    rb_define_method(cThGroup, "list", thgroup_list, 0);
    rb_define_method(cThGroup, "enclose", thgroup_enclose, 0);
    rb_define_method(cThGroup, "enclosed?", thgroup_enclosed_p, 0);
    rb_define_method(cThGroup, "add", thgroup_add, 1);

    {
	th->thgroup = th->vm->thgroup_default = rb_obj_alloc(cThGroup);
	rb_define_const(cThGroup, "Default", th->thgroup);
    }

    recursive_key = rb_intern("__recursive_key__");
    rb_eThreadError = rb_define_class("ThreadError", rb_eStandardError);

    /* init thread core */
    {
	/* main thread setting */
	{
	    /* acquire global vm lock */
	    gvl_init(th->vm);
	    gvl_acquire(th->vm, th);
            rb_native_mutex_initialize(&th->vm->thread_destruct_lock);
            rb_native_mutex_initialize(&th->interrupt_lock);

	    th->pending_interrupt_queue = rb_ary_tmp_new(0);
	    th->pending_interrupt_queue_checked = 0;
	    th->pending_interrupt_mask_stack = rb_ary_tmp_new(0);
	}
    }

    rb_thread_create_timer_thread();

    /* suppress warnings on cygwin, mingw and mswin.*/
    (void)native_mutex_trylock;

    Init_thread_sync();
}

int
ruby_native_thread_p(void)
{
    rb_thread_t *th = ruby_thread_from_native();

    return th != 0;
}

static void
debug_deadlock_check(rb_vm_t *vm, VALUE msg)
{
    rb_thread_t *th = 0;
    VALUE sep = rb_str_new_cstr("\n   ");

    rb_str_catf(msg, "\n%d threads, %d sleeps current:%p main thread:%p\n",
		vm_living_thread_num(vm), vm->sleeper, (void *)GET_THREAD(), (void *)vm->main_thread);
    list_for_each(&vm->living_threads, th, vmlt_node) {
	rb_str_catf(msg, "* %+"PRIsVALUE"\n   rb_thread_t:%p "
		    "native:%"PRI_THREAD_ID" int:%u",
		    th->self, (void *)th, thread_id_str(th), th->ec->interrupt_flag);
	if (th->locking_mutex) {
	    rb_mutex_t *mutex;
	    GetMutexPtr(th->locking_mutex, mutex);
	    rb_str_catf(msg, " mutex:%p cond:%"PRIuSIZE,
			(void *)mutex->th, rb_mutex_num_waiting(mutex));
	}
	{
	    rb_thread_list_t *list = th->join_list;
	    while (list) {
		rb_str_catf(msg, "\n    depended by: tb_thread_id:%p", (void *)list->th);
		list = list->next;
	    }
	}
	rb_str_catf(msg, "\n   ");
	rb_str_concat(msg, rb_ary_join(rb_ec_backtrace_str_ary(th->ec, 0, 0), sep));
	rb_str_catf(msg, "\n");
    }
}

static void
rb_check_deadlock(rb_vm_t *vm)
{
    int found = 0;
    rb_thread_t *th = 0;

    if (vm_living_thread_num(vm) > vm->sleeper) return;
    if (vm_living_thread_num(vm) < vm->sleeper) rb_bug("sleeper must not be more than vm_living_thread_num(vm)");
    if (patrol_thread && patrol_thread != GET_THREAD()) return;

    list_for_each(&vm->living_threads, th, vmlt_node) {
	if (th->status != THREAD_STOPPED_FOREVER || RUBY_VM_INTERRUPTED(th->ec)) {
	    found = 1;
	}
	else if (th->locking_mutex) {
	    rb_mutex_t *mutex;
	    GetMutexPtr(th->locking_mutex, mutex);

	    if (mutex->th == th || (!mutex->th && !list_empty(&mutex->waitq))) {
		found = 1;
	    }
	}
	if (found)
	    break;
    }

    if (!found) {
	VALUE argv[2];
	argv[0] = rb_eFatal;
	argv[1] = rb_str_new2("No live threads left. Deadlock?");
	debug_deadlock_check(vm, argv[1]);
	vm->sleeper--;
	rb_threadptr_raise(vm->main_thread, 2, argv);
    }
}

static void
update_line_coverage(VALUE data, const rb_trace_arg_t *trace_arg)
{
    VALUE coverage = rb_iseq_coverage(GET_EC()->cfp->iseq);
    if (RB_TYPE_P(coverage, T_ARRAY) && !RBASIC_CLASS(coverage)) {
	VALUE lines = RARRAY_AREF(coverage, COVERAGE_INDEX_LINES);
	if (lines) {
	    long line = FIX2INT(trace_arg->data) - 1;
	    long count;
	    VALUE num;
	    if (line >= RARRAY_LEN(lines)) { /* no longer tracked */
		return;
	    }
	    num = RARRAY_AREF(lines, line);
	    if (!FIXNUM_P(num)) return;
	    count = FIX2LONG(num) + 1;
	    if (POSFIXABLE(count)) {
		RARRAY_ASET(lines, line, LONG2FIX(count));
	    }
	}
    }
}

static void
update_branch_coverage(VALUE data, const rb_trace_arg_t *trace_arg)
{
    VALUE coverage = rb_iseq_coverage(GET_EC()->cfp->iseq);
    if (RB_TYPE_P(coverage, T_ARRAY) && !RBASIC_CLASS(coverage)) {
	VALUE branches = RARRAY_AREF(coverage, COVERAGE_INDEX_BRANCHES);
	if (branches) {
	    long idx = FIX2INT(trace_arg->data), count;
	    VALUE counters = RARRAY_AREF(branches, 1);
	    VALUE num = RARRAY_AREF(counters, idx);
	    count = FIX2LONG(num) + 1;
	    if (POSFIXABLE(count)) {
		RARRAY_ASET(counters, idx, LONG2FIX(count));
	    }
	}
    }
}

const rb_method_entry_t *
rb_resolve_me_location(const rb_method_entry_t *me, VALUE resolved_location[5])
{
    VALUE path, beg_pos_lineno, beg_pos_column, end_pos_lineno, end_pos_column;

  retry:
    switch (me->def->type) {
      case VM_METHOD_TYPE_ISEQ: {
	const rb_iseq_t *iseq = me->def->body.iseq.iseqptr;
	rb_iseq_location_t *loc = &iseq->body->location;
	path = rb_iseq_path(iseq);
	beg_pos_lineno = INT2FIX(loc->code_location.beg_pos.lineno);
	beg_pos_column = INT2FIX(loc->code_location.beg_pos.column);
	end_pos_lineno = INT2FIX(loc->code_location.end_pos.lineno);
	end_pos_column = INT2FIX(loc->code_location.end_pos.column);
	break;
      }
      case VM_METHOD_TYPE_BMETHOD: {
	const rb_iseq_t *iseq = rb_proc_get_iseq(me->def->body.proc, 0);
	if (iseq) {
	    rb_iseq_location_t *loc;
	    rb_iseq_check(iseq);
	    path = rb_iseq_path(iseq);
	    loc = &iseq->body->location;
	    beg_pos_lineno = INT2FIX(loc->code_location.beg_pos.lineno);
	    beg_pos_column = INT2FIX(loc->code_location.beg_pos.column);
	    end_pos_lineno = INT2FIX(loc->code_location.end_pos.lineno);
	    end_pos_column = INT2FIX(loc->code_location.end_pos.column);
	    break;
	}
	return NULL;
      }
      case VM_METHOD_TYPE_ALIAS:
	me = me->def->body.alias.original_me;
	goto retry;
      case VM_METHOD_TYPE_REFINED:
	me = me->def->body.refined.orig_me;
	if (!me) return NULL;
	goto retry;
      default:
	return NULL;
    }

    /* found */
    if (RB_TYPE_P(path, T_ARRAY)) {
	path = rb_ary_entry(path, 1);
	if (!RB_TYPE_P(path, T_STRING)) return NULL; /* just for the case... */
    }
    if (resolved_location) {
	resolved_location[0] = path;
	resolved_location[1] = beg_pos_lineno;
	resolved_location[2] = beg_pos_column;
	resolved_location[3] = end_pos_lineno;
	resolved_location[4] = end_pos_column;
    }
    return me;
}

static void
update_method_coverage(VALUE me2counter, rb_trace_arg_t *trace_arg)
{
    const rb_control_frame_t *cfp = GET_EC()->cfp;
    const rb_callable_method_entry_t *cme = rb_vm_frame_method_entry(cfp);
    const rb_method_entry_t *me = (const rb_method_entry_t *)cme;
    VALUE rcount;
    long count;

    me = rb_resolve_me_location(me, 0);
    if (!me) return;

    rcount = rb_hash_aref(me2counter, (VALUE) me);
    count = FIXNUM_P(rcount) ? FIX2LONG(rcount) + 1 : 1;
    if (POSFIXABLE(count)) {
	rb_hash_aset(me2counter, (VALUE) me, LONG2FIX(count));
    }
}

VALUE
rb_get_coverages(void)
{
    return GET_VM()->coverages;
}

void
rb_set_coverages(VALUE coverages, int mode, VALUE me2counter)
{
    GET_VM()->coverages = coverages;
    GET_VM()->coverage_mode = mode;
    rb_add_event_hook2((rb_event_hook_func_t) update_line_coverage, RUBY_EVENT_COVERAGE_LINE, Qnil, RUBY_EVENT_HOOK_FLAG_SAFE | RUBY_EVENT_HOOK_FLAG_RAW_ARG);
    if (mode & COVERAGE_TARGET_BRANCHES) {
	rb_add_event_hook2((rb_event_hook_func_t) update_branch_coverage, RUBY_EVENT_COVERAGE_BRANCH, Qnil, RUBY_EVENT_HOOK_FLAG_SAFE | RUBY_EVENT_HOOK_FLAG_RAW_ARG);
    }
    if (mode & COVERAGE_TARGET_METHODS) {
	rb_add_event_hook2((rb_event_hook_func_t) update_method_coverage, RUBY_EVENT_CALL, me2counter, RUBY_EVENT_HOOK_FLAG_SAFE | RUBY_EVENT_HOOK_FLAG_RAW_ARG);
    }
}

/* Make coverage arrays empty so old covered files are no longer tracked. */
static int
reset_coverage_i(st_data_t key, st_data_t val, st_data_t dummy)
{
    VALUE coverage = (VALUE)val;
    VALUE lines = RARRAY_AREF(coverage, COVERAGE_INDEX_LINES);
    VALUE branches = RARRAY_AREF(coverage, COVERAGE_INDEX_BRANCHES);
    if (lines) rb_ary_clear(lines);
    if (branches) rb_ary_clear(branches);
    return ST_CONTINUE;
}

void
rb_reset_coverages(void)
{
    VALUE coverages = rb_get_coverages();
    st_foreach(rb_hash_tbl_raw(coverages), reset_coverage_i, 0);
    GET_VM()->coverages = Qfalse;
    rb_remove_event_hook((rb_event_hook_func_t) update_line_coverage);
    if (GET_VM()->coverage_mode & COVERAGE_TARGET_BRANCHES) {
	rb_remove_event_hook((rb_event_hook_func_t) update_branch_coverage);
    }
    if (GET_VM()->coverage_mode & COVERAGE_TARGET_METHODS) {
	rb_remove_event_hook((rb_event_hook_func_t) update_method_coverage);
    }
}

VALUE
rb_default_coverage(int n)
{
    VALUE coverage = rb_ary_tmp_new_fill(3);
    VALUE lines = Qfalse, branches = Qfalse;
    int mode = GET_VM()->coverage_mode;

    if (mode & COVERAGE_TARGET_LINES) {
	lines = n > 0 ? rb_ary_tmp_new_fill(n) : rb_ary_tmp_new(0);
    }
    RARRAY_ASET(coverage, COVERAGE_INDEX_LINES, lines);

    if (mode & COVERAGE_TARGET_BRANCHES) {
	branches = rb_ary_tmp_new_fill(2);
	/* internal data structures for branch coverage:
	 *
	 * [[base_type, base_first_lineno, base_first_column, base_last_lineno, base_last_column,
	 *   target_type_1, target_first_lineno_1, target_first_column_1, target_last_lineno_1, target_last_column_1, target_counter_index_1,
	 *   target_type_2, target_first_lineno_2, target_first_column_2, target_last_lineno_2, target_last_column_2, target_counter_index_2, ...],
	 *  ...]
	 *
	 * Example: [[:case, 1, 0, 4, 3,
	 *            :when, 2, 8, 2, 9, 0,
	 *            :when, 3, 8, 3, 9, 1, ...],
	 *           ...]
	 */
	RARRAY_ASET(branches, 0, rb_ary_tmp_new(0));
	/* branch execution counters */
	RARRAY_ASET(branches, 1, rb_ary_tmp_new(0));
    }
    RARRAY_ASET(coverage, COVERAGE_INDEX_BRANCHES, branches);

    return coverage;
}

VALUE
rb_uninterruptible(VALUE (*b_proc)(ANYARGS), VALUE data)
{
    VALUE interrupt_mask = rb_ident_hash_new();
    rb_thread_t *cur_th = GET_THREAD();

    rb_hash_aset(interrupt_mask, rb_cObject, sym_never);
    OBJ_FREEZE_RAW(interrupt_mask);
    rb_ary_push(cur_th->pending_interrupt_mask_stack, interrupt_mask);

    return rb_ensure(b_proc, data, rb_ary_pop, cur_th->pending_interrupt_mask_stack);
}<|MERGE_RESOLUTION|>--- conflicted
+++ resolved
@@ -2106,12 +2106,7 @@
     return interrupt & (rb_atomic_t)~ec->interrupt_mask;
 }
 
-<<<<<<< HEAD
-RUBY_SYMBOL_EXPORT_BEGIN
-void
-=======
 MJIT_FUNC_EXPORTED void
->>>>>>> a80baca3
 rb_threadptr_execute_interrupts(rb_thread_t *th, int blocking_timing)
 {
     rb_atomic_t interrupt;
@@ -2188,7 +2183,6 @@
 	}
     }
 }
-RUBY_SYMBOL_EXPORT_END
 
 void
 rb_thread_execute_interrupts(VALUE thval)
