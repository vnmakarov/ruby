--- conflicted
+++ resolved
@@ -616,12 +616,7 @@
  * \return the value \c Class#inherited's returns
  * \pre Each of \a super and \a klass must be a \c Class object.
  */
-<<<<<<< HEAD
-RUBY_SYMBOL_EXPORT_BEGIN
-VALUE
-=======
 MJIT_FUNC_EXPORTED VALUE
->>>>>>> a80baca3
 rb_class_inherited(VALUE super, VALUE klass)
 {
     ID inherited;
@@ -629,7 +624,6 @@
     CONST_ID(inherited, "inherited");
     return rb_funcall(super, inherited, 1, klass);
 }
-RUBY_SYMBOL_EXPORT_END
 
 
 /*!
